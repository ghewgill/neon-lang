#!/usr/bin/env python3

import codecs
import copy
import math
import os
import random
import re
import shutil
import sys
import time
import unicodedata

class Symbol:
    def __init__(self, name):
        self.name = name
    def __repr__(self):
        return "<Symbol:{}>".format(self.name)

class Keyword:
    keywords = {}

    def __init__(self, name):
        self.name = name
        Keyword.keywords[name] = self
    def __repr__(self):
        return "<Keyword:{}>".format(self.name)

class Number:
    def __init__(self, value):
        self.value = value
    def __repr__(self):
        return "<Number:{}>".format(self.value)

class String:
    def __init__(self, value):
        self.value = value
    def __repr__(self):
        return "<String:{}>".format(self.value)

class Identifier:
    def __init__(self, name):
        self.name = name
    def __repr__(self):
        return "<Identifier:{}>".format(self.name)

NONE = Symbol("NONE")
END_OF_FILE = Symbol("END_OF_FILE")
LPAREN = Symbol("LPAREN")
RPAREN = Symbol("RPAREN")
LBRACKET = Symbol("LBRACKET")
RBRACKET = Symbol("RBRACKET")
LBRACE = Symbol("LBRACE")
RBRACE = Symbol("RBRACE")
COLON = Symbol("COLON")
ASSIGN = Symbol("ASSIGN")
PLUS = Symbol("PLUS")
MINUS = Symbol("MINUS")
TIMES = Symbol("TIMES")
DIVIDE = Symbol("DIVIDE")
MOD = Keyword("MOD")
EXP = Symbol("EXP")
CONCAT = Symbol("CONCAT")
EQUAL = Symbol("EQUAL")
NOTEQUAL = Symbol("NOTEQUAL")
LESS = Symbol("LESS")
GREATER = Symbol("GREATER")
LESSEQ = Symbol("LESSEQ")
GREATEREQ = Symbol("GREATEREQ")
COMMA = Symbol("COMMA")
IF = Keyword("IF")
THEN = Keyword("THEN")
ELSE = Keyword("ELSE")
END = Keyword("END")
WHILE = Keyword("WHILE")
DO = Keyword("DO")
VAR = Keyword("VAR")
FUNCTION = Keyword("FUNCTION")
RETURN = Keyword("RETURN")
FALSE = Keyword("FALSE")
TRUE = Keyword("TRUE")
AND = Keyword("AND")
OR = Keyword("OR")
NOT = Keyword("NOT")
FOR = Keyword("FOR")
TO = Keyword("TO")
STEP = Keyword("STEP")
ARRAY = Keyword("Array")
DICTIONARY = Keyword("Dictionary")
DOT = Symbol("DOT")
TYPE = Keyword("TYPE")
RECORD = Keyword("RECORD")
ENUM = Keyword("ENUM")
CONSTANT = Keyword("CONSTANT")
IMPORT = Keyword("IMPORT")
IN = Keyword("IN")
OUT = Keyword("OUT")
INOUT = Keyword("INOUT")
ELSIF = Keyword("ELSIF")
CASE = Keyword("CASE")
WHEN = Keyword("WHEN")
EXIT = Keyword("EXIT")
NEXT = Keyword("NEXT")
LOOP = Keyword("LOOP")
REPEAT = Keyword("REPEAT")
UNTIL = Keyword("UNTIL")
DECLARE = Keyword("DECLARE")
EXCEPTION = Keyword("EXCEPTION")
TRY = Keyword("TRY")
RAISE = Keyword("RAISE")
POINTER = Keyword("POINTER")
NEW = Keyword("NEW")
NIL = Keyword("NIL")
VALID = Keyword("VALID")
ARROW = Symbol("ARROW")
SUBBEGIN = Symbol("SUBBEGIN")
SUBFMT = Symbol("SUBFMT")
SUBEND = Symbol("SUBEND")
LET = Keyword("LET")
FIRST = Keyword("FIRST")
LAST = Keyword("LAST")
AS = Keyword("AS")
DEFAULT = Keyword("DEFAULT")
EXPORT = Keyword("EXPORT")
PRIVATE = Keyword("PRIVATE")
NATIVE = Keyword("NATIVE")
FOREACH = Keyword("FOREACH")
INDEX = Keyword("INDEX")
ASSERT = Keyword("ASSERT")
EMBED = Keyword("EMBED")
ALIAS = Keyword("ALIAS")
IS = Keyword("IS")
BEGIN = Keyword("BEGIN")
MAIN = Keyword("MAIN")
HEXBYTES = Keyword("HEXBYTES")
INC = Keyword("INC")
DEC = Keyword("DEC")
OTHERS = Keyword("OTHERS")
WITH = Keyword("WITH")
CHECK = Keyword("CHECK")
GIVES = Keyword("GIVES")
NOWHERE = Keyword("NOWHERE")
INTDIV = Keyword("INTDIV")
LABEL = Keyword("LABEL")
CLASS = Keyword("CLASS")
TRAP = Keyword("TRAP")
EXTENSION = Keyword("EXTENSION")
INTERFACE = Keyword("INTERFACE")
IMPLEMENTS = Keyword("IMPLEMENTS")
UNUSED = Keyword("UNUSED")
ISA = Keyword("ISA")
ELLIPSIS = Keyword("ELLIPSIS")
OPTIONAL = Keyword("OPTIONAL")
IMPORTED = Keyword("IMPORTED")
TESTCASE = Keyword("TESTCASE")
EXPECT = Keyword("EXPECT")
CHOICE = Keyword("CHOICE")
PROCESS = Keyword("PROCESS")
SUCCESS = Keyword("SUCCESS")
FAILURE = Keyword("FAILURE")
PANIC = Keyword("PANIC")
DEBUG = Keyword("DEBUG")

class bytes:
    def __init__(self, a):
        self.a = a
    def __eq__(self, rhs):
        return self.a == rhs.a
    def __add__(self, rhs):
        return bytes(self.a + rhs.a)
    def __len__(self):
        return len(self.a)
    def __getitem__(self, key):
        if isinstance(key, slice):
            return bytes(self.a.__getitem__(key))
        else:
            return self.a.__getitem__(key)
    def __str__(self):
        return "HEXBYTES \"" + " ".join("{:02x}".format(b) for b in self.a) + "\""

def identifier_start(c):
    return c.isalpha() or c == "_"

def identifier_body(c):
    return c.isalnum() or c == "_"

def number_start(c):
    return c.isdigit()

def number_body(c):
    return c.isdigit() or c == "."

def space(c):
    return c.isspace()

def tokenize_fragment(source):
    r = []
    i = 0
    while i < len(source):
        if   source[i] == "(": r.append(LPAREN); i += 1
        elif source[i] == ")": r.append(RPAREN); i += 1
        elif source[i] == "[": r.append(LBRACKET); i += 1
        elif source[i] == "]": r.append(RBRACKET); i += 1
        elif source[i] == "{": r.append(LBRACE); i += 1
        elif source[i] == "}": r.append(RBRACE); i += 1
        elif source[i] == "+": r.append(PLUS); i += 1
        elif source[i] == "*": r.append(TIMES); i += 1
        elif source[i] == "^": r.append(EXP); i += 1
        elif source[i] == "&": r.append(CONCAT); i += 1
        elif source[i] == "=": r.append(EQUAL); i += 1
        elif source[i] == ",": r.append(COMMA); i += 1
        elif source[i] == ".":
            if source[i+1:i+3] == "..":
                r.append(ELLIPSIS)
                i += 3
            else:
                r.append(DOT)
                i += 1
        elif source[i] == "-":
            if source[i+1] == "-":
                while i < len(source) and source[i] != "\n":
                    i += 1
            elif source[i+1] == ">":
                r.append(ARROW)
                i += 2
            else:
                r.append(MINUS)
                i += 1
        elif source[i] == "/":
            if i+1 < len(source) and source[i+1] == "*":
                while i < len(source) and (source[i] != "*" or source[i+1] != "/"):
                    i += 1
                i += 2
            else:
                r.append(DIVIDE)
                i += 1
        elif source[i] == "<":
            if source[i+1] == "=":
                r.append(LESSEQ)
                i += 2
            elif source[i+1] == ">":
                r.append(NOTEQUAL)
                i += 2
            else:
                r.append(LESS)
                i += 1
        elif source[i] == ">":
            if source[i+1] == "=":
                r.append(GREATEREQ)
                i += 2
            else:
                r.append(GREATER)
                i += 1
        elif source[i] == ":":
            if source[i+1] == "=":
                r.append(ASSIGN)
                i += 2
            else:
                r.append(COLON)
                i += 1
        elif identifier_start(source[i]):
            start = i
            while i < len(source) and identifier_body(source[i]):
                i += 1
            text = source[start:i]
            if text in Keyword.keywords:
                r.append(Keyword.keywords[text])
            elif all(c.isupper() for c in text):
                assert False, text
            else:
                r.append(Identifier(text))
        elif number_start(source[i]):
            start = i
            i += 1
            if i < len(source) and source[i] == "x":
                i += 1
                while i < len(source) and source[i].lower() in "0123456789abcdef":
                    i += 1
            else:
                while i < len(source) and number_body(source[i]):
                    i += 1
            t = source[start:i]
            try:
                num = int(t, base=0)
            except ValueError:
                num = float(t)
            r.append(Number(num))
        elif source[i] == '"':
            i += 1
            string = ""
            while i < len(source):
                c = source[i]
                i += 1
                if c == '"':
                    break
                if c == "\\":
                    c = source[i]
                    i += 1
                    if   c == '"': pass
                    elif c == "\\": pass
                    elif c == "b": c = "\b"
                    elif c == "f": c = "\f"
                    elif c == "n": c = "\n"
                    elif c == "r": c = "\r"
                    elif c == "t": c = "\t"
                    elif c in ["u", "U"]:
                        if source[i] == "{":
                            close = source.find("}", i)
                            c = unicodedata.lookup(source[i+1:close])
                            i = close + 1
                        else:
                            width = 8 if c == "U" else 4
                            c = chr(int(source[i:i+width], 16))
                            i += width
                    elif c == "(":
                        r.append(String(string))
                        r.append(SUBBEGIN)
                        start = i
                        colon = start
                        nest = 1
                        inquote = False
                        while nest > 0:
                            c = source[i]
                            i += 1
                            if   c == "(" and not inquote: nest += 1
                            elif c == ")" and not inquote: nest -= 1
                            elif c == ":" and not inquote and nest == 1: colon = i - 1
                            elif c == "\"": inquote = not inquote
                        end = i - 1
                        if colon > start:
                            end = colon
                        r.extend(tokenize_fragment(source[start:end]))
                        if colon > start:
                            r.append(SUBFMT)
                            r.append(String(source[colon+1:i-1]))
                        r.append(SUBEND)
                        string = ""
                        continue
                    else:
                        assert False, c
                string += c
            r.append(String(string))
        elif space(source[i]):
            while i < len(source) and space(source[i]):
                i += 1
        else:
            assert False, repr(source[i])
    return r

def tokenize(source):
    r = tokenize_fragment(source)
    r.append(END_OF_FILE)
    return r

class TypeSimple:
    def __init__(self, name):
        self.name = name
    def resolve(self, env):
        return env.get_value(self.name)

class TypeParameterised:
    def __init__(self, kind, elementtype):
        self.kind = kind
        self.elementtype = elementtype
    def resolve(self, env):
        if self.kind is ARRAY: return ClassArray(self.elementtype)
        if self.kind is DICTIONARY: return ClassDictionary(self.elementtype)

class TypeCompound:
    def __init__(self, name):
        self.name = name
    def resolve(self, env):
        return g_Modules[self.name[0]].env.get_value(self.name[1])
    def __repr__(self):
        return "<TypeCompound:{}>".format(self.name)

class Field:
    def __init__(self, name, type):
        self.name = name
        self.type = type

class TypeRecord:
    def __init__(self, fields):
        self.fields = fields
        self.methods = {}
    def resolve(self, env):
        return ClassRecord(self.fields, self.methods)

class TypeEnum:
    def __init__(self, names):
        self.names = names
    def resolve(self, env):
        return ClassEnum(env, self.names)

class TypeChoice:
    def __init__(self, choices):
        self.choices = choices
    def resolve(self, env):
        return ClassChoice(self.choices)

class TypePointer:
    def __init__(self, type):
        self.type = type
    def resolve(self, env):
        return ClassPointer(self.type)

class TypeFunction:
    def __init__(self, returntype, args, varargs):
        self.returntype = returntype
        self.args = args
        self.varargs = varargs
    def resolve(self, env):
        return ClassFunctionPointer(self.returntype, self.args, self.varargs)

def infer_type(value):
    if isinstance(value, BooleanLiteralExpression):
        return TypeSimple("Boolean")
    if isinstance(value, NumberLiteralExpression):
        return TypeSimple("Number")
    if isinstance(value, StringLiteralExpression):
        return TypeSimple("String")
    assert False, "need type deduction for: " + repr(value)

class ImportDeclaration:
    def __init__(self, module, name, optional):
        self.module = module
        self.name = name
        self.optional = optional
    def declare(self, env):
        if self.name:
            assert False
        else:
            env.declare(self.module, ClassModule(), import_module(self.module, self.optional))
    def run(self, env):
        pass

class TypeDeclaration:
    def __init__(self, name, type):
        self.name = name
        self.type = type
    def declare(self, env):
        type = self.type.resolve(env)
        env.declare(self.name, Class(), type)
    def run(self, env):
        pass

class ConstantDeclaration:
    def __init__(self, name, type, value):
        self.name = name
        self.type = type
        self.value = value
    def declare(self, env):
        type = self.type.resolve(env)
        env.declare(self.name, type, self.value.eval(env) if self.value else type.default(env))
    def run(self, env):
        pass

class VariableDeclaration:
    def __init__(self, names, type, expr):
        self.names = names
        self.type = type
        self.expr = expr
    def declare(self, env):
        type = self.type.resolve(env)
        for name in self.names:
            env.declare(name, type, type.default(env))
    def run(self, env):
        type = self.type.resolve(env)
        for name in self.names:
            if self.expr:
                env.set(name, self.expr.eval(env))
            else:
                env.set(name, type.default(env))

class LetDeclaration:
    def __init__(self, name, type, expr):
        self.name = name
        self.type = type
        self.expr = expr
    def declare(self, env):
        type = self.type.resolve(env)
        env.declare(self.name, type, type.default(env))
    def run(self, env):
        env.set(self.name, self.expr.eval(env))

class ExceptionDeclaration:
    def __init__(self, name):
        self.name = name
    def declare(self, env):
        if len(self.name) == 1:
            env.declare(self.name[0], ClassException(), None)
        else:
            pass
    def run(self, env):
        pass

class IdentifierExpression:
    def __init__(self, name):
        self.name = name
    def eval(self, env):
        return env.get_value(self.name)
    def set(self, env, value):
        env.set(self.name, value)

class BooleanLiteralExpression:
    def __init__(self, value):
        self.value = value
    def eval(self, env):
        return self.value

class NumberLiteralExpression:
    def __init__(self, value):
        self.value = value
    def eval(self, env):
        return self.value

class StringLiteralExpression:
    def __init__(self, value):
        self.value = value
    def eval(self, env):
        return self.value

class ArrayLiteralExpression:
    def __init__(self, elements):
        self.elements = elements
    def eval(self, env):
        return [x.eval(env) for x in self.elements]

class ArrayLiteralRangeExpression:
    def __init__(self, first, last, step):
        self.first = first
        self.last = last
        self.step = step
    def eval(self, env):
        r = []
        step = self.step.eval(env)
        assert step != 0
        if step < 0:
            i = self.first.eval(env)
            last = self.last.eval(env)
            while i >= last:
                r.append(i)
                i += step
        else:
            i = self.first.eval(env)
            last = self.last.eval(env)
            while i <= last:
                r.append(i)
                i += step
        return r

class DictionaryLiteralExpression:
    def __init__(self, elements):
        self.elements = elements
    def eval(self, env):
        return {k.eval(env): v.eval(env) for k, v in self.elements}

class NilLiteralExpression:
    def __init__(self):
        pass
    def eval(self, env):
        return None

class NowhereLiteralExpression:
    def __init__(self):
        pass
    def eval(self, env):
        return None

class InterpolatedStringExpression:
    def __init__(self, parts):
        self.parts = parts
    def eval(self, env):
        r = ""
        for e, f in self.parts:
            x = e.eval(env)
            s = (x if isinstance(x, str)
                  else ("TRUE" if x else "FALSE") if isinstance(x, bool)
                  else neon_global_str(env, x) if isinstance(x, (int, float))
                  else "HEXBYTES \"{}\"".format(" ".join("{:02x}".format(b) for b in x.a)) if isinstance(x, bytes)
                  else "[{}]".format(", ".join(('"{}"'.format(e) if isinstance(e, str) else str(e) if e is not None else "null") for e in x)) if isinstance(x, list)
                  else "{{{}}}".format(", ".join(('"{}": {}'.format(k, ('"{}"'.format(v) if isinstance(v, str) else str(v) if v is not None else "null")) for k, v in sorted(x.items())))) if isinstance(x, dict)
                  else x.toString(env, x)) if x is not None else "null"
            r += neon_format(env, s, f) if f else s
        return r

class NewRecordExpression:
    def __init__(self, type, value):
        self.type = type
        self.value = value
    def eval(self, env):
        if self.value:
            return self.type.resolve(env).make(env, [x[0] for x in self.value.args], [x[1].eval(env) for x in self.value.args])
        else:
            return self.type.resolve(env).make(env, [], [])

class UnaryPlusExpression:
    def __init__(self, expr):
        self.expr = expr
    def eval(self, env):
        return self.expr.eval(env)

class UnaryMinusExpression:
    def __init__(self, expr):
        self.expr = expr
    def eval(self, env):
        return -self.expr.eval(env)

class LogicalNotExpression:
    def __init__(self, expr):
        self.expr = expr
    def eval(self, env):
        return not self.expr.eval(env)

class SubscriptExpression:
    def __init__(self, expr, index, from_end):
        self.expr = expr
        self.index = index
        self.from_end = from_end
    def eval(self, env):
        i = self.index.eval(env)
        try:
            a = self.expr.eval(env)
            if isinstance(a, (str, bytes, list)):
                if i != int(i):
                    if isinstance(a, str):
                        raise NeonException("PANIC", "String index is not an integer: {}".format(i))
                    if isinstance(a, bytes):
                        raise NeonException("PANIC", "Bytes index not an integer: {}".format(i))
                    if isinstance(a, list):
                        raise NeonException(("PANIC",), "Array index not an integer: {}".format(i))
                    assert False
            if isinstance(a, (list, str)):
                if self.from_end:
                    i += len(a) - 1
                if i < 0:
                    if self.from_end:
                        if isinstance(a, list):
                            return []
                        if isinstance(a, str):
                            return ""
                    raise NeonException(("PANIC",), "Array index is negative: {}".format(i))
            return a[i]
        except TypeError:
            if i != int(i):
                raise NeonException(("PANIC",), "Array index not an integer: {}".format(i))
            assert False
        except IndexError:
            raise NeonException(("PANIC",), "Array index exceeds size {}: {}".format(len(a), i))
        except KeyError:
            raise NeonException("PANIC", "Dictionary key not found: {}".format(i))
    def set(self, env, value):
        a = self.expr.eval(env)
        i = self.index.eval(env)
        if isinstance(a, list):
            while len(a) <= i:
                a.append(None) # TODO: default()
        if isinstance(a, list):
            if self.from_end:
                i += len(a) - 1
        if isinstance(a, str):
            self.expr.set(env, a[:i] + value + a[i+1:])
        elif isinstance(a, bytes):
            self.expr.set(env, bytes(a.a[:i] + [value] + a.a[i+1:]))
        else:
            a[i] = value

class RangeSubscriptExpression:
    def __init__(self, expr, first, first_from_end, last, last_from_end):
        self.expr = expr
        self.first = first
        self.first_from_end = first_from_end
        self.last = last
        self.last_from_end = last_from_end
    def eval(self, env):
        a = self.expr.eval(env)
        f = self.first.eval(env)
        l = self.last.eval(env)
        def check_index_integer(i, which):
            if i != int(i):
                if isinstance(a, str):
                    raise NeonException("PANIC", "{} index not an integer: {}".format(which, i))
                if isinstance(a, bytes):
                    raise NeonException("PANIC", "{} index not an integer: {}".format(which, i))
                if isinstance(a, list):
                    raise NeonException(("PANIC",), "{} index not an integer: {}".format(which, i))
                assert False
        if isinstance(a, (str, bytes, list)):
            check_index_integer(f, "First")
            check_index_integer(l, "Last")
        if self.first_from_end:
            f += len(a) - 1
        else:
            f = max(0, f)
        if self.last_from_end:
            l += len(a) - 1
        else:
            l = max(-1, l)
        return a[f:l+1]
    def set(self, env, value):
        a = self.expr.eval(env)
        f = self.first.eval(env)
        l = self.last.eval(env)
        if self.first_from_end:
            f = f if f < 0 else None
        else:
            f = max(0, f)
        if self.last_from_end:
            l = l if l < 0 else None
        else:
            l = max(0, l+1)
        if isinstance(a, bytes):
            a.a[f:l] = value
        else:
            a[f:l] = value

class DotExpression:
    def __init__(self, expr, field):
        self.expr = expr
        self.field = field
    def __repr__(self):
        return "<DotExpression:{}.{}>".format(self.expr, self.field)
    def eval(self, env):
        obj = self.expr.eval(env)
        return self.eval_obj(env, obj)
    def eval_obj(self, env, obj):
        if isinstance(obj, bool):
            if self.field == "toString": return lambda env, self: "TRUE" if obj else "FALSE"
        elif isinstance(obj, (int, float)):
            if self.field == "toString": return lambda env, self: str(obj)
        elif isinstance(obj, str):
            if self.field == "append": return neon_string_append
            if self.field == "length": return lambda env, self: len(self)
            if self.field == "toArray": return lambda env, self: [ord(x) for x in obj]
            if self.field == "encodeUTF8": return lambda env, self: bytes([x for x in obj.encode("utf-8")])
            if self.field == "toString": return lambda env, self: obj
        elif isinstance(obj, bytes):
            if self.field == "decodeUTF8": return lambda env, self: neon_global_decodeUTF8(env, obj.a)
            if self.field == "size": return lambda env, self: len(obj.a)
            if self.field == "toArray": return lambda env, self: obj.a
            if self.field == "toString": return lambda env, self: "HEXBYTES \"{}\"".format(" ".join("{:02x}".format(x) for x in obj.a))
        elif isinstance(obj, list):
            if self.field == "append": return lambda env, self, x: obj.append(x)
            if self.field == "extend": return lambda env, self, x: obj.extend(x)
            if self.field == "find": return lambda env, self, x: neon_array_find(obj, x)
            if self.field == "remove": return lambda env, self, n: neon_array_remove(obj, n)
            if self.field == "resize": return lambda env, self, n: neon_array_resize(obj, n)
            if self.field == "reversed": return lambda env, self: neon_array_reversed(obj)
            if self.field == "size": return lambda env, self: len(obj)
            if self.field == "toBytes": return lambda env, self: neon_array_toBytes(obj)
            if self.field == "toString": return lambda env, self: "[{}]".format(", ".join((neon_string_quoted(env, e) if isinstance(e, str) else str(e)) for e in obj))
        elif isinstance(obj, dict):
            if self.field == "keys": return lambda env, self: sorted(obj.keys())
            if self.field == "remove": return lambda env, self, k: neon_dictionary_remove(obj, k)
            if self.field == "size": return lambda env, self: len(obj)
            if self.field == "toString": return lambda env, self: "{{{}}}".format(", ".join("{}: {}".format(neon_string_quoted(env, k), neon_string_quoted(env, v) if isinstance(v, str) else str(v)) for k, v in sorted(obj.items())))
            return obj[self.field] # Support a.b syntax where a is an object.
        elif isinstance(obj, ClassEnum.Instance):
            if self.field in ("name", "toString"): return lambda env, self: self.name
            if self.field == "value": return lambda env, self: self.value
        elif isinstance(obj, ClassChoice):
            return ClassChoice.Instance(self.field, None)
        elif isinstance(obj, Program):
            return obj.env.get_value(self.field)
        elif hasattr(obj, self.field):
            return getattr(obj, self.field)
        assert False, (self.field, obj)
    def set(self, env, value):
        setattr(self.expr.eval(env), self.field, value)

class ArrowExpression:
    def __init__(self, expr, field):
        self.expr = expr
        self.field = field
    def eval(self, env):
        obj = self.expr.eval(env)
        return self.eval_obj(env, obj)
    def eval_obj(self, env, obj):
        return getattr(obj, self.field)
    def set(self, env, value):
        obj = self.expr.eval(env)
        setattr(obj, self.field, value)

class AdditionExpression:
    def __init__(self, left, right):
        self.left = left
        self.right = right
    def eval(self, env):
        return self.left.eval(env) + self.right.eval(env)

class SubtractionExpression:
    def __init__(self, left, right):
        self.left = left
        self.right = right
    def eval(self, env):
        return self.left.eval(env) - self.right.eval(env)

class ConcatenationExpression:
    def __init__(self, left, right):
        self.left = left
        self.right = right
    def eval(self, env):
        return self.left.eval(env) + self.right.eval(env)

class AppendExpression:
    def __init__(self, left, right):
        self.left = left
        self.right = right
    def eval(self, env):
        left = self.left.eval(env)
        right = self.right.eval(env)
        if isinstance(left, str):
            return left + right
        elif isinstance(left, bytes):
            return bytes(left.a + right.a)
        elif isinstance(left, list):
            return left + [right]
        else:
            assert False

class ExponentiationExpression:
    def __init__(self, left, right):
        self.left = left
        self.right = right
    def eval(self, env):
        x = self.left.eval(env)
        y = self.right.eval(env)
        if x == int(x) and y == int(y) and y >= 0:
            x = int(x)
            y = int(y)
            r = 1
            for _ in range(y):
                r *= x
            return r
        else:
            return math.pow(x, y)

class MultiplicationExpression:
    def __init__(self, left, right):
        self.left = left
        self.right = right
    def eval(self, env):
        return self.left.eval(env) * self.right.eval(env)

class DivisionExpression:
    def __init__(self, left, right):
        self.left = left
        self.right = right
    def eval(self, env):
        try:
            x = self.left.eval(env)
            y = self.right.eval(env)
            if x == int(x) and y == int(y):
                x = int(x)
                y = int(y)
                if x % y == 0:
                    return x // y
                else:
                    return x / y
            else:
                return x / y
        except ZeroDivisionError:
            raise NeonException(["NumberException", "DivideByZero"])

class IntegerDivisionExpression:
    def __init__(self, left, right):
        self.left = left
        self.right = right
    def eval(self, env):
        try:
            return math.trunc(self.left.eval(env) / self.right.eval(env))
        except ZeroDivisionError:
            raise NeonException(["NumberException", "DivideByZero"])

class ModuloExpression:
    def __init__(self, left, right):
        self.left = left
        self.right = right
    def eval(self, env):
        return self.left.eval(env) % self.right.eval(env)

class ComparisonExpression:
    def __init__(self, left, right, cond):
        self.left = left
        self.right = right
        self.cond = cond
    def eval(self, env):
        left = self.left.eval(env)
        right = self.right.eval(env)
        return eval_cond(left, self.cond, right)

class ChainedComparisonExpression:
    def __init__(self, comps):
        self.comps = comps
    def eval(self, env):
        return all(comp.eval(env) for comp in self.comps)

class ConditionalExpression:
    def __init__(self, cond, left, right):
        self.cond = cond
        self.left = left
        self.right = right
    def eval(self, env):
        return self.left.eval(env) if self.cond.eval(env) else self.right.eval(env)

class TryExpression:
    def __init__(self, expr, catches):
        self.expr = expr
        self.catches = catches
    def eval(self, env):
        try:
            return self.expr.eval(env)
        except NeonException as x:
            for exceptions, name, statements in self.catches:
                # Match either unqualified or module qualified name.
                if any(x.name[:len(h)] == h or x.name[:len(h)-1] == h[1:] for h in exceptions):
                    if isinstance(statements, list):
                        for s in statements:
                            s.declare(env)
                        for s in statements:
                            s.run(env)
                    else:
                        return statements.eval(env)
                    break
            else:
                raise

class TypeTestExpression:
    def __init__(self, left, target):
        self.left = left
        self.target = target
    def eval(self, env):
        v = self.left.eval(env)
        if isinstance(self.target, TypeSimple):
            if self.target.name == "Boolean":
                return isinstance(v, bool)
            if self.target.name == "Number":
                return isinstance(v, (int, float)) and not isinstance(v, bool)
            if self.target.name == "String":
                return isinstance(v, str)
            if self.target.name == "Bytes":
                return isinstance(v, bytes)
            if self.target.name == "Object":
                return True
            assert False, "add type ISA support for target {}".format(self.target.name)
        if isinstance(self.target, TypeParameterised):
            if self.target.kind is ARRAY:
                if not isinstance(v, list):
                    return False
                if self.target.elementtype.name == "Number":
                    return all(isinstance(x, int) and not isinstance(x, bool) for x in v)
                if self.target.elementtype.name == "Object":
                    return True
            if self.target.kind is DICTIONARY:
                if not isinstance(v, dict):
                    return False
                if self.target.elementtype.name == "Number":
                    return all(isinstance(x, int) and not isinstance(x, bool) for x in v.values())
                if self.target.elementtype.name == "Object":
                    return True
        if isinstance(v, ClassChoice.Instance) or self.target.name == ("regex", "Result", "match"):
            return v._choice == self.target.name[-1]
        assert False, "add type ISA support for type {} target {}".format(type(v), self.target)

class MembershipExpression:
    def __init__(self, left, right):
        self.left = left
        self.right = right
    def eval(self, env):
        return self.left.eval(env) in self.right.eval(env)

class ConjunctionExpression:
    def __init__(self, left, right):
        self.left = left
        self.right = right
    def eval(self, env):
        return self.left.eval(env) and self.right.eval(env)

class DisjunctionExpression:
    def __init__(self, left, right):
        self.left = left
        self.right = right
    def eval(self, env):
        return self.left.eval(env) or self.right.eval(env)

class ValidPointerExpression:
    def __init__(self, tests):
        self.tests = tests
    def eval(self, env):
        return all(x[0].eval(env) for x in self.tests)

class NativeFunction:
    def __init__(self, name, returntype, args, varargs):
        self.name = name
        self.returntype = returntype
        self.args = args
        self.varargs = varargs
    def declare(self, env):
        f = globals()["neon_{}_{}".format(env.module(), self.name)]
        outs = [x.mode is not IN for x in self.args]
        if any(outs):
            f._outs = outs
        env.declare(self.name, ClassFunction(self.returntype.resolve(env) if self.returntype else None, self.args), f)
    def run(self, env):
        pass

class NativeVariable:
    def __init__(self, name, type):
        self.name = name
        self.type = type
    def declare(self, env):
        if self.name == "args":
            env.declare(self.name, self.type.resolve(env), sys.argv[g_arg_start:])
        elif self.name == "stdin":
            if env.module_name == "io":
                env.declare(self.name, self.type.resolve(env), sys.stdin.buffer)
            elif env.module_name == "textio":
                env.declare(self.name, self.type.resolve(env), sys.stdin)
            else:
                assert False
        elif self.name == "stdout":
            if env.module_name == "io":
                env.declare(self.name, self.type.resolve(env), sys.stdout.buffer)
            elif env.module_name == "textio":
                env.declare(self.name, self.type.resolve(env), sys.stdout)
            else:
                assert False
        elif self.name == "stderr":
            if env.module_name == "io":
                env.declare(self.name, self.type.resolve(env), sys.stderr.buffer)
            elif env.module_name == "textio":
                env.declare(self.name, self.type.resolve(env), sys.stderr)
            else:
                assert False
        else:
            assert False, self.name
    def run(self, env):
        pass

class FunctionParameter:
    def __init__(self, name, type, mode, default):
        self.name = name
        self.type = type
        self.mode = mode
        self.default = default

class FunctionDeclaration:
    def __init__(self, type, name, returntype, args, varargs, statements):
        self.type = type
        self.name = name
        self.returntype = returntype
        self.args = args
        self.varargs = varargs
        self.statements = statements
    def declare(self, env):
        type = ClassFunction(self.returntype.resolve(env) if self.returntype else None, self.args)
        def func(env2, *a):
            e = Environment(env)
            for i, arg in enumerate(self.args):
                e.declare(arg.name, None, self.args[i].type.resolve(e).default(e) if self.args[i].mode is OUT else a[i] if i < len(a) else arg.default.eval(e))
            for s in self.statements:
                s.declare(e)
            r = None
            try:
                for s in self.statements:
                    s.run(e)
            except ReturnException as x:
                r = x.expr
            if hasattr(func, "_outs"):
                return [r] + [e.get_value(arg.name) for i, arg in enumerate(self.args) if func._outs[i]]
            else:
                return r
        outs = [x.mode is not IN for x in self.args]
        if any(outs):
            func._outs = outs
        func._varargs = self.varargs
        if self.type is not None:
            env.get_value(self.type).methods[self.name] = func
        else:
            env.declare(self.name, type, func)
    def run(self, env):
        pass

class FunctionCallExpression:
    def __init__(self, func, args):
        self.func = func
        self.args = args
    def __repr__(self):
        return "<FunctionCallExpression:{}({})>".format(self.func, self.args)
    def eval(self, env):
        args = [a[1].eval(env) for a in self.args]
        if self.args and self.args[-1][2]: # spread
            args = args[:-1] + args[-1]
        obj = None
        if isinstance(self.func, DotExpression) and isinstance(self.func.expr, IdentifierExpression) and isinstance(env.get_value(self.func.expr.name), ClassChoice):
            r = ClassChoice.Instance(self.func.field, args[0])
            return r
        if isinstance(self.func, (DotExpression, ArrowExpression)):
            # Evaluate and save obj once so we don't evaluate it twice for one call.
            obj = self.func.expr.eval(env)
            f = self.func.eval_obj(env, obj)
        else:
            f = self.func.eval(env)
        if callable(f):
            e = env
            while e.parent is not None:
                e = e.parent
            funcenv = Environment(e)
            if isinstance(self.func, DotExpression) and not (isinstance(self.func.expr, IdentifierExpression) and isinstance(env.get_type(self.func.expr.name), ClassModule)):
                args = [obj] + args
            elif isinstance(self.func, ArrowExpression):
                args = [obj] + args
            if hasattr(f, "_varargs") and f._varargs is not None:
                args = args[:f._varargs] + [args[f._varargs:]]
            r = f(funcenv, *args)
            if hasattr(f, "_outs"):
                j = 1
                for i, out in enumerate(f._outs):
                    if out:
                        if i < len(self.args):
                            self.args[i][1].set(env, r[j])
                        j += 1
                r = r[0]
            return r
        elif isinstance(f, ClassEnum):
            if self.args[0][0] == "value":
                v = self.args[0][1].eval(env)
                for x in f.names:
                    a = getattr(f, x[0])
                    if a.value == v:
                        return a
                if len(self.args) >= 2 and self.args[1][0] == "default":
                    return self.args[1][1].eval(env)
                raise NeonException(("PANIC",), "unknown enum value: {}".format(v))
            elif self.args[0][0] == "name":
                n = self.args[0][1].eval(env)
                try:
                    return getattr(f, n)
                except AttributeError:
                    if len(self.args) >= 2 and self.args[1][0] == "default":
                        return self.args[1][1].eval(env)
                    raise NeonException(("PANIC",), "unknown enum name: {}".format(n))
        elif isinstance(f, ClassRecord):
            return f.make(env, [x[0] for x in self.args], args)
        assert False, (self.func, f)

class ExpressionStatement:
    def __init__(self, expr):
        self.expr = expr
    def declare(self, env):
        pass
    def run(self, env):
        self.expr.eval(env)

class AssertStatement:
    def __init__(self, expr, parts):
        self.expr = expr
        self.parts = parts
    def declare(self, env):
        pass
    def run(self, env):
        assert self.expr.eval(env), [x.eval(env) for x in self.parts]

class AssignmentStatement:
    def __init__(self, var, rhs):
        self.var = var
        self.rhs = rhs
    def declare(self, env):
        pass
    def run(self, env):
        x = self.rhs.eval(env)
        import _io
        o = x
        if isinstance(x, ClassChoice.Instance):
            o = getattr(x, x._choice)
        if not isinstance(o, (_io.TextIOWrapper, _io.BufferedWriter)):
            x = copy.deepcopy(x)
        self.var.set(env, x)
    def eval(self, env):
        # This is used in the rewrite of a.append(b) to a := a & b.
        r = copy.deepcopy(self.rhs.eval(env))
        self.var.set(env, r)
        return r

class CaseStatement:
    class ComparisonWhenCondition:
        def __init__(self, op, value):
            self.op = op
            self.value = value
        def check(self, env, x):
            return eval_cond(x, self.op, self.value.eval(env))
    class RangeWhenCondition:
        def __init__(self, low, high):
            self.low = low
            self.high = high
        def check(self, env, x):
            return self.low.eval(env) <= x <= self.high.eval(env)
    class TypeTestWhenCondition:
        def __init__(self, target):
            self.target = target
        def check(self, env, x):
            if isinstance(self.target, TypeSimple):
                if self.target.name == "Boolean":
                    return isinstance(x, bool)
                if self.target.name == "Number":
                    return isinstance(x, (int, float))
                if self.target.name == "String":
                    return isinstance(x, str)
            if isinstance(self.target, TypeParameterised):
                if self.target.elementtype.name == "Number":
                    return all(isinstance(t, int) for t in x)
                if self.target.elementtype.name == "Object":
                    return True
            if isinstance(self.target, TypeCompound):
                return x._choice == self.target.name[-1]
    def __init__(self, expr, clauses):
        self.expr = expr
        self.clauses = clauses
    def declare(self, env):
        pass
    def run(self, env):
        expr = self.expr.eval(env)
        for conds, statements in self.clauses:
            if conds is None or any(c.check(env, expr) for c in conds):
                for s in statements:
                    s.declare(env)
                for s in statements:
                    s.run(env)
                break

class DebugStatement:
    def __init__(self, values):
        self.values = values
    def declare(self, env):
        pass
    def run(self, env):
        if neon_runtime_debugEnabled(env):
            print("DEBUG (:) {}".format([x.eval(env) for x in self.values]))

class ExitStatement:
    def __init__(self, label, arg):
        self.label = label
        self.arg = arg
    def declare(self, env):
        pass
    def run(self, env):
        if self.label == "FUNCTION":
            raise ReturnException(None)
        elif self.label == "PROCESS":
            sys.exit(self.arg == "FAILURE")
        else:
            raise ExitException(self.label)

class ForStatement:
    def __init__(self, var, start, end, step, label, statements):
        self.var = var
        self.start = start
        self.end = end
        self.step = step
        self.label = label
        self.statements = statements
    def declare(self, env):
        pass
    def run(self, env):
        env = Environment(env)
        for s in self.statements:
            s.declare(env)
        i = self.start.eval(env)
        end = self.end.eval(env)
        step = self.step.eval(env) if self.step else 1
        env.declare(self.var, ClassNumber(), i)
        try:
            while (step > 0 and i <= end) or (step < 0 and i >= end):
                env.set(self.var, i)
                try:
                    for s in self.statements:
                        s.run(env)
                except NextException as x:
                    if x.label != self.label:
                        raise
                i += step
        except ExitException as x:
            if x.label != self.label:
                raise
        env = env.parent

class ForeachStatement:
    def __init__(self, var, array, index, label, statements):
        self.var = var
        self.array = array
        self.index = index
        self.label = label
        self.statements = statements
    def declare(self, env):
        pass
    def run(self, env):
        env = Environment(env)
        for s in self.statements:
            s.declare(env)
        env.declare(self.var, None, None)
        if self.index:
            env.declare(self.index, ClassNumber(), None)
        try:
            for i, x in enumerate(self.array.eval(env)):
                if self.index:
                    env.set(self.index, i)
                env.set(self.var, x)
                try:
                    for s in self.statements:
                        s.run(env)
                except NextException as x:
                    if x.label != self.label:
                        raise
        except ExitException as x:
            if x.label != self.label:
                raise
        env = env.parent

class IfStatement:
    def __init__(self, condition_statements, else_statements):
        self.condition_statements = condition_statements
        self.else_statements = else_statements
    def declare(self, env):
        pass
    def run(self, env):
        env = Environment(env)
        for cond, statements in self.condition_statements:
            if cond.eval(env):
                if isinstance(cond, ValidPointerExpression):
                    for expr, name in cond.tests:
                        env.declare(name, None, expr.eval(env))
                for s in statements:
                    s.declare(env)
                for s in statements:
                    s.run(env)
                break
        else:
            for s in self.else_statements:
                s.declare(env)
            for s in self.else_statements:
                s.run(env)
        env = env.parent

class IncrementStatement:
    def __init__(self, expr, delta):
        self.expr = expr
        self.delta = delta
    def declare(self, env):
        pass
    def run(self, env):
        self.expr.set(env, self.expr.eval(env) + self.delta)

class LoopStatement:
    def __init__(self, label, statements):
        self.label = label
        self.statements = statements
    def declare(self, env):
        pass
    def run(self, env):
        env = Environment(env)
        for s in self.statements:
            s.declare(env)
        try:
            while True:
                try:
                    for s in self.statements:
                        s.run(env)
                except NextException as x:
                    if x.label != self.label:
                        raise
        except ExitException as x:
            if x.label != self.label:
                raise
        env = env.parent

class NextStatement:
    def __init__(self, label):
        self.label = label
    def declare(self, env):
        pass
    def run(self, env):
        raise NextException(self.label)

class PanicStatement:
    def __init__(self, message):
        self.message = message
    def declare(self, env):
        pass
    def run(self, env):
        raise NeonException(("PANIC",), self.message.eval(env))

class RaiseStatement:
    def __init__(self, name, info):
        self.name = name
        self.info = info
    def declare(self, env):
        pass
    def run(self, env):
        if self.info is not None:
            info = self.info.eval(env)
            raise NeonException(self.name, info)
        else:
            raise NeonException(self.name)

class RepeatStatement:
    def __init__(self, label, cond, statements):
        self.label = label
        self.cond = cond
        self.statements = statements
    def declare(self, env):
        pass
    def run(self, env):
        env = Environment(env)
        for s in self.statements:
            s.declare(env)
        try:
            while True:
                try:
                    for s in self.statements:
                        s.run(env)
                except NextException as x:
                    if x.label != self.label:
                        raise
                    continue
                if self.cond.eval(env):
                    break
        except ExitException as x:
            if x.label != self.label:
                raise
        env = env.parent

class ReturnStatement:
    def __init__(self, expr):
        self.expr = expr
    def declare(self, env):
        pass
    def run(self, env):
        raise ReturnException(self.expr.eval(env))

class TestCaseStatement:
    def __init__(self, expr, expected_exception):
        self.expr = expr
        self.expected_exception = expected_exception
    def declare(self, env):
        pass
    def run(self, env):
        if self.expected_exception:
            try:
                self.expr.eval(env)
                print("TESTCASE failed", file=sys.stderr)
                sys.exit(1)
            except NeonException as x:
                if self.expected_exception[0] is PANIC:
                    if x.name[0] == "PANIC" and x.info == self.expected_exception[1].value:
                        pass
                    else:
                        print("EXPECT PANIC mismatch:", file=sys.stderr)
                        print("    info: " + x.info, file=sys.stderr)
                        print("    expected: " + self.expected_exception[1].value, file=sys.stderr)
                        raise
                else:
                    if x.name[:len(self.expected_exception)] == self.expected_exception or x.name[:len(self.expected_exception)-1] == self.expected_exception[1:]:
                        pass
                    else:
                        raise
        else:
            assert self.expr.eval(env)

class TryStatement:
    def __init__(self, statements, catches):
        self.statements = statements
        self.catches = catches
    def declare(self, env):
        pass
    def run(self, env):
        env = Environment(env)
        for s in self.statements:
            s.declare(env)
        try:
            for s in self.statements:
                s.run(env)
        except NeonException as x:
            for exceptions, name, statements in self.catches:
                # Match either unqualified or module qualified name.
                if any(x.name[:len(h)] == h or len(h) > 1 and x.name[:len(h)-1] == h[1:] for h in exceptions):
                    env.declare(name, None, x)
                    for s in statements:
                        s.declare(env)
                    for s in statements:
                        s.run(env)
                    break
            else:
                raise
        env = env.parent

class WhileStatement:
    def __init__(self, cond, label, statements):
        self.cond = cond
        self.label = label
        self.statements = statements
    def declare(self, env):
        pass
    def run(self, env):
        env = Environment(env)
        for s in self.statements:
            s.declare(env)
        try:
            while self.cond.eval(env):
                if isinstance(self.cond, ValidPointerExpression):
                    for expr, name in self.cond.tests:
                        env.declare(name, None, expr.eval(env))
                try:
                    for s in self.statements:
                        s.run(env)
                except NextException as x:
                    if x.label != self.label:
                        raise
        except ExitException as x:
            if x.label != self.label:
                raise
        env = env.parent

class Program:
    def __init__(self, statements):
        self.statements = statements
        self.env = Environment()
    def run(self, env):
        for s in self.statements:
            s.declare(env)
        for s in self.statements:
            s.run(env)
        if self.env.module_name is None:
            main = env.names.get("MAIN")
            if main is not None:
                main[1](env)

class Parser:
    def __init__(self, tokens):
        self.tokens = tokens
        self.i = 0

    def expect(self, token):
        assert self.tokens[self.i] is token, self.tokens[self.i]
        self.i += 1

    def identifier(self):
        assert isinstance(self.tokens[self.i], Identifier), self.tokens[self.i]
        r = self.tokens[self.i].name
        self.i += 1
        return r

    def parse_parameterised_type(self):
        kind = self.tokens[self.i]
        assert kind is ARRAY or kind is DICTIONARY, kind
        self.i += 1
        self.expect(LESS)
        elementtype = self.parse_type()
        self.expect(GREATER)
        return TypeParameterised(kind, elementtype)

    def parse_record_type(self):
        self.expect(RECORD)
        fields = []
        while self.tokens[self.i] is not END:
            is_private = self.tokens[self.i] is PRIVATE
            if is_private:
                self.i += 1
            name = self.identifier()
            self.expect(COLON)
            type = self.parse_type()
            fields.append(Field(name, type))
        self.expect(END)
        self.expect(RECORD)
        return TypeRecord(fields)

    def parse_class_type(self):
        self.expect(CLASS)
        while self.tokens[self.i] is IMPLEMENTS:
            self.i += 1
            while True:
                interface = self.identifier()
                if self.tokens[self.i] is not COMMA:
                    break
                self.i += 1
        fields = []
        while self.tokens[self.i] is not END:
            is_private = self.tokens[self.i] is PRIVATE
            if is_private:
                self.i += 1
            name = self.identifier()
            self.expect(COLON)
            type = self.parse_type()
            fields.append(Field(name, type))
        self.expect(END)
        self.expect(CLASS)
        return TypeRecord(fields)

    def parse_enum_type(self):
        self.expect(ENUM)
        names = []
        index = 0
        while self.tokens[self.i] is not END:
            name = self.identifier()
            value = None
            if self.tokens[self.i] is ASSIGN:
                self.i += 1
                value = self.parse_expression()
            else:
                value = NumberLiteralExpression(index)
            names.append((name, value))
            index += 1
        self.expect(END)
        self.expect(ENUM)
        return TypeEnum(names)

    def parse_choice_type(self):
        self.expect(CHOICE)
        choices = []
        while self.tokens[self.i] is not END:
            name = self.identifier()
            type = None
            if self.tokens[self.i] is COLON:
                self.i += 1
                type = self.parse_type()
            choices.append((name, type))
        self.expect(END)
        self.expect(CHOICE)
        return TypeChoice(choices)

    def parse_pointer_type(self):
        self.expect(POINTER)
        if self.tokens[self.i] is not TO:
            return TypePointer(None)
        self.expect(TO)
        type = self.parse_type()
        return TypePointer(type)

    def parse_valid_pointer_type(self):
        self.expect(VALID)
        self.expect(POINTER)
        self.expect(TO)
        type = self.parse_type()
        return TypePointer(type)

    def parse_function_type(self):
        self.expect(FUNCTION)
        returntype, args, varargs = self.parse_function_parameters()
        return TypeFunction(returntype, args, varargs)

    def parse_type(self):
        if self.tokens[self.i] is ARRAY or self.tokens[self.i] is DICTIONARY:
            return self.parse_parameterised_type()
        if self.tokens[self.i] is RECORD:
            return self.parse_record_type()
        if self.tokens[self.i] is CLASS:
            return self.parse_class_type()
        if self.tokens[self.i] is ENUM:
            return self.parse_enum_type()
        if self.tokens[self.i] is CHOICE:
            return self.parse_choice_type()
        if self.tokens[self.i] is POINTER:
            return self.parse_pointer_type()
        if self.tokens[self.i] is VALID:
            return self.parse_valid_pointer_type()
        if self.tokens[self.i] is FUNCTION:
            return self.parse_function_type()
        name = self.identifier()
        if self.tokens[self.i] is not DOT:
            return TypeSimple(name)
        name = (name,)
        while self.tokens[self.i] is DOT:
            self.i += 1
            t = self.identifier()
            name = name + (t,)
        return TypeCompound(name)

    def parse_import(self):
        self.expect(IMPORT)
        optional = False
        if self.tokens[self.i] is OPTIONAL:
            optional = True
            self.i += 1
        module = self.identifier()
        name = None
        if self.tokens[self.i] is DOT:
            self.i += 1
            name = self.identifier()
        return ImportDeclaration(module, name, optional)

    def parse_type_definition(self):
        self.expect(TYPE)
        name = self.identifier()
        self.expect(IS)
        type = self.parse_type()
        return TypeDeclaration(name, type)

    def parse_constant_definition(self):
        self.expect(CONSTANT)
        name = self.identifier()
        type = None
        if self.tokens[self.i] is COLON:
            self.expect(COLON)
            type = self.parse_type()
        self.expect(ASSIGN)
        value = self.parse_expression()
        if type is None:
            type = infer_type(value)
        return ConstantDeclaration(name, type, value)

    def parse_function_parameters(self):
        self.expect(LPAREN)
        args = []
        varargs = None
        if self.tokens[self.i] is not RPAREN:
            while True:
                mode = IN
                if self.tokens[self.i] in [IN, OUT, INOUT]:
                    mode = self.tokens[self.i]
                    self.i += 1
                vars = self.parse_variable_declaration(True)
                default = None
                if self.tokens[self.i] is DEFAULT:
                    self.i += 1
                    default = self.parse_expression()
                if self.tokens[self.i] is ELLIPSIS:
                    self.i += 1
                    varargs = len(args)
                args.extend([FunctionParameter(x, vars[1], mode, default) for x in vars[0]])
                if self.tokens[self.i] is not COMMA:
                    break
                self.i += 1
        self.expect(RPAREN)
        returntype = None
        if self.tokens[self.i] is COLON:
            self.i += 1
            returntype = self.parse_type()
        return returntype, args, varargs

    def parse_function_header(self):
        self.expect(FUNCTION)
        name = self.identifier()
        type = None
        if self.tokens[self.i] is DOT:
            self.i += 1
            type = name
            name = self.identifier()
        return tuple([type, name] + list(self.parse_function_parameters()))

    def parse_function_definition(self):
        type, name, returntype, args, varargs = self.parse_function_header()
        statements = []
        while self.tokens[self.i] is not END and self.tokens[self.i] is not END_OF_FILE:
            s = self.parse_statement()
            if s is not None:
                statements.append(s)
        self.expect(END)
        self.expect(FUNCTION)
        return FunctionDeclaration(type, name, returntype, args, varargs, statements)

    def parse_variable_declaration(self, require_type):
        names = []
        while True:
            names.append(self.identifier())
            if self.tokens[self.i] is not COMMA:
                break
            self.i += 1
        t = None
        if require_type or self.tokens[self.i] is COLON:
            self.expect(COLON)
            t = self.parse_type()
        return names, t

    def parse_function_call(self, func):
        self.i += 1
        args = []
        if self.tokens[self.i] is not RPAREN:
            while True:
                if self.tokens[self.i] in [IN, OUT, INOUT]:
                    self.i += 1
                name = None
                if isinstance(self.tokens[self.i], Identifier) and self.tokens[self.i+1] is WITH:
                    name = self.tokens[self.i].name
                    self.i += 2
                e = self.parse_expression()
                spread = False
                if self.tokens[self.i] is ELLIPSIS:
                    self.i += 1
                    spread = True
                args.append((name, e, spread))
                if self.tokens[self.i] is not COMMA:
                    break
                self.i += 1
        self.expect(RPAREN)
        return FunctionCallExpression(func, args)

    def parse_array_literal(self):
        self.expect(LBRACKET)
        elements = []
        while self.tokens[self.i] is not RBRACKET:
            element = self.parse_expression()
            elements.append(element)
            if self.tokens[self.i] is COMMA:
                self.i += 1
            elif self.tokens[self.i] is TO:
                self.i += 1
                first = element
                last = self.parse_expression()
                if self.tokens[self.i] is STEP:
                    self.i += 1
                    step = self.parse_expression()
                else:
                    step = NumberLiteralExpression(1)
                self.expect(RBRACKET)
                return ArrayLiteralRangeExpression(first, last, step)
        self.expect(RBRACKET)
        return ArrayLiteralExpression(elements)

    def parse_dictionary_literal(self):
        self.expect(LBRACE)
        elements = []
        while self.tokens[self.i] is not RBRACE:
            key = self.parse_expression()
            self.expect(COLON)
            element = self.parse_expression()
            elements.append((key, element))
            if self.tokens[self.i] is COMMA:
                self.i += 1
        self.expect(RBRACE)
        return DictionaryLiteralExpression(elements)

    def parse_interpolated_string_expression(self):
        parts = []
        while True:
            parts.append((StringLiteralExpression(self.tokens[self.i].value), None))
            self.i += 1
            if self.tokens[self.i] is not SUBBEGIN:
                break
            self.i += 1
            e = self.parse_expression()
            fmt = None
            if self.tokens[self.i] is SUBFMT:
                self.i += 1
                fmt = self.tokens[self.i].value
                self.i += 1
            parts.append((e, fmt))
            self.expect(SUBEND)
            assert isinstance(self.tokens[self.i], String), self.tokens[self.i]
        return InterpolatedStringExpression(parts)

    def parse_atom(self):
        t = self.tokens[self.i]
        if t is LPAREN:
            self.i += 1
            expr = self.parse_expression()
            self.expect(RPAREN)
            return expr
        elif t is LBRACKET:
            return self.parse_array_literal()
        elif t is LBRACE:
            return self.parse_dictionary_literal()
        elif t is FALSE:
            self.i += 1
            return BooleanLiteralExpression(False)
        elif t is TRUE:
            self.i += 1
            return BooleanLiteralExpression(True)
        elif isinstance(t, Number):
            self.i += 1
            return NumberLiteralExpression(t.value)
        elif isinstance(t, String):
            if self.tokens[self.i+1] is SUBBEGIN:
                return self.parse_interpolated_string_expression()
            self.i += 1
            return StringLiteralExpression(t.value)
        elif t is HEXBYTES:
            self.i += 1
            assert isinstance(self.tokens[self.i], String)
            b = bytes([int(x, 16) for x in re.findall(r"[0-9a-z]{1,2}", self.tokens[self.i].value.lower())])
            self.i += 1
            return StringLiteralExpression(b)
        elif t is PLUS:
            self.i += 1
            atom = self.parse_compound_expression()
            return UnaryPlusExpression(atom)
        elif t is MINUS:
            self.i += 1
            atom = self.parse_compound_expression()
            return UnaryMinusExpression(atom)
        elif t is NOT:
            self.i += 1
            atom = self.parse_compound_expression()
            return LogicalNotExpression(atom)
        elif t is NEW:
            self.i += 1
            type = IdentifierExpression(self.identifier())
            # TODO: modules
            #if self.tokens[self.i] is DOT:
            #    self.i += 1
            #    type = DotExpression(type, self.identifier())
            type = TypeSimple(type.name)
            value = None
            if self.tokens[self.i] is LPAREN:
                value = self.parse_function_call(type)
            return NewRecordExpression(type, value)
        elif t is NIL:
            self.i += 1
            return NilLiteralExpression()
        elif t is NOWHERE:
            self.i += 1
            return NowhereLiteralExpression()
        elif isinstance(t, Identifier):
            self.i += 1
            return IdentifierExpression(t.name)
        else:
            assert False, t

    def parse_compound_expression(self):
        expr = self.parse_atom()
        while True:
            if self.tokens[self.i] is LBRACKET:
                self.i += 1
                while True:
                    first_from_end = False
                    last_from_end = False
                    if self.tokens[self.i] is FIRST:
                        self.i += 1
                        if self.tokens[self.i] in [PLUS, MINUS]:
                            index = self.parse_expression()
                        else:
                            index = NumberLiteralExpression(0)
                    elif self.tokens[self.i] == LAST:
                        self.i += 1
                        first_from_end = True
                        if self.tokens[self.i] in [PLUS, MINUS]:
                            index = self.parse_expression()
                        else:
                            index = NumberLiteralExpression(0)
                    else:
                        index = self.parse_expression()
                    if self.tokens[self.i] == TO:
                        self.i += 1
                        if self.tokens[self.i] is FIRST:
                            self.i += 1
                            if self.tokens[self.i] in [PLUS, MINUS]:
                                last = self.parse_expression()
                            else:
                                last = NumberLiteralExpression(0)
                        elif self.tokens[self.i] is LAST:
                            self.i += 1
                            last_from_end = True
                            if self.tokens[self.i] in [PLUS, MINUS]:
                                last = self.parse_expression()
                            else:
                                last = NumberLiteralExpression(0)
                        else:
                            last = self.parse_expression()
                        expr = RangeSubscriptExpression(expr, index, first_from_end, last, last_from_end)
                    else:
                        expr = SubscriptExpression(expr, index, first_from_end)
                    if self.tokens[self.i] is RBRACKET:
                        self.i += 1
                        break
                    elif self.tokens[self.i] is COMMA:
                        self.i += 1
                    else:
                        self.expect(RBRACKET)
            elif self.tokens[self.i] is LPAREN:
                expr = self.parse_function_call(expr)
            elif self.tokens[self.i] is DOT:
                self.i += 1
                field = self.identifier()
                expr = DotExpression(expr, field)
            elif self.tokens[self.i] is ARROW:
                self.i += 1
                field = self.identifier()
                expr = ArrowExpression(expr, field)
            else:
                break
        # This hack transforms a statement like a.append(b) into a := a & b.
        # The magic AppendExpression does the assignment and (because it's an expression)
        # returns the result, which should be unused since .append() doesn't actually
        # return a value.
        if isinstance(expr, FunctionCallExpression) and isinstance(expr.func, DotExpression) and expr.func.field == "append":
            return AssignmentStatement(expr.func.expr, AppendExpression(expr.func.expr, expr.args[0][1]))
        return expr

    def parse_exponentiation(self):
        left = self.parse_compound_expression()
        while True:
            if self.tokens[self.i] is EXP:
                self.i += 1
                right = self.parse_compound_expression()
                left = ExponentiationExpression(left, right)
            else:
                break
        return left

    def parse_multiplication(self):
        left = self.parse_exponentiation()
        while True:
            if self.tokens[self.i] is TIMES:
                self.i += 1
                right = self.parse_exponentiation()
                left = MultiplicationExpression(left, right)
            elif self.tokens[self.i] is DIVIDE:
                self.i += 1
                right = self.parse_exponentiation()
                left = DivisionExpression(left, right)
            elif self.tokens[self.i] is INTDIV:
                self.i += 1
                right = self.parse_exponentiation()
                left = IntegerDivisionExpression(left, right)
            elif self.tokens[self.i] is MOD:
                self.i += 1
                right = self.parse_exponentiation()
                left = ModuloExpression(left, right)
            else:
                break
        return left

    def parse_addition(self):
        left = self.parse_multiplication()
        while True:
            if self.tokens[self.i] is PLUS:
                self.i += 1
                right = self.parse_multiplication()
                left = AdditionExpression(left, right)
            elif self.tokens[self.i] is MINUS:
                self.i += 1
                right = self.parse_multiplication()
                left = SubtractionExpression(left, right)
            elif self.tokens[self.i] is CONCAT:
                self.i += 1
                right = self.parse_multiplication()
                left = ConcatenationExpression(left, right)
            else:
                break
        return left

    def parse_comparison(self):
        left = self.parse_addition()
        comps = []
        while (self.tokens[self.i] is EQUAL
            or self.tokens[self.i] is NOTEQUAL
            or self.tokens[self.i] is LESS
            or self.tokens[self.i] is GREATER
            or self.tokens[self.i] is LESSEQ
            or self.tokens[self.i] is GREATEREQ):
            comp = self.tokens[self.i]
            self.i += 1
            right = self.parse_addition()
            comps.append(ComparisonExpression(left, right, comp))
            left = right
        if not comps:
            return left
        elif len(comps) == 1:
            return comps[0]
        else:
            return ChainedComparisonExpression(comps)

    def parse_typetest(self):
        left = self.parse_comparison()
        if self.tokens[self.i] is ISA:
            self.i += 1
            target = self.parse_type()
            return TypeTestExpression(left, target)
        else:
            return left

    def parse_membership(self):
        left = self.parse_typetest()
        if self.tokens[self.i] is IN or (self.tokens[self.i] is NOT and self.tokens[self.i+1] is IN):
            notin = self.tokens[self.i] is NOT
            if notin:
                self.i += 1
            self.i += 1
            right = self.parse_typetest()
            r = MembershipExpression(left, right)
            if notin:
                r = LogicalNotExpression(r)
            return r
        else:
            return left

    def parse_conjunction(self):
        left = self.parse_membership()
        while self.tokens[self.i] is AND:
            self.i += 1
            right = self.parse_membership()
            left = ConjunctionExpression(left, right)
        return left

    def parse_disjunction(self):
        left = self.parse_conjunction()
        while self.tokens[self.i] is OR:
            self.i += 1
            right = self.parse_conjunction()
            left = DisjunctionExpression(left, right)
        return left

    def parse_conditional(self):
        if self.tokens[self.i] is IF:
            self.i += 1
            cond = self.parse_expression()
            self.expect(THEN)
            left = self.parse_expression()
            self.expect(ELSE)
            right = self.parse_expression()
            return ConditionalExpression(cond, left, right)
        elif self.tokens[self.i] is TRY:
            self.i += 1
            expr = self.parse_expression()
            catches = []
            while self.tokens[self.i] is TRAP:
                self.i += 1
                name = []
                while True:
                    name.append(self.identifier())
                    if self.tokens[self.i] is not DOT:
                        break
                    self.i += 1
                exceptions = [name]
                infoname = None
                if self.tokens[self.i] is AS:
                    self.i += 1
                    infoname = self.identifier()
                if self.tokens[self.i] is DO:
                    self.i += 1
                    handler = []
                    while self.tokens[self.i] is not TRAP and self.tokens[self.i] is not RPAREN and self.tokens[self.i] is not END_OF_FILE:
                        s = self.parse_statement()
                        if s is not None:
                            handler.append(s)
                    catches.append((exceptions, infoname, handler))
                elif self.tokens[self.i] is GIVES:
                    self.i += 1
                    g = self.parse_expression()
                    catches.append((exceptions, infoname, g))
            return TryExpression(expr, catches)
        else:
            return self.parse_disjunction()

    def parse_expression(self):
        return self.parse_conditional()

    def parse_assert_statement(self):
        self.expect(ASSERT)
        expr = self.parse_expression()
        parts = [expr]
        while self.tokens[self.i] is COMMA:
            self.i += 1
            e = self.parse_expression()
            parts.append(e)
        return AssertStatement(expr, parts)

    def parse_case_statement(self):
        self.expect(CASE)
        expr = self.parse_expression()
        clauses = []
        while self.tokens[self.i] is WHEN and self.tokens[self.i+1] is not OTHERS:
            self.i += 1
            conditions = []
            while True:
                t = self.tokens[self.i]
                if t is EQUAL or t is NOTEQUAL or t is LESS or t is GREATER or t is LESSEQ or t is GREATEREQ:
                    op = t
                    self.i += 1
                    when = self.parse_expression()
                    conditions.append(CaseStatement.ComparisonWhenCondition(op, when))
                elif t is ISA:
                    op = t
                    self.i += 1
                    when = self.parse_type()
                    conditions.append(CaseStatement.TypeTestWhenCondition(when))
                else:
                    when = self.parse_expression()
                    if self.tokens[self.i] is TO:
                        self.i += 1
                        when2 = self.parse_expression()
                        conditions.append(CaseStatement.RangeWhenCondition(when, when2))
                    else:
                        conditions.append(CaseStatement.ComparisonWhenCondition(EQUAL, when))
                if self.tokens[self.i] is not COMMA:
                    break
                self.i += 1
            self.expect(DO)
            statements = []
            while self.tokens[self.i] is not WHEN and self.tokens[self.i] is not END and self.tokens[self.i] is not END_OF_FILE:
                s = self.parse_statement()
                if s is not None:
                    statements.append(s)
            clauses.append((conditions, statements))
        others_statements = []
        if self.tokens[self.i] is WHEN and self.tokens[self.i+1] is OTHERS and self.tokens[self.i+2] is DO:
            self.i += 3
            while self.tokens[self.i] is not END:
                s = self.parse_statement()
                if s is not None:
                    others_statements.append(s)
        self.expect(END)
        self.expect(CASE)
        clauses.append((None, others_statements))
        return CaseStatement(expr, clauses)

    def parse_check_statement(self):
        self.expect(CHECK)
        if self.tokens[self.i] is VALID:
            tests = []
            while True:
                self.i += 1
                ptr = self.parse_expression()
                if self.tokens[self.i] is AS:
                    self.i += 1
                    name = self.identifier()
                else:
                    assert isinstance(ptr, IdentifierExpression)
                    name = ptr.name
                tests.append((ptr, name))
                if self.tokens[self.i] is not COMMA:
                    break
            cond = ValidPointerExpression(tests)
        else:
            cond = self.parse_expression()
        self.expect(ELSE)
        statements = []
        while self.tokens[self.i] is not END and self.tokens[self.i] is not END_OF_FILE:
            s = self.parse_statement()
            if s is not None:
                statements.append(s)
        self.expect(END)
        self.expect(CHECK)
        return IfStatement([(cond, [])], statements)

    def parse_declaration(self):
        self.expect(DECLARE)
        if self.tokens[self.i] in [NATIVE, EXTENSION]:
            self.i += 1
            if self.tokens[self.i] == CONSTANT:
                self.i += 1
                name = self.identifier()
                self.expect(COLON)
                type = self.parse_type()
                if name == "Separator":
                    return ConstantDeclaration(name, type, StringLiteralExpression(os.sep))
            elif self.tokens[self.i] == FUNCTION:
                type, name, returntype, args, varargs = self.parse_function_header()
                return NativeFunction(name, returntype, args, varargs)
            elif self.tokens[self.i] == VAR:
                self.i += 1
                name = self.identifier()
                self.expect(COLON)
                type = self.parse_type()
                return NativeVariable(name, type)
        else:
            assert False

    def parse_exception(self):
        self.expect(EXCEPTION)
        name = []
        while True:
            name.append(self.identifier())
            if self.tokens[self.i] is not DOT:
                break
            self.i += 1
        return ExceptionDeclaration(name)

    def parse_interface(self):
        self.expect(INTERFACE)
        name = self.identifier()
        while self.tokens[self.i] is FUNCTION:
            self.i += 1
            method = self.identifier()
            args = self.parse_function_parameters()
        self.expect(END)
        self.expect(INTERFACE)

    def parse_debug_statement(self):
        self.expect(DEBUG)
        values = []
        while True:
            e = self.parse_expression()
            values.append(e)
            if self.tokens[self.i] is not COMMA:
                break
            self.i += 1
        return DebugStatement(values)

    def parse_exit_statement(self):
        self.expect(EXIT)
        label = self.tokens[self.i].name
        self.i += 1
        arg = None
        if label == "PROCESS":
            arg = self.tokens[self.i].name
            self.i += 1
        return ExitStatement(label, arg)

    def parse_export(self):
        self.expect(EXPORT)
        if isinstance(self.tokens[self.i], Identifier):
            name = self.identifier()
        else:
            return self.parse_statement()

    def parse_if_statement(self):
        self.expect(IF)
        condition_statements = []
        else_statements = []
        while True:
            if self.tokens[self.i] is VALID:
                tests = []
                while True:
                    self.i += 1
                    ptr = self.parse_expression()
                    if self.tokens[self.i] is AS:
                        self.i += 1
                        name = self.identifier()
                    else:
                        assert isinstance(ptr, IdentifierExpression)
                        name = ptr.name
                    tests.append((ptr, name))
                    if self.tokens[self.i] is not COMMA:
                        break
                cond = ValidPointerExpression(tests)
            elif self.tokens[self.i] is IMPORTED:
                self.i += 1
                name = self.identifier()
                cond = FunctionCallExpression(StringLiteralExpression(neon_runtime_isModuleImported), [("name", StringLiteralExpression(name), False)])
            else:
                cond = self.parse_expression()
            self.expect(THEN)
            statements = []
            while (self.tokens[self.i] is not ELSIF
               and self.tokens[self.i] is not ELSE
               and self.tokens[self.i] is not END
               and self.tokens[self.i] is not END_OF_FILE):
                s = self.parse_statement()
                if s is not None:
                    statements.append(s)
            condition_statements.append((cond, statements))
            if self.tokens[self.i] is not ELSIF:
                break
            self.i += 1
        if self.tokens[self.i] is ELSE:
            self.i += 1
            while self.tokens[self.i] is not END and self.tokens[self.i] is not END_OF_FILE:
                s = self.parse_statement()
                if s is not None:
                    else_statements.append(s)
        self.expect(END)
        self.expect(IF)
        return IfStatement(condition_statements, else_statements)

    def parse_increment_statement(self):
        if self.tokens[self.i] is INC:
            delta = 1
        elif self.tokens[self.i] is DEC:
            delta = -1
        else:
            assert False, self.tokens[self.i]
        self.i += 1
        expr = self.parse_expression()
        return IncrementStatement(expr, delta)

    def parse_for_statement(self):
        self.expect(FOR)
        var = self.identifier()
        self.expect(ASSIGN)
        start = self.parse_expression()
        self.expect(TO)
        end = self.parse_expression()
        step = None
        if self.tokens[self.i] is STEP:
            self.i += 1
            step = self.parse_expression()
        label = "FOR"
        if self.tokens[self.i] is LABEL:
            self.i += 1
            label = self.identifier()
        self.expect(DO)
        statements = []
        while self.tokens[self.i] is not END and self.tokens[self.i] is not END_OF_FILE:
            s = self.parse_statement()
            if s is not None:
                statements.append(s)
        self.expect(END)
        self.expect(FOR)
        return ForStatement(var, start, end, step, label, statements)

    def parse_foreach_statement(self):
        self.expect(FOREACH)
        var = self.identifier()
        self.expect(IN)
        array = self.parse_expression()
        index = None
        if self.tokens[self.i] is INDEX:
            self.i += 1
            index = self.identifier()
        label = "FOREACH"
        if self.tokens[self.i] is LABEL:
            self.i += 1
            label = self.identifier()
        self.expect(DO)
        statements = []
        while self.tokens[self.i] is not END and self.tokens[self.i] is not END_OF_FILE:
            s = self.parse_statement()
            if s is not None:
                statements.append(s)
        self.expect(END)
        self.expect(FOREACH)
        return ForeachStatement(var, array, index, label, statements)

    def parse_let_statement(self):
        self.expect(LET)
        name = self.identifier()
        type = None
        if self.tokens[self.i] is COLON:
            self.expect(COLON)
            type = self.parse_type()
        self.expect(ASSIGN)
        expr = self.parse_expression()
        if type is None:
            type = infer_type(expr)
        return LetDeclaration(name, type, expr)

    def parse_loop_statement(self):
        self.expect(LOOP)
        label = "LOOP"
        if self.tokens[self.i] is LABEL:
            self.i += 1
            label = self.identifier()
        statements = []
        while self.tokens[self.i] is not END and self.tokens[self.i] is not END_OF_FILE:
            s = self.parse_statement()
            if s is not None:
                statements.append(s)
        self.expect(END)
        self.expect(LOOP)
        return LoopStatement(label, statements)

    def parse_main_statement(self):
        self.expect(BEGIN)
        self.expect(MAIN)
        statements = []
        while self.tokens[self.i] is not END and self.tokens[self.i] is not END_OF_FILE:
            s = self.parse_statement()
            if s is not None:
                statements.append(s)
        self.expect(END)
        self.expect(MAIN)
        return FunctionDeclaration(None, "MAIN", None, [], False, statements)

    def parse_next_statement(self):
        self.expect(NEXT)
        label = self.tokens[self.i].name
        self.i += 1
        return NextStatement(label)

    def parse_panic_statement(self):
        self.expect(PANIC)
        message = self.parse_expression()
        return PanicStatement(message)

    def parse_raise_statement(self):
        self.expect(RAISE)
        name = []
        while True:
            name.append(self.identifier())
            if self.tokens[self.i] is not DOT:
                break
            self.i += 1
        if self.tokens[self.i] is LPAREN:
            class ExceptionType:
                def __init__(self):
                    self.type = ClassRecord(
                        [
                            Field("info", TypeSimple("String")),
                            Field("offset", TypeSimple("Number")),
                        ],
                        {}
                    )
                def resolve(self, env):
                    return self.type
            info = self.parse_expression()
        else:
            info = None
        return RaiseStatement(name, info)

    def parse_repeat_statement(self):
        self.expect(REPEAT)
        label = "REPEAT"
        if self.tokens[self.i] is LABEL:
            self.i += 1
            label = self.identifier()
        statements = []
        while self.tokens[self.i] is not UNTIL and self.tokens[self.i] is not END_OF_FILE:
            s = self.parse_statement()
            if s is not None:
                statements.append(s)
        self.expect(UNTIL)
        cond = self.parse_expression()
        return RepeatStatement(label, cond, statements)

    def parse_return_statement(self):
        self.expect(RETURN)
        expr = self.parse_expression()
        return ReturnStatement(expr)

    def parse_testcase_statement(self):
        self.expect(TESTCASE)
        expr = self.parse_expression()
        expected_exception = None
        if self.tokens[self.i] is EXPECT:
            self.i += 1
            expected_exception = []
            if self.tokens[self.i] is PANIC:
                expected_exception.append(self.tokens[self.i])
                self.i += 1
                assert isinstance(self.tokens[self.i], String)
                expected_exception.append(self.tokens[self.i])
                self.i += 1
            else:
                while True:
                    expected_exception.append(self.identifier())
                    if self.tokens[self.i] is not DOT:
                        break
                    self.i += 1
        return TestCaseStatement(expr, expected_exception)

    def parse_try_statement(self):
        self.expect(TRY)
        statements = []
        while self.tokens[self.i] is not TRAP and self.tokens[self.i] is not END and self.tokens[self.i] is not END_OF_FILE:
            s = self.parse_statement()
            if s is not None:
                statements.append(s)
        catches = []
        while self.tokens[self.i] is TRAP:
            self.i += 1
            name = []
            while True:
                name.append(self.identifier())
                if self.tokens[self.i] is not DOT:
                    break
                self.i += 1
            exceptions = [name]
            infoname = None
            if self.tokens[self.i] is AS:
                self.i += 1
                infoname = self.identifier()
            self.expect(DO)
            handler = []
            while self.tokens[self.i] is not TRAP and self.tokens[self.i] is not END and self.tokens[self.i] is not END_OF_FILE:
                s = self.parse_statement()
                if s is not None:
                    handler.append(s)
            catches.append((exceptions, infoname, handler))
        self.expect(END)
        self.expect(TRY)
        return TryStatement(statements, catches)

    def parse_unused_statement(self):
        self.expect(UNUSED)
        while True:
            self.identifier()
            if self.tokens[self.i] is not COMMA:
                break
            self.expect(COMMA)
        return None

    def parse_var_statement(self):
        self.expect(VAR)
        vars = self.parse_variable_declaration(False)
        expr = None
        if self.tokens[self.i] is ASSIGN:
            self.i += 1
            expr = self.parse_expression()
            if vars[1] is None:
                vars = (vars[0], infer_type(expr))
        return VariableDeclaration(vars[0], vars[1], expr)

    def parse_while_statement(self):
        self.expect(WHILE)
        if self.tokens[self.i] is VALID:
            tests = []
            while True:
                self.i += 1
                ptr = self.parse_expression()
                if self.tokens[self.i] is AS:
                    self.i += 1
                    name = self.identifier()
                else:
                    assert isinstance(ptr, IdentifierExpression)
                    name = ptr.name
                tests.append((ptr, name))
                if self.tokens[self.i] is not COMMA:
                    break
            cond = ValidPointerExpression(tests)
        else:
            cond = self.parse_expression()
        label = "WHILE"
        if self.tokens[self.i] is LABEL:
            self.i += 1
            label = self.identifier()
        self.expect(DO)
        statements = []
        while self.tokens[self.i] is not END and self.tokens[self.i] is not END_OF_FILE:
            s = self.parse_statement()
            if s is not None:
                statements.append(s)
        self.expect(END)
        self.expect(WHILE)
        return WhileStatement(cond, label, statements)

    def parse_statement(self):
        if self.tokens[self.i] is IMPORT:   return self.parse_import()
        if self.tokens[self.i] is TYPE:     return self.parse_type_definition()
        if self.tokens[self.i] is CONSTANT: return self.parse_constant_definition()
        if self.tokens[self.i] is FUNCTION: return self.parse_function_definition()
        if self.tokens[self.i] is DECLARE:  return self.parse_declaration()
        if self.tokens[self.i] is EXCEPTION:return self.parse_exception()
        if self.tokens[self.i] is INTERFACE:return self.parse_interface()
        if self.tokens[self.i] is EXPORT:   return self.parse_export()
        if self.tokens[self.i] is IF:       return self.parse_if_statement()
        if self.tokens[self.i] in [INC,DEC]:return self.parse_increment_statement()
        if self.tokens[self.i] is RETURN:   return self.parse_return_statement()
        if self.tokens[self.i] is VAR:      return self.parse_var_statement()
        if self.tokens[self.i] is LET:      return self.parse_let_statement()
        if self.tokens[self.i] is WHILE:    return self.parse_while_statement()
        if self.tokens[self.i] is CASE:     return self.parse_case_statement()
        if self.tokens[self.i] is FOR:      return self.parse_for_statement()
        if self.tokens[self.i] is FOREACH:  return self.parse_foreach_statement()
        if self.tokens[self.i] is LOOP:     return self.parse_loop_statement()
        if self.tokens[self.i] is REPEAT:   return self.parse_repeat_statement()
        if self.tokens[self.i] is EXIT:     return self.parse_exit_statement()
        if self.tokens[self.i] is NEXT:     return self.parse_next_statement()
        if self.tokens[self.i] is TRY:      return self.parse_try_statement()
        if self.tokens[self.i] is RAISE:    return self.parse_raise_statement()
        if self.tokens[self.i] is ASSERT:   return self.parse_assert_statement()
        if self.tokens[self.i] is CHECK:    return self.parse_check_statement()
        if self.tokens[self.i] is UNUSED:   return self.parse_unused_statement()
        if self.tokens[self.i] is BEGIN:    return self.parse_main_statement()
        if self.tokens[self.i] is TESTCASE: return self.parse_testcase_statement()
        if self.tokens[self.i] is PANIC:    return self.parse_panic_statement()
        if self.tokens[self.i] is DEBUG:    return self.parse_debug_statement()
        if isinstance(self.tokens[self.i], Identifier):
            expr = self.parse_expression()
            if self.tokens[self.i] is ASSIGN:
                self.i += 1
                rhs = self.parse_expression()
                return AssignmentStatement(expr, rhs)
            else:
                return ExpressionStatement(expr)
        else:
            assert False, self.tokens[self.i:self.i+10]

    def parse(self):
        statements = []
        while self.tokens[self.i] is not END_OF_FILE:
            s = self.parse_statement()
            if s is not None:
                statements.append(s)
        return Program(statements)

def parse(tokens):
    return Parser(tokens).parse()

class Class:
    pass

class ClassBoolean(Class):
    def default(self, env):
        return False

class ClassNumber(Class):
    def default(self, env):
        return 0

class ClassString(Class):
    def default(self, env):
        return ""

class ClassBytes(Class):
    def default(self, env):
        return bytes([])

class ClassObject(Class):
    def default(self, env):
        return None

class ClassArray(Class):
    def __init__(self, elementtype):
        self.elementtype = elementtype
    def default(self, env):
        return []

class ClassDictionary(Class):
    def __init__(self, elementtype):
        self.elementtype = elementtype
    def default(self, env):
        return {}

class ClassRecord(Class):
    class Instance:
        def __init__(self, fields):
            self._fields = fields
            for x in fields:
                setattr(self, x.name, None) # TODO: default()
        def __eq__(self, other):
            return all(getattr(self, x.name) == getattr(other, x.name) for x in self._fields)
        def __str__(self):
            return "{" + ", ".join("{}: {}".format(neon_string_quoted(None, f.name), neon_string_quoted(None, getattr(self, f.name)) if isinstance(getattr(self, f.name), str) else getattr(self, f.name)) for f in self._fields) + "}"
    def __init__(self, fields, methods):
        self.fields = fields
        self.methods = methods
    def default(self, env):
        r = ClassRecord.Instance(self.fields)
        for f in self.fields:
            setattr(r, f.name, f.type.resolve(env).default(env))
        for n, f in self.methods.items():
            setattr(r, n, f)
        return r
    def make(self, env, names, values):
        r = self.default(env)
        for n, v in zip(names, values):
            setattr(r, n, v)
        return r

class ClassEnum(Class):
    class Instance:
        def __init__(self, name, value):
            self.name = name
            self.value = value
        def __call__(self, env):
            return self
        def __eq__(self, rhs):
            return (self.name, self.value) == (rhs.name, rhs.value)
        def toString(self, env, obj):
            return self.name
    def __init__(self, env, names):
        self.names = names
        for name in self.names:
            setattr(self, name[0], ClassEnum.Instance(name[0], name[1].eval(env)))
    def default(self, env):
        return getattr(self, self.names[0][0])

class ClassChoice(Class):
    class Instance:
        def __init__(self, name, value=None):
            self._choice = name
            setattr(self, name, value)
        def __eq__(self, rhs):
            return self._choice == rhs._choice and getattr(self, self._choice) == getattr(rhs, rhs._choice)
        def toString(self, env, x):
            value = getattr(x, x._choice)
            # This should really check the choices to see whether there is data available,
            # but checking for 'not None' is probably sufficient.
            if value is not None:
                return "<{}:{}>".format(x._choice, value)
            else:
                return "<{}>".format(x._choice)
        def expectString(self, env, x):
            # This is a huge hack to support DecodeResult.expectString, because right now methods
            # declared on choice classes aren't available inside instances like this.
            if x._choice == "string":
                return getattr(x, x._choice)
            else:
                raise NeonException("PANIC", "not a string")
    def __init__(self, choices):
        self.choices = choices
        self.methods = {}
    def default(self, env):
        r = ClassChoice.Instance(self.choices[0][0], None)
        return r

class ClassPointer(Class):
    def __init__(self, type):
        self.type = type
    def default(self, env):
        return None

class ClassFunctionPointer(Class):
    def __init__(self, returntype, args, varargs):
        self.returntype = returntype
        self.args = args
        self.varargs = varargs
    def default(self, env):
        return None

class ClassFunction(Class):
    def __init__(self, returntype, args):
        self.returntype = returntype
        self.args = args

class ClassException(Class):
    pass

class ClassModule(Class):
    pass

class Environment:
    def __init__(self, parent=None):
        self.parent = parent
        self.module_name = None
        self.names = {}
    def declare(self, name, type, value):
        assert type is None or isinstance(type, Class), type
        self.names[name] = [type, value]
    def get_type(self, name):
        e = self
        while e is not None:
            if name in e.names:
                return e.names[name][0]
            e = e.parent
        assert False, name
    def get_value(self, name):
        if name == "_":
            return None
        e = self
        while e is not None:
            if name in e.names:
                return e.names[name][1]
            e = e.parent
        assert False, name
    def module(self):
        return self.parent.module() if self.parent else self.module_name
    def set(self, name, value):
        if name == "_":
            return
        e = self
        while e is not None:
            if name in e.names:
                e.names[name][1] = value
                break
            e = e.parent
        else:
            assert False, name

class ExitException(BaseException):
    def __init__(self, label):
        self.label = label

class NeonException(BaseException):
    def __init__(self, name, info=None):
        if isinstance(name, str):
            self.name = [name]
        else:
            self.name = name
        self.info = info
        self.offset = 0
    def toString(self, env, obj):
        return "<ExceptionType:{},{},{}>".format(self.name[0], self.info, self.offset)

class NextException(BaseException):
    def __init__(self, label):
        self.label = label

class ReturnException(BaseException):
    def __init__(self, expr):
        self.expr = expr

g_Modules = {}

def import_local_regex():
    return parse(tokenize("""
EXPORT Match
EXPORT Result
EXPORT Opcode
EXPORT Regex

EXPORT prepare
EXPORT search
EXPORT searchRegex

TYPE Match IS RECORD
    found: Boolean
    first: Number
    last: Number
    string: String
END RECORD

TYPE Result IS CHOICE
    noMatch
    match: Array<Match>
END CHOICE

DECLARE EXTENSION FUNCTION search(pattern: String, target: String): Result
    """))

def import_module(name, optional):
    m = g_Modules.get(name)
    if m is None:
        importer = globals().get("import_local_"+name)
        if importer is not None:
            m = importer()
        else:
            fn = os.path.join(os.path.dirname(sys.argv[g_arg_start]), "{}.neon".format(name))
            if not os.path.exists(fn):
                fn = os.path.join(g_neonpath, "{}.neon".format(name))
            try:
                m = parse(tokenize(codecs.open(fn, encoding="utf-8").read()))
            except IOError:
                if optional:
                    return None
                raise
        g_Modules[name] = m
        m.env.module_name = name
        run(m)
    return m

def run(program):
    program.env.declare("Boolean", Class(), ClassBoolean())
    program.env.declare("Number", Class(), ClassNumber())
    program.env.declare("String", Class(), ClassString())
    program.env.declare("Bytes", Class(), ClassBytes())
    program.env.declare("Object", Class(), ClassObject())
    g = import_module("global", False)
    for name, decl in g.env.names.items():
        program.env.names[name] = decl
    program.run(program.env)

def eval_cond(left, cond, right):
    if left is None or right is None:
        return (
            left is right if cond is EQUAL else
            left is not right if cond is NOTEQUAL else False)
    else:
        return (
            left == right if cond is EQUAL else
            left != right if cond is NOTEQUAL else
            left < right if cond is LESS else
            left > right if cond is GREATER else
            left <= right if cond is LESSEQ else
            left >= right if cond is GREATEREQ else False)

def neon_array_find(a, x):
    try:
        return a.index(x)
    except ValueError:
        raise NeonException(("PANIC",), "value not found in array")

def neon_array_remove(a, n):
    if n != int(n):
        raise NeonException(("PANIC",), "Array index not an integer: {}".format(n))
    if n < 0:
        raise NeonException(("PANIC",), "Array index is negative: {}".format(n))
    if n >= len(a):
        raise NeonException(("PANIC",), "Array index exceeds size {}: {}".format(len(a), n))
    del a[n]

def neon_array_resize(a, n):
    if n != int(n):
        raise NeonException(("PANIC",), "Invalid array size: {}".format(n))
    if n < len(a):
        del a[int(n):]
    elif n > len(a):
        a.extend([0] * (n - len(a)))

def neon_array_reversed(a):
    return list(reversed(a))

def neon_array_toBytes(a):
    for i, x in enumerate(a):
        if not (0 <= x < 256):
            raise NeonException(("PANIC",), "Byte value out of range at offset {}: {}".format(i, x))
    return bytes(a)

def neon_dictionary_remove(d, k):
    if k in d:
        del d[k]

def neon_format(env, s, fmt):
    if fmt.endswith("x"):
        return format(int(s), fmt)
    else:
        return format(s, fmt)

def neon_global_decodeUTF8(env, x):
    try:
        return ClassChoice.Instance("string", bytearray(x).decode("utf-8"))
    except UnicodeDecodeError as x:
        return ClassChoice.Instance("error", [x.start])

def neon_global_num(env, x):
    if not any(c.isdigit() for c in x):
        raise NeonException("PANIC", "num() argument not a number")
    try:
        return int(x) if x.isdigit() else float(x)
    except ValueError:
        raise NeonException("PANIC", "num() argument not a number")

def neon_global_print(env, x):
    if isinstance(x, list):
        x = "[{}]".format(", ".join((neon_string_quoted(env, e) if isinstance(e, str) else str(e)) for e in x))
    print(x)

def neon_global_str(env, x):
    r = str(x)
    if isinstance(x, float):
        # Format with limited precision to avoid roundoff.
        r = "{:.10}".format(x)
        if x == int(x):
            r = str(int(x))
        else:
            r = re.sub(r"\.0+$", "", r)
    return r

def neon_console_input_internal(env, prompt, r):
    try:
        return True, input(prompt)
    except EOFError:
        return False, None

def neon_file_copy(env, src, dest):
    if neon_file_exists(env, dest):
        return ClassChoice.Instance("error", "Exists")
    shutil.copyfile(src, dest)
    return ClassChoice.Instance("ok")

def neon_file_copyOverwriteIfExists(env, src, dest):
    shutil.copyfile(src, dest)
    return ClassChoice.Instance("ok")

def neon_file_delete(env, fn):
    try:
        os.unlink(fn)
    except OSError:
        pass
    return ClassChoice.Instance("ok")

def neon_file_exists(env, fn):
    return os.access(fn, os.F_OK)

def neon_file_files(env, path):
    return os.listdir(path)

def neon_file_getInfo(env, name):
    st = os.stat(name)
    return [
        os.path.basename(name),
        st.st_size,
        (st.st_mode & 0x04) != 0,
        (st.st_mode & 0x02) != 0,
        (st.st_mode & 0x01) != 0,
        0 if stat.S_ISREG(st.st_mode) else 1 if stat.S_ISDIR(st.st_mode) else 2,
        0,
        st.st_atime,
        st.st_mtime,
    ]

def neon_file_isDirectory(env, path):
    return os.path.isdir(path)

def neon_file_mkdir(env, path):
    return os.mkdir(path)

def neon_file_readBytes(env, fn):
    with open(fn, "rb") as f:
<<<<<<< HEAD
        r = ClassBytes().default(env)
        r.fromArray(env, [x for x in f.read()])
        return ClassChoice.Instance("data", r)
=======
        return bytes(f.read())
>>>>>>> 20dd976d

def neon_file_readLines(env, fn):
    with codecs.open(fn, "r", encoding="utf-8") as f:
        return ClassChoice.Instance("lines", list(map(lambda x: x.rstrip("\r\n"), f.readlines())))

def neon_file_removeEmptyDirectory(env, path):
    try:
        os.rmdir(path)
    except OSError:
        return ClassChoice.Instance("error", "remove error")
    return ClassChoice.Instance("ok")

def neon_file_rename(env, old, new):
    os.rename(old, new)
    return ClassChoice.Instance("ok")

def neon_file_writeBytes(env, fn, bytes):
    try:
        with open(fn, "wb") as f:
            f.write("".join(chr(x) for x in bytes.a))
    except OSError as x:
        return ClassChoice.Instance("error", str(x))
    return ClassChoice.Instance("ok")

def neon_file_writeLines(env, fn, lines):
    try:
        with open(fn, "wb") as f:
            f.writelines((x+"\n").encode() for x in lines)
    except OSError as x:
        return ClassChoice.Instance("error", str(x))
    return ClassChoice.Instance("ok")

def neon_io_close(env, f):
    f.close()
    return (None, None)

def neon_io_flush(env, f):
    f.flush()

def neon_io_fprint(env, f, s):
    print(s, file=f)

def neon_io_open(env, fn, mode):
    try:
        return ClassChoice.Instance("file", open(fn, "wb" if mode.name == "write" else "rb"))
    except OSError:
        return ClassChoice.Instance("error", "open error")

def neon_io_readBytes(env, f, count):
    return bytes(f.read(count))

def neon_io_readLine(env, f, r):
    r = f.readline()
    return r is not None, r.rstrip("\r\n")

def neon_io_seek(env, f, offset, whence):
    f.seek(offset, {"absolute": os.SEEK_SET, "relative": os.SEEK_CUR, "fromEnd": os.SEEK_END}[whence.name])

def neon_io_tell(env, f):
    return f.tell()

def neon_io_truncate(env, f):
    f.truncate()

def neon_io_write(env, f, s):
    f.write(s.encode())

def neon_io_writeBytes(env, f, buf):
    f.write(buf)

def neon_math_abs(env, x):
    return abs(x)

def neon_math_acos(env, x):
    return math.acos(x)

def neon_math_acosh(env, x):
    return math.acosh(x)

def neon_math_asin(env, x):
    return math.asin(x)

def neon_math_asinh(env, x):
    return math.asinh(x)

def neon_math_atan(env, x):
    return math.atan(x)

def neon_math_atanh(env, x):
    return math.atanh(x)

def neon_math_atan2(env, y, x):
    return math.atan2(y, x)

def neon_math_cbrt(env, x):
    return math.cbrt(x)

def neon_math_ceil(env, x):
    return math.ceil(x)

def neon_math_cos(env, x):
    return math.cos(x)

def neon_math_cosh(env, x):
    return math.cosh(x)

def neon_math_erf(env, x):
    return math.erf(x)

def neon_math_erfc(env, x):
    return math.erfc(x)

def neon_math_exp(env, x):
    return math.exp(x)

def neon_math_exp2(env, x):
    return math.exp2(x)

def neon_math_expm1(env, x):
    return math.expm1(x)

def neon_math_floor(env, x):
    return math.floor(x)

def neon_math_frexp(env, x):
    return math.frexp(x)

def neon_math_hypot(env, x):
    return math.hypot(x)

def neon_math_intdiv(env, x, y):
    return math.intdiv(x, y)

def neon_math_ldexp(env, x):
    return math.ldexp(x)

def neon_math_lgamma(env, x):
    return math.lgamma(x)

def neon_math_log(env, x):
    return math.log(x)

def neon_math_log10(env, x):
    return math.log10(x)

def neon_math_log1p(env, x):
    return math.log1p(x)

def neon_math_log2(env, x):
    return math.log2(x)

def neon_math_max(env, x, y):
    return max(x, y)

def neon_math_min(env, x, y):
    return min(x, y)

def neon_math_nearbyint(env, x):
    return math.nearbyint(x)

def neon_math_odd(env, x):
    if x != int(x):
        raise NeonException("PANIC", "odd() requires integer")
    return (x & 1) != 0

def neon_math_powmod(env, b, e, m):
    return pow(b, e, m)

def neon_math_round(env, places, value):
    return round(value, places)

def neon_math_sign(env, x):
    return math.copysign(1, x)

def neon_math_sin(env, x):
    return math.sin(x)

def neon_math_sinh(env, x):
    return math.sinh(x)

def neon_math_sqrt(env, x):
    return math.sqrt(x)

def neon_math_tan(env, x):
    return math.tan(x)

def neon_math_tanh(env, x):
    return math.tanh(x)

def neon_math_tgamma(env, x):
    return math.tgamma(x)

def neon_math_trunc(env, x):
    return math.trunc(x)

def neon_os_chdir(env, d):
    assert False

def neon_os_getcwd(env):
    assert False

def neon_os_getenv(env, e):
    assert False

def neon_os_kill(env, pid):
    assert False

def neon_os_platform(env):
    assert False

def neon_os_spawn(env):
    assert False

def neon_os_system(env, cmd):
    return os.system(cmd)

def neon_os_wait(env):
    assert False

def neon_random_bytes(env, count):
    return [random.randint(0, 0xff) for _ in range(count)]

def neon_random_uint32(env):
    return random.randint(0, 0xffffffff)

def neon_regex_search(env, r, s):
    m = re.search(r, s)
    if m is None:
        return ClassChoice.Instance("noMatch", None)
    match = []
    for g in range(1 + len(m.groups())):
        tm = g_Modules["regex"].env.get_value("Match")
        r = tm.make(env, ["found", "first", "last", "string"], [m.group(g) is not None, m.start(g), m.end(g)-1, m.group(g)])
        match.append(r)
    return ClassChoice.Instance("match", match)

def neon_runtime_assertionsEnabled(env):
    return True

def neon_runtime_createObject(env, name):
    mod, cls = name.split(".")
    constructor = getattr(sys.modules[mod], cls)
    obj = constructor()
    return obj

def neon_runtime_debugEnabled(env):
    return False

def neon_runtime_executorName(env):
    return "helium"

def neon_runtime_garbageCollect(env):
    pass

def neon_runtime_getAllocatedObjectCount(env):
    return 0

def neon_runtime_isModuleImported(env, name):
    return name in g_Modules

def neon_runtime_moduleIsMain(env):
    return True # TODO

def neon_runtime_setGarbageCollectionInterval(env, count):
    pass

def neon_runtime_setRecursionLimit(env, depth):
    pass

def neon_string_find(env, s, t):
    r = s.find(t)
    if r < 0:
        return ClassChoice.Instance("notfound")
    return ClassChoice.Instance("index", r)

def neon_string_fromCodePoint(env, x):
    if x != int(x):
        raise NeonException("PANIC", "fromCodePoint() argument not an integer")
    if not (0 <= x <= 0x10ffff):
        raise NeonException("PANIC", "fromCodePoint() argument out of range 0-0x10ffff")
    return chr(x)

def neon_string_hasPrefix(env, s, t):
    return s.startswith(t)

def neon_string_hasSuffix(env, s, t):
    return s.endswith(t)

def neon_string_join(env, a, d):
    return d.join(a)

def neon_string_lower(env, s):
    return s.lower()

def neon_string_quoted(env, s):
    r = '"'
    for c in s:
        if c == "\b":
            r += "\\b"
        elif c == "\f":
            r += "\\f"
        elif c == "\n":
            r += "\\n"
        elif c == "\r":
            r += "\\r"
        elif c == "\t":
            r += "\\t"
        elif c in ('"', '\\'):
            r += "\\" + c
        elif ' ' <= c < '\x7f':
            r += c
        elif ord(c) < 0x10000:
            r += "\\u{:04x}".format(ord(c))
        else:
            r += "\\U{:08x}".format(ord(c))
    r += '"'
    return r

def neon_string_split(env, s, d):
    return s.split(d)

def neon_string_splitLines(env, s):
    if len(s) == 0:
        return []
    s = re.sub("\r\n", "\n", s)
    s = re.sub("\n$", "", s, 1)
    return s.split("\n")

def neon_string_toCodePoint(env, x):
    if len(x) != 1:
        raise NeonException("PANIC", "toCodePoint() requires string of length 1")
    return ord(x)

def neon_string_trimCharacters(env, s, leading, trailing):
    return s.lstrip(leading).rstrip(trailing)

def neon_string_upper(env, s):
    return s.upper()

def neon_sys_exit(env, n):
    if n != int(n) or n < 0 or n > 255:
        raise NeonException("PANIC", "sys.exit invalid parameter: {}".format(n))
    sys.exit(n)

def neon_textio_close(env, f):
    f.close()
    return (None, None)

def neon_textio_open(env, fn, mode):
    try:
        return ClassChoice.Instance("file", open(fn, "w" if mode.name == "write" else "r"))
    except OSError:
        return ClassChoice.Instance("error", "open error")

def neon_textio_readLine(env, f):
    r = f.readline()
    if not r:
        return ClassChoice.Instance("eof")
    return ClassChoice.Instance("line", r.rstrip("\r\n"))

def neon_textio_seekEnd(env, f):
    f.seek(0, os.SEEK_END)

def neon_textio_seekStart(env, f):
    f.seek(0, os.SEEK_SET)

def neon_textio_truncate(env, f):
    f.truncate()

def neon_textio_writeLine(env, f, s):
    print(s, file=f)

def neon_time_now(env):
    return time.time()

def neon_time_sleep(env, t):
    time.sleep(t)

def neon_time_tick(env):
    return time.time()

g_neonpath = "lib"

i = 1
while i < len(sys.argv):
    if sys.argv[i].startswith("-"):
        if sys.argv[i] == "--neonpath":
            i += 1
            g_neonpath = sys.argv[i]
        else:
            print("{}: unknown option {}".format(sys.argv[0], sys.argv[i]), file=sys.stderr)
            sys.exit(1)
    else:
        break
    i += 1

g_arg_start = i

try:
    source = codecs.open(sys.argv[g_arg_start], encoding="utf-8").read()
except UnicodeDecodeError:
    sys.exit(99)
if re.search(r"^--!", source, re.MULTILINE):
    sys.exit(99)
run(parse(tokenize(source)))<|MERGE_RESOLUTION|>--- conflicted
+++ resolved
@@ -3056,13 +3056,7 @@
 
 def neon_file_readBytes(env, fn):
     with open(fn, "rb") as f:
-<<<<<<< HEAD
-        r = ClassBytes().default(env)
-        r.fromArray(env, [x for x in f.read()])
-        return ClassChoice.Instance("data", r)
-=======
-        return bytes(f.read())
->>>>>>> 20dd976d
+        return ClassChoice.Instance("data", bytes(f.read()))
 
 def neon_file_readLines(env, fn):
     with codecs.open(fn, "r", encoding="utf-8") as f:
