IMPORT console
IMPORT http
IMPORT json
IMPORT os
IMPORT string
IMPORT sys
IMPORT time

CONSTANT Port: Number := 20179

FUNCTION get(url: String): Object
    LET hr := http.get("http://127.0.0.1:\(Port)\(url)", {})
    CHECK hr ISA http.HttpResult.response ELSE
        print(hr.error)
        EXIT PROCESS FAILURE
    END CHECK
    LET d := json.decode(hr.response.data.decodeToString())
    CHECK d ISA json.DecodeResult.data ELSE
        print(d.error.message)
        EXIT PROCESS FAILURE
    END CHECK
    RETURN d.data
END FUNCTION

FUNCTION post(url: String, post_data: String): Object
    LET hr := http.post("http://127.0.0.1:\(Port)\(url)", post_data, {})
    CHECK hr ISA http.HttpResult.response ELSE
        print(hr.error)
        EXIT PROCESS FAILURE
    END CHECK
    LET d := json.decode(hr.response.data.decodeToString())
    CHECK d ISA json.DecodeResult.data ELSE
        print(d.error.message)
        EXIT PROCESS FAILURE
    END CHECK
    RETURN d.data
END FUNCTION

FUNCTION help()
    print(@@"
Debugger Commands:

    b  break    Set a breakpoint on a source line number
    c  clear    Clear a breakpoint on a source line number
    g  globals  Show all global variables
    h  help     Print this help message
    n  next     Next source line
    ni next-in  Next source line, stepping in to functions
    no next-out Next source line after return from the current function
    p  print    Print value of variable
    q  quit     Quit
    r  run      Run until the next breakpoint
    s  stack    Print current operand stack
"@@)
END FUNCTION

TYPE Global IS RECORD
    index: Number
    repr: String
END RECORD

VAR Source: Array<String> := []
VAR LineFromAddress: Array<Number> := []
VAR AddressFromLine: Array<Number> := []
VAR Globals: Dictionary<Global> := {}

print("Neon debugger. Type 'help' for help.")

<<<<<<< HEAD
LET sr: os.SpawnResult := os.spawn("bin/neon -d \(Port) \(sys.args[1])")
CHECK sr ISA os.SpawnResult.process ELSE
    print("Could not run executor")
    EXIT PROCESS FAILURE
END CHECK
LET target: os.Process := sr.process
=======
LET target: os.Process := os.spawn("bin/neon --debug-port \(Port) \(sys.args[1])")
>>>>>>> 77ac1b68
time.sleep(0.1)
VAR r: Object

r := get("/module/-/debuginfo")
Source := r.source
LET linenumbers: Array<Object> := r.line_numbers
FOREACH ln IN linenumbers DO
    LET addr: Number := ln[0]
    LET line: Number := ln[1]
    LineFromAddress[addr] := line
    AddressFromLine[line] := addr
END FOREACH
LET globals: Array<Object> := r.globals
FOREACH g IN globals DO
    Globals[g.name] := Global(
        index WITH g.index,
        repr WITH g.type.representation
    )
END FOREACH

VAR last: String := ""
LOOP
    REPEAT
        time.sleep(0.1)
        r := get("/status")
    UNTIL r.state = "stopped"

    IF r.log_messages > 0 THEN
        LET log: Object := post("/log", "")
        LET messages: Array<Object> := log
        FOREACH message IN messages DO
            print(message)
        END FOREACH
    END IF

    LET ip: Number := r.ip
    IF LineFromAddress[ip] > 0 THEN
        print("\(LineFromAddress[ip]) | \(Source[LineFromAddress[ip]])")
    ELSE
        print("ip \(ip)")
    END IF

    VAR s: String := console.input("ndb> ")
    IF s = "" THEN
        s := last
    ELSE
        last := s
    END IF

    LET a: Array<String> := string.split(s, " ")
    IF a[0] IN ["b", "break"] THEN
        r := post("/break/\(AddressFromLine[num(a[1])])", "true")
    ELSIF a[0] IN ["c", "clear"] THEN
        r := post("/break/\(AddressFromLine[num(a[1])])", "false")
    ELSIF a[0] IN ["g", "globals"] THEN
        FOREACH name IN Globals.keys() DO
            r := get("/module/-/global/\(Globals[name].index)")
            LET value: Object := r.value
            print("\(name)\t\(value)")
        END FOREACH
    ELSIF a[0] IN ["h", "help"] THEN
        help()
    ELSIF a[0] IN ["n", "next"] THEN
        r := post("/step/source/0", "")
    ELSIF a[0] IN ["ni", "next-in"] THEN
        r := post("/step/source/1", "")
    ELSIF a[0] IN ["no", "next-out"] THEN
        r := post("/step/source/-1", "")
    ELSIF a[0] IN ["p", "print"] THEN
        LET g: Global := Globals[a[1]]
        r := get("/module/-/global/\(g.index)")
        LET v: Object := r.value
        print("\(v)")
    ELSIF a[0] IN ["q", "quit"] THEN
        r := post("/quit", "")
        EXIT LOOP
    ELSIF a[0] IN ["r", "run"] THEN
        r := post("/continue", "")
    ELSIF a[0] IN ["s", "stack"] THEN
        r := get("/opstack")
        print(r.toString())
    ELSE
        print("Unknown command: \(a[0])")
    END IF
END LOOP<|MERGE_RESOLUTION|>--- conflicted
+++ resolved
@@ -66,16 +66,12 @@
 
 print("Neon debugger. Type 'help' for help.")
 
-<<<<<<< HEAD
-LET sr: os.SpawnResult := os.spawn("bin/neon -d \(Port) \(sys.args[1])")
+LET sr: os.SpawnResult := os.spawn("bin/neon --debug-port \(Port) \(sys.args[1])")
 CHECK sr ISA os.SpawnResult.process ELSE
     print("Could not run executor")
     EXIT PROCESS FAILURE
 END CHECK
 LET target: os.Process := sr.process
-=======
-LET target: os.Process := os.spawn("bin/neon --debug-port \(Port) \(sys.args[1])")
->>>>>>> 77ac1b68
 time.sleep(0.1)
 VAR r: Object
 
