--- conflicted
+++ resolved
@@ -545,12 +545,8 @@
     tests_js = env.Command("tests_js", [neonc, "scripts/run_test.py", test_sources], sys.executable + " scripts/run_test.py --runner \"" + sys.executable + " scripts/run_js.py\" " + " ".join(x.path for x in test_sources))
 tests_jvm = env.Command("tests_jvm", [neonc, "scripts/run_test.py", test_sources], sys.executable + " scripts/run_test.py --runner \"" + sys.executable + " scripts/run_jvm.py\" " + " ".join(x.path for x in test_sources))
 tests_cpp = env.Command("tests_cpp", [neonc, "scripts/run_test.py", "scripts/run_cpp.py", test_sources], sys.executable + " scripts/run_test.py --runner \"" + sys.executable + " scripts/run_cpp.py\" " + " ".join(x.path for x in test_sources))
-<<<<<<< HEAD
-tests_py = env.Command("tests_py", [neonc, "scripts/run_test.py", "scripts/run_py.py", test_sources], sys.executable + " scripts/run_test.py --runner \"" + sys.executable + " scripts/run_py.py\" " + " ".join(x.path for x in test_sources))
+#tests_py = env.Command("tests_py", [neonc, "scripts/run_test.py", "scripts/run_py.py", test_sources], sys.executable + " scripts/run_test.py --runner \"" + sys.executable + " scripts/run_py.py\" " + " ".join(x.path for x in test_sources))
 tests_cx = env.Command("tests_cx", [neonc, neoncx, "scripts/run_test.py", "scripts/run_c.py", test_sources], sys.executable + " scripts/run_test.py --runner \"" + sys.executable + " scripts/run_c.py\" " + " ".join(x.path for x in test_sources))
-=======
-#tests_py = env.Command("tests_py", [neonc, "scripts/run_test.py", "scripts/run_py.py", test_sources], sys.executable + " scripts/run_test.py --runner \"" + sys.executable + " scripts/run_py.py\" " + " ".join(x.path for x in test_sources))
->>>>>>> 5ee2a793
 env.Depends(tests_jvm, jvm_classes)
 testenv = env.Clone()
 testenv["ENV"]["NEONPATH"] = "t/"
