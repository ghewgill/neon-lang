--- conflicted
+++ resolved
@@ -991,7 +991,6 @@
     return new CaseStatement(expr, clauses);
 }
 
-<<<<<<< HEAD
 namespace overlap {
 
 static bool operator==(const Number &x, const Number &y) { return number_is_equal(x, y); }
@@ -1094,7 +1093,8 @@
     } else {
         internal_error("RangeWhenCondition");
     }
-=======
+}
+
 static const Statement *parseForStatement(Scope *scope, const std::vector<Token> & tokens, std::vector<Token>::size_type &i)
 {
     ++i;
@@ -1138,7 +1138,6 @@
     }
     ++i;
     return new ForStatement(var, start, end, statements);
->>>>>>> 511c6fb5
 }
 
 static const Statement *parseImport(Scope *scope, const std::vector<Token> &tokens, std::vector<Token>::size_type &i)
