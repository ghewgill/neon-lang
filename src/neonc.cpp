--- conflicted
+++ resolved
@@ -23,18 +23,11 @@
     CompileProc proc;
     std::string description;
 } Targets[] = {
-<<<<<<< HEAD
-    {"cli", compile_cli},
-    {"c", compile_c},
-    {"cpp", compile_cpp},
-    {"js", compile_js},
-    {"jvm", compile_jvm},
-=======
     {"cli", compile_cli, "CLI (.NET) target. Output file name is a .exe file."},
+    {"c",   compile_c,   "C target. Output file name is a .c source file."},
     {"cpp", compile_cpp, "C++ target. Output file name is a .cpp source file."},
     {"js",  compile_js,  "Javascript target. Output file name is a .js source file."},
     {"jvm", compile_jvm, "JVM (Java VM) target. Output file is a .class file."},
->>>>>>> a0cab530
 };
 
 int main(int argc, char *argv[])
