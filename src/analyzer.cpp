#include "analyzer.h"

#include <algorithm>
#include <fstream>
#include <iso646.h>
#include <list>
#include <sstream>
#include <stack>

#include "ast.h"
#include "bytecode.h"
#include "format.h"
#include "pt.h"
#include "rtl_compile.h"
#include "support.h"
#include "util.h"

#include "constants_compile.inc"

class Analyzer {
public:
    Analyzer(ICompilerSupport *support, const pt::Program *program, std::map<std::string, ast::ExternalGlobalInfo> *external_globals);

    ICompilerSupport *support;
    const pt::Program *program;
    std::map<std::string, ast::ExternalGlobalInfo> *const external_globals;
    const std::string module_name;
    std::map<std::string, ast::Module *> modules;
    ast::Scope *global_scope;
    std::stack<ast::Frame *> frame;
    std::stack<ast::Scope *> scope;
    std::map<std::string, Token> exports;

    std::stack<std::pair<const ast::Type *, const ast::TypeFunction *>> functiontypes;
    std::stack<std::list<std::pair<std::string, unsigned int>>> loops;

    const ast::Type *analyze(const pt::Type *type, const std::string &name = std::string());
    const ast::Type *analyze(const pt::TypeSimple *type, const std::string &name);
    const ast::Type *analyze_enum(const pt::TypeEnum *type, const std::string &name);
    const ast::Type *analyze_record(const pt::TypeRecord *type, const std::string &name);
    const ast::Type *analyze_class(const pt::TypeClass *type, const std::string &name);
    const ast::Type *analyze(const pt::TypePointer *type, const std::string &name);
    const ast::Type *analyze(const pt::TypeValidPointer *type, const std::string &name);
    const ast::Type *analyze(const pt::TypeFunctionPointer *type, const std::string &name);
    const ast::Type *analyze(const pt::TypeParameterised *type, const std::string &name);
    const ast::Type *analyze(const pt::TypeImport *type, const std::string &name);
    const ast::Expression *analyze(const pt::Expression *expr);
    const ast::Expression *analyze(const pt::DummyExpression *expr);
    const ast::Expression *analyze(const pt::IdentityExpression *expr);
    const ast::Expression *analyze(const pt::BooleanLiteralExpression *expr);
    const ast::Expression *analyze(const pt::NumberLiteralExpression *expr);
    const ast::Expression *analyze(const pt::StringLiteralExpression *expr);
    const ast::Expression *analyze(const pt::FileLiteralExpression *expr);
    const ast::Expression *analyze(const pt::BytesLiteralExpression *expr);
    const ast::Expression *analyze(const pt::ArrayLiteralExpression *expr);
    const ast::Expression *analyze(const pt::ArrayLiteralRangeExpression *expr);
    const ast::Expression *analyze(const pt::DictionaryLiteralExpression *expr);
    const ast::Expression *analyze(const pt::NilLiteralExpression *expr);
    const ast::Expression *analyze(const pt::NowhereLiteralExpression *expr);
    const ast::Expression *analyze(const pt::IdentifierExpression *expr);
    const ast::Name *analyze_qualified_name(const pt::Expression *expr);
    const ast::Expression *analyze(const pt::DotExpression *expr);
    const ast::Expression *analyze(const pt::ArrowExpression *expr);
    const ast::Expression *analyze(const pt::SubscriptExpression *expr);
    const ast::Expression *analyze(const pt::InterpolatedStringExpression *expr);
    const ast::Expression *analyze(const pt::FunctionCallExpression *expr);
    const ast::Expression *analyze(const pt::UnaryPlusExpression *expr);
    const ast::Expression *analyze(const pt::UnaryMinusExpression *expr);
    const ast::Expression *analyze(const pt::LogicalNotExpression *expr);
    const ast::Expression *analyze(const pt::ExponentiationExpression *expr);
    const ast::Expression *analyze(const pt::MultiplicationExpression *expr);
    const ast::Expression *analyze(const pt::DivisionExpression *expr);
    const ast::Expression *analyze(const pt::IntegerDivisionExpression *expr);
    const ast::Expression *analyze(const pt::ModuloExpression *expr);
    const ast::Expression *analyze(const pt::AdditionExpression *expr);
    const ast::Expression *analyze(const pt::SubtractionExpression *expr);
    const ast::Expression *analyze(const pt::ConcatenationExpression *expr);
    const ast::Expression *analyze(const pt::ComparisonExpression *expr);
    const ast::Expression *analyze(const pt::ChainedComparisonExpression *expr);
    const ast::Expression *analyze(const pt::MembershipExpression *expr);
    const ast::Expression *analyze(const pt::ConjunctionExpression *expr);
    const ast::Expression *analyze(const pt::DisjunctionExpression *expr);
    const ast::Expression *analyze(const pt::ConditionalExpression *expr);
    const ast::Expression *analyze(const pt::TryExpression *expr);
    const ast::Expression *analyze(const pt::NewClassExpression *expr);
    const ast::Expression *analyze(const pt::ValidPointerExpression *expr);
    const ast::Expression *analyze(const pt::RangeSubscriptExpression *expr);
    const ast::Statement *analyze(const pt::ImportDeclaration *declaration);
    const ast::Statement *analyze(const pt::TypeDeclaration *declaration);
    const ast::Statement *analyze_decl(const pt::ConstantDeclaration *declaration);
    const ast::Statement *analyze_body(const pt::ConstantDeclaration *declaration);
    const ast::Statement *analyze_decl(const pt::NativeConstantDeclaration *declaration);
    const ast::Statement *analyze_body(const pt::NativeConstantDeclaration *declaration);
    const ast::Statement *analyze_decl(const pt::VariableDeclaration *declaration);
    const ast::Statement *analyze_body(const pt::VariableDeclaration *declaration);
    const ast::Statement *analyze_decl(const pt::NativeVariableDeclaration *declaration);
    const ast::Statement *analyze_body(const pt::NativeVariableDeclaration *declaration);
    const ast::Statement *analyze_decl(const pt::LetDeclaration *declaration);
    const ast::Statement *analyze_body(const pt::LetDeclaration *declaration);
    const ast::Statement *analyze_decl(const pt::FunctionDeclaration *declaration);
    const ast::Statement *analyze_body(const pt::FunctionDeclaration *declaration);
    const ast::Statement *analyze_decl(const pt::ExternalFunctionDeclaration *declaration);
    const ast::Statement *analyze_body(const pt::ExternalFunctionDeclaration *declaration);
    const ast::Statement *analyze(const pt::NativeFunctionDeclaration *declaration);
    const ast::Statement *analyze(const pt::ExceptionDeclaration *declaration);
    const ast::Statement *analyze_decl(const pt::ExportDeclaration *declaration);
    const ast::Statement *analyze_body(const pt::ExportDeclaration *declaration);
    std::vector<const ast::Statement *> analyze(const std::vector<std::unique_ptr<pt::Statement>> &statement);
    const ast::Statement *analyze(const pt::AssertStatement *statement);
    const ast::Statement *analyze(const pt::AssignmentStatement *statement);
    const ast::Statement *analyze(const pt::CaseStatement *statement);
    const ast::Statement *analyze(const pt::CheckStatement *statement);
    const ast::Statement *analyze(const pt::ExecStatement *statement);
    const ast::Statement *analyze(const pt::ExitStatement *statement);
    const ast::Statement *analyze(const pt::ExpressionStatement *statement);
    const ast::Statement *analyze(const pt::ForStatement *statement);
    const ast::Statement *analyze(const pt::ForeachStatement *statement);
    const ast::Statement *analyze(const pt::IfStatement *statement);
    const ast::Statement *analyze(const pt::IncrementStatement *statement);
    const ast::Statement *analyze(const pt::LoopStatement *statement);
    const ast::Statement *analyze(const pt::NextStatement *statement);
    const ast::Statement *analyze(const pt::RaiseStatement *statement);
    const ast::Statement *analyze(const pt::RepeatStatement *statement);
    const ast::Statement *analyze(const pt::ReturnStatement *statement);
    const ast::Statement *analyze(const pt::TryStatement *statement);
    const ast::Statement *analyze(const pt::TryHandlerStatement *statement);
    const ast::Statement *analyze(const pt::WhileStatement *statement);
    const ast::Program *analyze();
private:
    static std::string extract_module_name(const pt::Program *program);
    ast::Module *import_module(const Token &token, const std::string &name);
    ast::Type *deserialize_type(ast::Scope *scope, const std::string &descriptor, std::string::size_type &i);
    ast::Type *deserialize_type(ast::Scope *scope, const std::string &descriptor);
    std::vector<ast::TryTrap> analyze_catches(const std::vector<std::unique_ptr<pt::TryTrap>> &catches);
    void process_into_results(const pt::ExecStatement *statement, const std::string &sql, const ast::Variable *function, std::vector<const ast::Expression *> args, std::vector<const ast::Statement *> &statements);
    std::vector<ast::TypeRecord::Field> analyze_fields(const pt::TypeRecord *type);
private:
    Analyzer(const Analyzer &);
    Analyzer &operator=(const Analyzer &);
};

class TypeAnalyzer: public pt::IParseTreeVisitor {
public:
    TypeAnalyzer(Analyzer *a, const std::string &name): type(nullptr), a(a), name(name) {}
    virtual void visit(const pt::TypeSimple *t) override { type = a->analyze(t, name); }
    virtual void visit(const pt::TypeEnum *t) override { type = a->analyze_enum(t, name); }
    virtual void visit(const pt::TypeRecord *t) override { type = a->analyze_record(t, name); }
    virtual void visit(const pt::TypeClass *t) override { type = a->analyze_class(t, name); }
    virtual void visit(const pt::TypePointer *t) override { type = a->analyze(t, name); }
    virtual void visit(const pt::TypeValidPointer *t) override { type = a->analyze(t, name); }
    virtual void visit(const pt::TypeFunctionPointer *t) override { type = a->analyze(t, name); }
    virtual void visit(const pt::TypeParameterised *t) override { type = a->analyze(t, name); }
    virtual void visit(const pt::TypeImport *t) override { type = a->analyze(t, name); }
    virtual void visit(const pt::DummyExpression *) override { internal_error("pt::Expression"); }
    virtual void visit(const pt::IdentityExpression *) override { internal_error("pt::Expression"); }
    virtual void visit(const pt::BooleanLiteralExpression *) override { internal_error("pt::Expression"); }
    virtual void visit(const pt::NumberLiteralExpression *) override { internal_error("pt::Expression"); }
    virtual void visit(const pt::StringLiteralExpression *) override { internal_error("pt::Expression"); }
    virtual void visit(const pt::FileLiteralExpression *) override { internal_error("pt::Expression"); }
    virtual void visit(const pt::BytesLiteralExpression *) override { internal_error("pt::Expression"); }
    virtual void visit(const pt::ArrayLiteralExpression *) override { internal_error("pt::Expression"); }
    virtual void visit(const pt::ArrayLiteralRangeExpression *) override { internal_error("pt::Expression"); }
    virtual void visit(const pt::DictionaryLiteralExpression *) override { internal_error("pt::Expression"); }
    virtual void visit(const pt::NilLiteralExpression *) override { internal_error("pt::Expression"); }
    virtual void visit(const pt::NowhereLiteralExpression *) override { internal_error("pt::Expression"); }
    virtual void visit(const pt::IdentifierExpression *) override { internal_error("pt::Expression"); }
    virtual void visit(const pt::DotExpression *) override { internal_error("pt::Expression"); }
    virtual void visit(const pt::ArrowExpression *) override { internal_error("pt::Expression"); }
    virtual void visit(const pt::SubscriptExpression *) override { internal_error("pt::Expression"); }
    virtual void visit(const pt::InterpolatedStringExpression *) override { internal_error("pt::Expression"); }
    virtual void visit(const pt::FunctionCallExpression *) override { internal_error("pt::Expression"); }
    virtual void visit(const pt::UnaryPlusExpression *) override { internal_error("pt::Expression"); }
    virtual void visit(const pt::UnaryMinusExpression *) override { internal_error("pt::Expression"); }
    virtual void visit(const pt::LogicalNotExpression *) override { internal_error("pt::Expression"); }
    virtual void visit(const pt::ExponentiationExpression *) override { internal_error("pt::Expression"); }
    virtual void visit(const pt::MultiplicationExpression *) override { internal_error("pt::Expression"); }
    virtual void visit(const pt::DivisionExpression *) override { internal_error("pt::Expression"); }
    virtual void visit(const pt::IntegerDivisionExpression *) override { internal_error("pt::Expression"); }
    virtual void visit(const pt::ModuloExpression *) override { internal_error("pt::Expression"); }
    virtual void visit(const pt::AdditionExpression *) override { internal_error("pt::Expression"); }
    virtual void visit(const pt::SubtractionExpression *) override { internal_error("pt::Expression"); }
    virtual void visit(const pt::ConcatenationExpression *) override { internal_error("pt::Expression"); }
    virtual void visit(const pt::ComparisonExpression *) override { internal_error("pt::Expression"); }
    virtual void visit(const pt::ChainedComparisonExpression *) override { internal_error("pt::Expression"); }
    virtual void visit(const pt::MembershipExpression *) override { internal_error("pt::Expression"); }
    virtual void visit(const pt::ConjunctionExpression *) override { internal_error("pt::Expression"); }
    virtual void visit(const pt::DisjunctionExpression *) override { internal_error("pt::Expression"); }
    virtual void visit(const pt::ConditionalExpression *) override { internal_error("pt::Expression"); }
    virtual void visit(const pt::TryExpression *) override { internal_error("pt::Expression"); }
    virtual void visit(const pt::NewClassExpression *) override { internal_error("pt::Expression"); }
    virtual void visit(const pt::ValidPointerExpression *) override { internal_error("pt::Expression"); }
    virtual void visit(const pt::RangeSubscriptExpression *) override { internal_error("pt::Expression"); }
    virtual void visit(const pt::ImportDeclaration *) override { internal_error("pt::Declaration"); }
    virtual void visit(const pt::TypeDeclaration *) override { internal_error("pt::Declaration"); }
    virtual void visit(const pt::ConstantDeclaration *) override { internal_error("pt::Declaration"); }
    virtual void visit(const pt::NativeConstantDeclaration *) override { internal_error("pt::Declaration"); }
    virtual void visit(const pt::VariableDeclaration *) override { internal_error("pt::Declaration"); }
    virtual void visit(const pt::NativeVariableDeclaration *) override { internal_error("pt::Declaration"); }
    virtual void visit(const pt::LetDeclaration *) override { internal_error("pt::Declaration"); }
    virtual void visit(const pt::FunctionDeclaration *) override { internal_error("pt::Declaration"); }
    virtual void visit(const pt::ExternalFunctionDeclaration *) override { internal_error("pt::Declaration"); }
    virtual void visit(const pt::NativeFunctionDeclaration *) override { internal_error("pt::Declaration"); }
    virtual void visit(const pt::ExceptionDeclaration *) override { internal_error("pt::Declaration"); }
    virtual void visit(const pt::ExportDeclaration *) override { internal_error("pt::Declaration"); }
    virtual void visit(const pt::AssertStatement *) override { internal_error("pt::Statement"); }
    virtual void visit(const pt::AssignmentStatement *) override { internal_error("pt::Statement"); }
    virtual void visit(const pt::CaseStatement *) override { internal_error("pt::Statement"); }
    virtual void visit(const pt::CheckStatement *) override { internal_error("pt::Statement"); }
    virtual void visit(const pt::ExecStatement  *) override { internal_error("pt::Statement"); }
    virtual void visit(const pt::ExitStatement *) override { internal_error("pt::Statement"); }
    virtual void visit(const pt::ExpressionStatement *) override { internal_error("pt::Statement"); }
    virtual void visit(const pt::ForStatement *) override { internal_error("pt::Statement"); }
    virtual void visit(const pt::ForeachStatement *) override { internal_error("pt::Statement"); }
    virtual void visit(const pt::IfStatement *) override { internal_error("pt::Statement"); }
    virtual void visit(const pt::IncrementStatement *) override { internal_error("pt::Statement"); }
    virtual void visit(const pt::LoopStatement *) override { internal_error("pt::Statement"); }
    virtual void visit(const pt::NextStatement *) override { internal_error("pt::Statement"); }
    virtual void visit(const pt::RaiseStatement *) override { internal_error("pt::Statement"); }
    virtual void visit(const pt::RepeatStatement *) override { internal_error("pt::Statement"); }
    virtual void visit(const pt::ReturnStatement *) override { internal_error("pt::Statement"); }
    virtual void visit(const pt::TryStatement *) override { internal_error("pt::Statement"); }
    virtual void visit(const pt::TryHandlerStatement *) override { internal_error("pt::Statement"); }
    virtual void visit(const pt::WhileStatement *) override { internal_error("pt::Statement"); }
    virtual void visit(const pt::Program *) override { internal_error("pt::Program"); }
    const ast::Type *type;
private:
    Analyzer *a;
    const std::string name;
private:
    TypeAnalyzer(const TypeAnalyzer &);
    TypeAnalyzer &operator=(const TypeAnalyzer &);
};

class ExpressionAnalyzer: public pt::IParseTreeVisitor {
public:
    ExpressionAnalyzer(Analyzer *a): expr(nullptr), a(a) {}
    virtual void visit(const pt::TypeSimple *) override { internal_error("pt::Type"); }
    virtual void visit(const pt::TypeEnum *) override { internal_error("pt::Type"); }
    virtual void visit(const pt::TypeRecord *) override { internal_error("pt::Type"); }
    virtual void visit(const pt::TypeClass *) override { internal_error("pt::Type"); }
    virtual void visit(const pt::TypePointer *) override { internal_error("pt::Type"); }
    virtual void visit(const pt::TypeValidPointer *) override { internal_error("pt::Type"); }
    virtual void visit(const pt::TypeFunctionPointer *) override { internal_error("pt::Type"); }
    virtual void visit(const pt::TypeParameterised *) override { internal_error("pt::Type"); }
    virtual void visit(const pt::TypeImport *) override { internal_error("pt::Type"); }
    virtual void visit(const pt::DummyExpression *p) override { expr = a->analyze(p); }
    virtual void visit(const pt::IdentityExpression *p) override { expr = a->analyze(p); }
    virtual void visit(const pt::BooleanLiteralExpression *p) override { expr = a->analyze(p); }
    virtual void visit(const pt::NumberLiteralExpression *p) override { expr = a->analyze(p); }
    virtual void visit(const pt::StringLiteralExpression *p) override { expr = a->analyze(p); }
    virtual void visit(const pt::FileLiteralExpression *p) override { expr = a->analyze(p); }
    virtual void visit(const pt::BytesLiteralExpression *p) override { expr = a->analyze(p); }
    virtual void visit(const pt::ArrayLiteralExpression *p) override { expr = a->analyze(p); }
    virtual void visit(const pt::ArrayLiteralRangeExpression *p) override { expr = a->analyze(p); }
    virtual void visit(const pt::DictionaryLiteralExpression *p) override { expr = a->analyze(p); }
    virtual void visit(const pt::NilLiteralExpression *p) override { expr = a->analyze(p); }
    virtual void visit(const pt::NowhereLiteralExpression *p) override { expr = a->analyze(p); }
    virtual void visit(const pt::IdentifierExpression *p) override { expr = a->analyze(p); }
    virtual void visit(const pt::DotExpression *p) override { expr = a->analyze(p); }
    virtual void visit(const pt::ArrowExpression *p) override { expr = a->analyze(p); }
    virtual void visit(const pt::SubscriptExpression *p) override { expr = a->analyze(p); }
    virtual void visit(const pt::InterpolatedStringExpression *p) override { expr = a->analyze(p); }
    virtual void visit(const pt::FunctionCallExpression *p) override { expr = a->analyze(p); }
    virtual void visit(const pt::UnaryPlusExpression *p) override { expr = a->analyze(p); }
    virtual void visit(const pt::UnaryMinusExpression *p) override { expr = a->analyze(p); }
    virtual void visit(const pt::LogicalNotExpression *p) override { expr = a->analyze(p); }
    virtual void visit(const pt::ExponentiationExpression *p) override { expr = a->analyze(p); }
    virtual void visit(const pt::MultiplicationExpression *p) override { expr = a->analyze(p); }
    virtual void visit(const pt::DivisionExpression *p) override { expr = a->analyze(p); }
    virtual void visit(const pt::IntegerDivisionExpression *p) override { expr = a->analyze(p); }
    virtual void visit(const pt::ModuloExpression *p) override { expr = a->analyze(p); }
    virtual void visit(const pt::AdditionExpression *p) override { expr = a->analyze(p); }
    virtual void visit(const pt::SubtractionExpression *p) override { expr = a->analyze(p); }
    virtual void visit(const pt::ConcatenationExpression *p) override { expr = a->analyze(p); }
    virtual void visit(const pt::ComparisonExpression *p) override { expr = a->analyze(p); }
    virtual void visit(const pt::ChainedComparisonExpression *p) override { expr = a->analyze(p); }
    virtual void visit(const pt::MembershipExpression *p) override { expr = a->analyze(p); }
    virtual void visit(const pt::ConjunctionExpression *p) override { expr = a->analyze(p); }
    virtual void visit(const pt::DisjunctionExpression *p) override { expr = a->analyze(p); }
    virtual void visit(const pt::ConditionalExpression *p) override { expr = a->analyze(p); }
    virtual void visit(const pt::TryExpression *p) override { expr = a->analyze(p); }
    virtual void visit(const pt::NewClassExpression *p) override { expr = a->analyze(p); }
    virtual void visit(const pt::ValidPointerExpression *p) override { expr = a->analyze(p); }
    virtual void visit(const pt::RangeSubscriptExpression *p) override { expr = a->analyze(p); }
    virtual void visit(const pt::ImportDeclaration *) override { internal_error("pt::Declaration"); }
    virtual void visit(const pt::TypeDeclaration *) override { internal_error("pt::Declaration"); }
    virtual void visit(const pt::ConstantDeclaration *) override { internal_error("pt::Declaration"); }
    virtual void visit(const pt::NativeConstantDeclaration *) override { internal_error("pt::Declaration"); }
    virtual void visit(const pt::VariableDeclaration *) override { internal_error("pt::Declaration"); }
    virtual void visit(const pt::NativeVariableDeclaration *) override { internal_error("pt::Declaration"); }
    virtual void visit(const pt::LetDeclaration *) override { internal_error("pt::Declaration"); }
    virtual void visit(const pt::FunctionDeclaration *) override { internal_error("pt::Declaration"); }
    virtual void visit(const pt::ExternalFunctionDeclaration *) override { internal_error("pt::Declaration"); }
    virtual void visit(const pt::NativeFunctionDeclaration *) override { internal_error("pt::Declaration"); }
    virtual void visit(const pt::ExceptionDeclaration *) override { internal_error("pt::Declaration"); }
    virtual void visit(const pt::ExportDeclaration *) override { internal_error("pt::Declaration"); }
    virtual void visit(const pt::AssertStatement *) override { internal_error("pt::Statement"); }
    virtual void visit(const pt::AssignmentStatement *) override { internal_error("pt::Statement"); }
    virtual void visit(const pt::CaseStatement *) override { internal_error("pt::Statement"); }
    virtual void visit(const pt::CheckStatement *) override { internal_error("pt::Statement"); }
    virtual void visit(const pt::ExecStatement *) override { internal_error("pt::Statement"); }
    virtual void visit(const pt::ExitStatement *) override { internal_error("pt::Statement"); }
    virtual void visit(const pt::ExpressionStatement *) override { internal_error("pt::Statement"); }
    virtual void visit(const pt::ForStatement *) override { internal_error("pt::Statement"); }
    virtual void visit(const pt::ForeachStatement *) override { internal_error("pt::Statement"); }
    virtual void visit(const pt::IfStatement *) override { internal_error("pt::Statement"); }
    virtual void visit(const pt::IncrementStatement *) override { internal_error("pt::Statement"); }
    virtual void visit(const pt::LoopStatement *) override { internal_error("pt::Statement"); }
    virtual void visit(const pt::NextStatement *) override { internal_error("pt::Statement"); }
    virtual void visit(const pt::RaiseStatement *) override { internal_error("pt::Statement"); }
    virtual void visit(const pt::RepeatStatement *) override { internal_error("pt::Statement"); }
    virtual void visit(const pt::ReturnStatement *) override { internal_error("pt::Statement"); }
    virtual void visit(const pt::TryStatement *) override { internal_error("pt::Statement"); }
    virtual void visit(const pt::TryHandlerStatement *) override { internal_error("pt::Statement"); }
    virtual void visit(const pt::WhileStatement *) override { internal_error("pt::Statement"); }
    virtual void visit(const pt::Program *) override { internal_error("pt::Program"); }
    const ast::Expression *expr;
private:
    Analyzer *a;
private:
    ExpressionAnalyzer(const ExpressionAnalyzer &);
    ExpressionAnalyzer &operator=(const ExpressionAnalyzer &);
};

class DeclarationAnalyzer: public pt::IParseTreeVisitor {
public:
    DeclarationAnalyzer(Analyzer *a, std::vector<const ast::Statement *> &v): a(a), v(v) {}
    virtual void visit(const pt::TypeSimple *) override { internal_error("pt::Type"); }
    virtual void visit(const pt::TypeEnum *) override { internal_error("pt::Type"); }
    virtual void visit(const pt::TypeRecord *) override { internal_error("pt::Type"); }
    virtual void visit(const pt::TypeClass *) override { internal_error("pt::Type"); }
    virtual void visit(const pt::TypePointer *) override { internal_error("pt::Type"); }
    virtual void visit(const pt::TypeValidPointer *) override { internal_error("pt::Type"); }
    virtual void visit(const pt::TypeFunctionPointer *) override { internal_error("pt::Type"); }
    virtual void visit(const pt::TypeParameterised *) override { internal_error("pt::Type"); }
    virtual void visit(const pt::TypeImport *) override { internal_error("pt::Type"); }
    virtual void visit(const pt::DummyExpression *) override { internal_error("pt::Expression"); }
    virtual void visit(const pt::IdentityExpression *) override { internal_error("pt::Expression"); }
    virtual void visit(const pt::BooleanLiteralExpression *) override { internal_error("pt::Expression"); }
    virtual void visit(const pt::NumberLiteralExpression *) override { internal_error("pt::Expression"); }
    virtual void visit(const pt::StringLiteralExpression *) override { internal_error("pt::Expression"); }
    virtual void visit(const pt::FileLiteralExpression *) override { internal_error("pt::Expression"); }
    virtual void visit(const pt::BytesLiteralExpression *) override { internal_error("pt::Expression"); }
    virtual void visit(const pt::ArrayLiteralExpression *) override { internal_error("pt::Expression"); }
    virtual void visit(const pt::ArrayLiteralRangeExpression *) override { internal_error("pt::Expression"); }
    virtual void visit(const pt::DictionaryLiteralExpression *) override { internal_error("pt::Expression"); }
    virtual void visit(const pt::NilLiteralExpression *) override { internal_error("pt::Expression"); }
    virtual void visit(const pt::NowhereLiteralExpression *) override { internal_error("pt::Expression"); }
    virtual void visit(const pt::IdentifierExpression *) override { internal_error("pt::Expression"); }
    virtual void visit(const pt::DotExpression *) override { internal_error("pt::Expression"); }
    virtual void visit(const pt::ArrowExpression *) override { internal_error("pt::Expression"); }
    virtual void visit(const pt::SubscriptExpression *) override { internal_error("pt::Expression"); }
    virtual void visit(const pt::InterpolatedStringExpression *) override { internal_error("pt::Expression"); }
    virtual void visit(const pt::FunctionCallExpression *) override { internal_error("pt::Expression"); }
    virtual void visit(const pt::UnaryPlusExpression *) override { internal_error("pt::Expression"); }
    virtual void visit(const pt::UnaryMinusExpression *) override { internal_error("pt::Expression"); }
    virtual void visit(const pt::LogicalNotExpression *) override { internal_error("pt::Expression"); }
    virtual void visit(const pt::ExponentiationExpression *) override { internal_error("pt::Expression"); }
    virtual void visit(const pt::MultiplicationExpression *) override { internal_error("pt::Expression"); }
    virtual void visit(const pt::DivisionExpression *) override { internal_error("pt::Expression"); }
    virtual void visit(const pt::IntegerDivisionExpression *) override { internal_error("pt::Expression"); }
    virtual void visit(const pt::ModuloExpression *) override { internal_error("pt::Expression"); }
    virtual void visit(const pt::AdditionExpression *) override { internal_error("pt::Expression"); }
    virtual void visit(const pt::SubtractionExpression *) override { internal_error("pt::Expression"); }
    virtual void visit(const pt::ConcatenationExpression *) override { internal_error("pt::Expression"); }
    virtual void visit(const pt::ComparisonExpression *) override { internal_error("pt::Expression"); }
    virtual void visit(const pt::ChainedComparisonExpression *) override { internal_error("pt::Expression"); }
    virtual void visit(const pt::MembershipExpression *) override { internal_error("pt::Expression"); }
    virtual void visit(const pt::ConjunctionExpression *) override { internal_error("pt::Expression"); }
    virtual void visit(const pt::DisjunctionExpression *) override { internal_error("pt::Expression"); }
    virtual void visit(const pt::ConditionalExpression *) override { internal_error("pt::Expression"); }
    virtual void visit(const pt::TryExpression *) override { internal_error("pt::Expression"); }
    virtual void visit(const pt::NewClassExpression *) override { internal_error("pt::Expression"); }
    virtual void visit(const pt::ValidPointerExpression *) override { internal_error("pt::Expression"); }
    virtual void visit(const pt::RangeSubscriptExpression *) override { internal_error("pt::Expression"); }
    virtual void visit(const pt::ImportDeclaration *p) override { v.push_back(a->analyze(p)); }
    virtual void visit(const pt::TypeDeclaration *p) override { v.push_back(a->analyze(p)); }
    virtual void visit(const pt::ConstantDeclaration *p) override { v.push_back(a->analyze_decl(p)); }
    virtual void visit(const pt::NativeConstantDeclaration *p) override { v.push_back(a->analyze_decl(p)); }
    virtual void visit(const pt::VariableDeclaration *p) override { v.push_back(a->analyze_decl(p)); }
    virtual void visit(const pt::NativeVariableDeclaration *p) override { v.push_back(a->analyze_decl(p)); }
    virtual void visit(const pt::LetDeclaration *p) override { v.push_back(a->analyze_decl(p)); }
    virtual void visit(const pt::FunctionDeclaration *p) override { v.push_back(a->analyze_decl(p)); }
    virtual void visit(const pt::ExternalFunctionDeclaration *p) override { v.push_back(a->analyze_decl(p)); }
    virtual void visit(const pt::NativeFunctionDeclaration *p) override { v.push_back(a->analyze(p)); }
    virtual void visit(const pt::ExceptionDeclaration *p) override { v.push_back(a->analyze(p)); }
    virtual void visit(const pt::ExportDeclaration *p) override { v.push_back(a->analyze_decl(p)); }
    virtual void visit(const pt::AssertStatement *) override {}
    virtual void visit(const pt::AssignmentStatement *) override {}
    virtual void visit(const pt::CaseStatement *) override {}
    virtual void visit(const pt::CheckStatement *) override {}
    virtual void visit(const pt::ExecStatement *) override {}
    virtual void visit(const pt::ExitStatement *) override {}
    virtual void visit(const pt::ExpressionStatement *) override {}
    virtual void visit(const pt::ForStatement *) override {}
    virtual void visit(const pt::ForeachStatement *) override {}
    virtual void visit(const pt::IfStatement *) override {}
    virtual void visit(const pt::IncrementStatement *) override {}
    virtual void visit(const pt::LoopStatement *) override {}
    virtual void visit(const pt::NextStatement *) override {}
    virtual void visit(const pt::RaiseStatement *) override {}
    virtual void visit(const pt::RepeatStatement *) override {}
    virtual void visit(const pt::ReturnStatement *) override {}
    virtual void visit(const pt::TryStatement *) override {}
    virtual void visit(const pt::TryHandlerStatement *) override {}
    virtual void visit(const pt::WhileStatement *) override {}
    virtual void visit(const pt::Program *) override { internal_error("pt::Program"); }
private:
    Analyzer *a;
    std::vector<const ast::Statement *> &v;
private:
    DeclarationAnalyzer(const DeclarationAnalyzer &);
    DeclarationAnalyzer &operator=(const DeclarationAnalyzer &);
};

class StatementAnalyzer: public pt::IParseTreeVisitor {
public:
    StatementAnalyzer(Analyzer *a, std::vector<const ast::Statement *> &v): a(a), v(v) {}
    virtual void visit(const pt::TypeSimple *) override { internal_error("pt::Type"); }
    virtual void visit(const pt::TypeEnum *) override { internal_error("pt::Type"); }
    virtual void visit(const pt::TypeRecord *) override { internal_error("pt::Type"); }
    virtual void visit(const pt::TypeClass *) override { internal_error("pt::Type"); }
    virtual void visit(const pt::TypePointer *) override { internal_error("pt::Type"); }
    virtual void visit(const pt::TypeValidPointer *) override { internal_error("pt::Type"); }
    virtual void visit(const pt::TypeFunctionPointer *) override { internal_error("pt::Type"); }
    virtual void visit(const pt::TypeParameterised *) override { internal_error("pt::Type"); }
    virtual void visit(const pt::TypeImport *) override { internal_error("pt::Type"); }
    virtual void visit(const pt::DummyExpression *) override { internal_error("pt::Expression"); }
    virtual void visit(const pt::IdentityExpression *) override { internal_error("pt::Expression"); }
    virtual void visit(const pt::BooleanLiteralExpression *) override { internal_error("pt::Expression"); }
    virtual void visit(const pt::NumberLiteralExpression *) override { internal_error("pt::Expression"); }
    virtual void visit(const pt::StringLiteralExpression *) override { internal_error("pt::Expression"); }
    virtual void visit(const pt::FileLiteralExpression *) override { internal_error("pt::Expression"); }
    virtual void visit(const pt::BytesLiteralExpression *) override { internal_error("pt::Expression"); }
    virtual void visit(const pt::ArrayLiteralExpression *) override { internal_error("pt::Expression"); }
    virtual void visit(const pt::ArrayLiteralRangeExpression *) override { internal_error("pt::Expression"); }
    virtual void visit(const pt::DictionaryLiteralExpression *) override { internal_error("pt::Expression"); }
    virtual void visit(const pt::NilLiteralExpression *) override { internal_error("pt::Expression"); }
    virtual void visit(const pt::NowhereLiteralExpression *) override { internal_error("pt::Expression"); }
    virtual void visit(const pt::IdentifierExpression *) override { internal_error("pt::Expression"); }
    virtual void visit(const pt::DotExpression *) override { internal_error("pt::Expression"); }
    virtual void visit(const pt::ArrowExpression *) override { internal_error("pt::Expression"); }
    virtual void visit(const pt::SubscriptExpression *) override { internal_error("pt::Expression"); }
    virtual void visit(const pt::InterpolatedStringExpression *) override { internal_error("pt::Expression"); }
    virtual void visit(const pt::FunctionCallExpression *) override { internal_error("pt::Expression"); }
    virtual void visit(const pt::UnaryPlusExpression *) override { internal_error("pt::Expression"); }
    virtual void visit(const pt::UnaryMinusExpression *) override { internal_error("pt::Expression"); }
    virtual void visit(const pt::LogicalNotExpression *) override { internal_error("pt::Expression"); }
    virtual void visit(const pt::ExponentiationExpression *) override { internal_error("pt::Expression"); }
    virtual void visit(const pt::MultiplicationExpression *) override { internal_error("pt::Expression"); }
    virtual void visit(const pt::DivisionExpression *) override { internal_error("pt::Expression"); }
    virtual void visit(const pt::IntegerDivisionExpression *) override { internal_error("pt::Expression"); }
    virtual void visit(const pt::ModuloExpression *) override { internal_error("pt::Expression"); }
    virtual void visit(const pt::AdditionExpression *) override { internal_error("pt::Expression"); }
    virtual void visit(const pt::SubtractionExpression *) override { internal_error("pt::Expression"); }
    virtual void visit(const pt::ConcatenationExpression *) override { internal_error("pt::Expression"); }
    virtual void visit(const pt::ComparisonExpression *) override { internal_error("pt::Expression"); }
    virtual void visit(const pt::ChainedComparisonExpression *) override { internal_error("pt::Expression"); }
    virtual void visit(const pt::MembershipExpression *) override { internal_error("pt::Expression"); }
    virtual void visit(const pt::ConjunctionExpression *) override { internal_error("pt::Expression"); }
    virtual void visit(const pt::DisjunctionExpression *) override { internal_error("pt::Expression"); }
    virtual void visit(const pt::ConditionalExpression *) override { internal_error("pt::Expression"); }
    virtual void visit(const pt::TryExpression *) override { internal_error("pt::Expression"); }
    virtual void visit(const pt::NewClassExpression *) override { internal_error("pt::Expression"); }
    virtual void visit(const pt::ValidPointerExpression *) override { internal_error("pt::Expression"); }
    virtual void visit(const pt::RangeSubscriptExpression *) override { internal_error("pt::Expression"); }
    virtual void visit(const pt::ImportDeclaration *) override {}
    virtual void visit(const pt::TypeDeclaration *) override {}
    virtual void visit(const pt::ConstantDeclaration *p) override { v.push_back(a->analyze_body(p)); }
    virtual void visit(const pt::NativeConstantDeclaration *p) override { v.push_back(a->analyze_body(p)); }
    virtual void visit(const pt::VariableDeclaration *p) override { v.push_back(a->analyze_body(p)); }
    virtual void visit(const pt::NativeVariableDeclaration *p) override { v.push_back(a->analyze_body(p)); }
    virtual void visit(const pt::LetDeclaration *p) override { v.push_back(a->analyze_body(p)); }
    virtual void visit(const pt::FunctionDeclaration *p) override { v.push_back(a->analyze_body(p)); }
    virtual void visit(const pt::ExternalFunctionDeclaration *p) override { v.push_back(a->analyze_body(p)); }
    virtual void visit(const pt::NativeFunctionDeclaration *) override {}
    virtual void visit(const pt::ExceptionDeclaration *) override {}
    virtual void visit(const pt::ExportDeclaration *p) override { v.push_back(a->analyze_body(p)); }
    virtual void visit(const pt::AssertStatement *p) override { v.push_back(a->analyze(p)); }
    virtual void visit(const pt::AssignmentStatement *p) override { v.push_back(a->analyze(p)); }
    virtual void visit(const pt::CaseStatement *p) override { v.push_back(a->analyze(p)); }
    virtual void visit(const pt::CheckStatement *p) override { v.push_back(a->analyze(p)); }
    virtual void visit(const pt::ExecStatement *p) override { v.push_back(a->analyze(p)); }
    virtual void visit(const pt::ExitStatement *p) override { v.push_back(a->analyze(p)); }
    virtual void visit(const pt::ExpressionStatement *p) override { v.push_back(a->analyze(p)); }
    virtual void visit(const pt::ForStatement *p) override { v.push_back(a->analyze(p)); }
    virtual void visit(const pt::ForeachStatement *p) override { v.push_back(a->analyze(p)); }
    virtual void visit(const pt::IfStatement *p) override { v.push_back(a->analyze(p)); }
    virtual void visit(const pt::IncrementStatement *p) override { v.push_back(a->analyze(p)); }
    virtual void visit(const pt::LoopStatement *p) override { v.push_back(a->analyze(p)); }
    virtual void visit(const pt::NextStatement *p) override { v.push_back(a->analyze(p)); }
    virtual void visit(const pt::RaiseStatement *p) override { v.push_back(a->analyze(p)); }
    virtual void visit(const pt::RepeatStatement *p) override { v.push_back(a->analyze(p)); }
    virtual void visit(const pt::ReturnStatement *p) override { v.push_back(a->analyze(p)); }
    virtual void visit(const pt::TryStatement *p) override { v.push_back(a->analyze(p)); }
    virtual void visit(const pt::TryHandlerStatement *p) override { v.push_back(a->analyze(p)); }
    virtual void visit(const pt::WhileStatement *p) override { v.push_back(a->analyze(p)); }
    virtual void visit(const pt::Program *) override { internal_error("pt::Program"); }
private:
    Analyzer *a;
    std::vector<const ast::Statement *> &v;
private:
    StatementAnalyzer(const StatementAnalyzer &);
    StatementAnalyzer &operator=(const StatementAnalyzer &);
};

static std::string path_basename(const std::string &path)
{
#ifdef _WIN32
    static const std::string delim = "/\\:";
#else
    static const std::string delim = "/";
#endif
    std::string::size_type i = path.find_last_of(delim);
    if (i == std::string::npos) {
        return path;
    }
    return path.substr(i + 1);
}

static std::string path_stripext(const std::string &name)
{
    std::string::size_type i = name.find_last_of('.');
    if (i == std::string::npos) {
        return name;
    }
    return name.substr(0, i);
}

class GlobalScope: public ast::Scope {
public:
    GlobalScope(): Scope(nullptr, nullptr) {}
};

Analyzer::Analyzer(ICompilerSupport *support, const pt::Program *program, std::map<std::string, ast::ExternalGlobalInfo> *external_globals)
  : support(support),
    program(program),
    external_globals(external_globals),
    module_name(extract_module_name(program)),
    modules(),
    global_scope(nullptr),
    frame(),
    scope(),
    exports(),
    functiontypes(),
    loops()
{
}

<<<<<<< HEAD
ast::TypeEnum::TypeEnum(const Token &declaration, const std::string &module, const std::string &name, const std::map<std::string, int> &names, Analyzer *analyzer)
  : TypeNumber(declaration, name),
    module(module),
=======
ast::TypeEnum::TypeEnum(const Token &declaration, const std::string &name, const std::map<std::string, int> &names, Analyzer *analyzer)
  : Type(declaration, name),
>>>>>>> c8a1073e
    names(names)
{
    {
        std::vector<FunctionParameter *> params;
        FunctionParameter *fp = new FunctionParameter(Token(IDENTIFIER, "self"), "self", this, 1, ParameterType::IN, nullptr);
        params.push_back(fp);
        Function *f = new Function(Token(), "enum.toString", TYPE_STRING, analyzer->global_scope->frame, analyzer->global_scope, params, 1);
        std::vector<const Expression *> values;
        for (auto n: names) {
            if (n.second < 0) {
                internal_error("TypeEnum");
            }
            if (values.size() < static_cast<size_t>(n.second)+1) {
                values.resize(n.second+1);
            }
            if (values[n.second] != nullptr) {
                internal_error("TypeEnum");
            }
            values[n.second] = new ConstantStringExpression(n.first);
        }
        f->statements.push_back(new ReturnStatement(0, new ArrayValueIndexExpression(TYPE_STRING, new ArrayLiteralExpression(TYPE_STRING, values), new VariableExpression(fp), false)));
        methods["toString"] = f;
    }
}

ast::StringReferenceIndexExpression::StringReferenceIndexExpression(const ReferenceExpression *ref, const Expression *first, bool first_from_end, const Expression *last, bool last_from_end, Analyzer *analyzer)
  : ReferenceExpression(ref->type, ref->is_readonly),
    ref(ref),
    first(first),
    first_from_end(first_from_end),
    last(last),
    last_from_end(last_from_end),
    load(nullptr),
    store(nullptr)
{
    {
        std::vector<const Expression *> args;
        args.push_back(ref);
        args.push_back(first);
        args.push_back(new ConstantBooleanExpression(first_from_end));
        args.push_back(last);
        args.push_back(new ConstantBooleanExpression(last_from_end));
        load = new FunctionCall(new VariableExpression(dynamic_cast<const Variable *>(analyzer->global_scope->lookupName("string__substring"))), args);
    }
    {
        std::vector<const Expression *> args;
        args.push_back(ref);
        args.push_back(first);
        args.push_back(new ConstantBooleanExpression(first_from_end));
        args.push_back(last);
        args.push_back(new ConstantBooleanExpression(last_from_end));
        store = new FunctionCall(new VariableExpression(dynamic_cast<const Variable *>(analyzer->global_scope->lookupName("string__splice"))), args);
    }
}

ast::StringValueIndexExpression::StringValueIndexExpression(const Expression *str, const Expression *first, bool first_from_end, const Expression *last, bool last_from_end, Analyzer *analyzer)
  : Expression(str->type, str->is_readonly),
    str(str),
    first(first),
    first_from_end(first_from_end),
    last(last),
    last_from_end(last_from_end),
    load(nullptr)
{
    {
        std::vector<const Expression *> args;
        args.push_back(str);
        args.push_back(first);
        args.push_back(new ConstantBooleanExpression(first_from_end));
        args.push_back(last);
        args.push_back(new ConstantBooleanExpression(last_from_end));
        load = new FunctionCall(new VariableExpression(dynamic_cast<const Variable *>(analyzer->global_scope->lookupName("string__substring"))), args);
    }
}

ast::BytesReferenceIndexExpression::BytesReferenceIndexExpression(const ReferenceExpression *ref, const Expression *first, bool first_from_end, const Expression *last, bool last_from_end, Analyzer *analyzer)
  : ReferenceExpression(ref->type, ref->is_readonly),
    ref(ref),
    first(first),
    first_from_end(first_from_end),
    last(last),
    last_from_end(last_from_end),
    load(nullptr),
    store(nullptr)
{
    {
        std::vector<const Expression *> args;
        args.push_back(ref);
        args.push_back(first);
        args.push_back(new ConstantBooleanExpression(first_from_end));
        args.push_back(last);
        args.push_back(new ConstantBooleanExpression(last_from_end));
        load = new FunctionCall(new VariableExpression(dynamic_cast<const Variable *>(analyzer->global_scope->lookupName("bytes__range"))), args);
    }
    {
        std::vector<const Expression *> args;
        args.push_back(ref);
        args.push_back(first);
        args.push_back(new ConstantBooleanExpression(first_from_end));
        args.push_back(last);
        args.push_back(new ConstantBooleanExpression(last_from_end));
        store = new FunctionCall(new VariableExpression(dynamic_cast<const Variable *>(analyzer->global_scope->lookupName("bytes__splice"))), args);
    }
}

ast::BytesValueIndexExpression::BytesValueIndexExpression(const Expression *str, const Expression *first, bool first_from_end, const Expression *last, bool last_from_end, Analyzer *analyzer)
  : Expression(str->type, str->is_readonly),
    str(str),
    first(first),
    first_from_end(first_from_end),
    last(last),
    last_from_end(last_from_end),
    load(nullptr)
{
    {
        std::vector<const Expression *> args;
        args.push_back(str);
        args.push_back(first);
        args.push_back(new ConstantBooleanExpression(first_from_end));
        args.push_back(last);
        args.push_back(new ConstantBooleanExpression(last_from_end));
        load = new FunctionCall(new VariableExpression(dynamic_cast<const Variable *>(analyzer->global_scope->lookupName("bytes__range"))), args);
    }
}

ast::ArrayReferenceRangeExpression::ArrayReferenceRangeExpression(const ReferenceExpression *ref, const Expression *first, bool first_from_end, const Expression *last, bool last_from_end, Analyzer *analyzer)
  : ReferenceExpression(ref->type, ref->is_readonly),
    ref(ref),
    first(first),
    first_from_end(first_from_end),
    last(last),
    last_from_end(last_from_end),
    load(nullptr),
    store(nullptr)
{
    {
        std::vector<const Expression *> args;
        args.push_back(ref);
        args.push_back(first);
        args.push_back(new ConstantBooleanExpression(first_from_end));
        args.push_back(last);
        args.push_back(new ConstantBooleanExpression(last_from_end));
        load = new FunctionCall(new VariableExpression(dynamic_cast<const Variable *>(analyzer->global_scope->lookupName("array__slice"))), args);
    }
    {
        std::vector<const Expression *> args;
        args.push_back(ref);
        args.push_back(first);
        args.push_back(new ConstantBooleanExpression(first_from_end));
        args.push_back(last);
        args.push_back(new ConstantBooleanExpression(last_from_end));
        store = new FunctionCall(new VariableExpression(dynamic_cast<const Variable *>(analyzer->global_scope->lookupName("array__splice"))), args);
    }
}

ast::ArrayValueRangeExpression::ArrayValueRangeExpression(const Expression *array, const Expression *first, bool first_from_end, const Expression *last, bool last_from_end, Analyzer *analyzer)
  : Expression(array->type, false),
    array(array),
    first(first),
    first_from_end(first_from_end),
    last(last),
    last_from_end(last_from_end),
    load(nullptr)
{
    {
        std::vector<const Expression *> args;
        args.push_back(array);
        args.push_back(first);
        args.push_back(new ConstantBooleanExpression(first_from_end));
        args.push_back(last);
        args.push_back(new ConstantBooleanExpression(last_from_end));
        load = new FunctionCall(new VariableExpression(dynamic_cast<const Variable *>(analyzer->global_scope->lookupName("array__slice"))), args);
    }
}

std::string Analyzer::extract_module_name(const pt::Program *program)
{
    std::string module_name = program->source_path;
    std::string::size_type i = module_name.find_last_of("/\\");
    if (i != std::string::npos) {
        module_name = module_name.substr(i+1);
    }
    if (module_name.size() >= 6 && module_name.substr(module_name.size() - 5) == ".neon") {
        module_name = module_name.substr(0, module_name.size() - 5);
    }
    return module_name;
}

ast::Module *Analyzer::import_module(const Token &token, const std::string &name)
{
    static std::vector<std::string> s_importing;

    auto m = modules.find(name);
    if (m != modules.end()) {
        return m->second;
    }
    if (std::find(s_importing.begin(), s_importing.end(), name) != s_importing.end()) {
        error(3181, token, "recursive import detected");
    }
    s_importing.push_back(name);
    Bytecode object;
    if (not support->loadBytecode(name, object)) {
        internal_error("TODO module not found: " + name);
    }
    ast::Module *module = new ast::Module(Token(), global_scope, name);
    for (auto t: object.export_types) {
        if (object.strtable[t.descriptor][0] == 'R') {
            // Support recursive record type declarations.
            ast::TypeRecord *actual_record = new ast::TypeRecord(Token(), name, name + "." + object.strtable[t.name], std::vector<ast::TypeRecord::Field>());
            module->scope->addName(Token(IDENTIFIER, ""), object.strtable[t.name], actual_record);
            ast::Type *type = deserialize_type(module->scope, object.strtable[t.descriptor]);
            const ast::TypeRecord *rectype = dynamic_cast<const ast::TypeRecord *>(type);
            const_cast<std::vector<ast::TypeRecord::Field> &>(actual_record->fields) = rectype->fields;
            const_cast<std::map<std::string, size_t> &>(actual_record->field_names) = rectype->field_names;
        } else if (object.strtable[t.descriptor][0] == 'C') {
            // Support recursive class type declarations.
            ast::TypeClass *actual_class = new ast::TypeClass(Token(), name, name + "." + object.strtable[t.name], std::vector<ast::TypeRecord::Field>());
            module->scope->addName(Token(IDENTIFIER, ""), object.strtable[t.name], actual_class);
            ast::Type *type = deserialize_type(module->scope, object.strtable[t.descriptor]);
            const ast::TypeRecord *classtype = dynamic_cast<const ast::TypeClass *>(type);
            const_cast<std::vector<ast::TypeRecord::Field> &>(actual_class->fields) = classtype->fields;
            const_cast<std::map<std::string, size_t> &>(actual_class->field_names) = classtype->field_names;
        } else {
            module->scope->addName(Token(IDENTIFIER, ""), object.strtable[t.name], deserialize_type(module->scope, object.strtable[t.descriptor]));
        }
    }
    for (auto c: object.export_constants) {
        const ast::Type *type = deserialize_type(module->scope, object.strtable[c.type]);
        int i = 0;
        module->scope->addName(Token(IDENTIFIER, ""), object.strtable[c.name], new ast::Constant(Token(), object.strtable[c.name], type->deserialize_value(c.value, i)));
    }
    for (auto v: object.export_variables) {
        module->scope->addName(Token(IDENTIFIER, ""), object.strtable[v.name], new ast::ModuleVariable(name, object.strtable[v.name], deserialize_type(module->scope, object.strtable[v.type]), v.index));
    }
    for (auto f: object.export_functions) {
        const std::string function_name = object.strtable[f.name];
        auto i = function_name.find('.');
        if (i != std::string::npos) {
            const std::string typestr = function_name.substr(0, i);
            const std::string method = function_name.substr(i+1);
            ast::Name *n = module->scope->lookupName(typestr);
            ast::Type *type = dynamic_cast<ast::Type *>(n);
            type->methods[method] = new ast::ModuleFunction(name, function_name, deserialize_type(module->scope, object.strtable[f.descriptor]), f.entry);
        } else {
            module->scope->addName(Token(IDENTIFIER, ""), function_name, new ast::ModuleFunction(name, function_name, deserialize_type(module->scope, object.strtable[f.descriptor]), f.entry));
        }
    }
    for (auto e: object.export_exceptions) {
        std::string name = object.strtable[e.name];
        std::string::size_type p = name.find('.');
        if (p != std::string::npos) {
            ast::Name *n = module->scope->lookupName(name.substr(0, p));
            if (n == nullptr) {
                internal_error("name not found in exception import");
            }
            ast::Exception *e = dynamic_cast<ast::Exception *>(n);
            if (e == nullptr) {
                internal_error("name not exception in exception import");
            }
            for (;;) {
                std::string::size_type q = name.find('.', p+1);
                if (q == std::string::npos) {
                    e->subexceptions[name.substr(p+1, q)] = new ast::Exception(Token(), name.substr(0, q));
                    break;
                }
                auto s = e->subexceptions.find(name.substr(p+1, q));
                if (s == e->subexceptions.end()) {
                    internal_error("subexception not found in exception import");
                }
                p = q;
            }
        } else {
            module->scope->addName(Token(IDENTIFIER, ""), object.strtable[e.name], new ast::Exception(Token(), object.strtable[e.name]));
        }
    }
    s_importing.pop_back();
    modules[name] = module;
    return module;
}

const ast::Type *Analyzer::analyze(const pt::Type *type, const std::string &name)
{
    TypeAnalyzer ta(this, name);
    type->accept(&ta);
    return ta.type;
}

const ast::Type *Analyzer::analyze(const pt::TypeSimple *type, const std::string &)
{
    const ast::Name *name = scope.top()->lookupName(type->name);
    if (name == nullptr) {
        error(3011, type->token, "unknown type name");
    }
    const ast::Type *r = dynamic_cast<const ast::Type *>(name);
    if (r == nullptr) {
        error2(3012, type->token, "name is not a type", name->declaration, "name declared here");
    }
    return r;
}

const ast::Type *Analyzer::analyze_enum(const pt::TypeEnum *type, const std::string &name)
{
    std::map<std::string, int> names;
    int index = 0;
    for (auto x: type->names) {
        std::string name = x.first.text;
        auto t = names.find(name);
        if (t != names.end()) {
            error2(3010, x.first, "duplicate enum: " + name, type->names[t->second].first, "first declaration here");
        }
        names[name] = index;
        index++;
    }
    return new ast::TypeEnum(type->token, module_name, name, names, this);
}

std::vector<ast::TypeRecord::Field> Analyzer::analyze_fields(const pt::TypeRecord *type)
{
    std::vector<ast::TypeRecord::Field> fields;
    std::map<std::string, Token> field_names;
    for (auto &x: type->fields) {
        std::string name = x->name.text;
        auto prev = field_names.find(name);
        if (prev != field_names.end()) {
            error2(3009, x->name, "duplicate field: " + x->name.text, prev->second, "first declaration here");
        }
        const ast::Type *t = analyze(x->type.get());
        if (dynamic_cast<const ast::TypeClass *>(t) != nullptr) {
            error(3226, x->type->token, "class type not permitted as record member");
        }
        if (dynamic_cast<const ast::TypeValidPointer *>(t) != nullptr) {
            error(3223, x->type->token, "valid pointer type not permitted as record member");
        }
        fields.push_back(ast::TypeRecord::Field(x->name, t, x->is_private));
        field_names[name] = x->name;
    }
    return fields;
}

const ast::Type *Analyzer::analyze_record(const pt::TypeRecord *type, const std::string &name)
{
    std::vector<ast::TypeRecord::Field> fields = analyze_fields(type);
    return new ast::TypeRecord(type->token, module_name, name, fields);
}

const ast::Type *Analyzer::analyze_class(const pt::TypeClass *type, const std::string &name)
{
    std::vector<ast::TypeRecord::Field> fields = analyze_fields(type);
    return new ast::TypeClass(type->token, module_name, name, fields);
}

const ast::Type *Analyzer::analyze(const pt::TypePointer *type, const std::string &)
{
    if (type->reftype != nullptr) {
        const pt::TypeSimple *simple = dynamic_cast<const pt::TypeSimple *>(type->reftype.get());
        if (simple != nullptr && scope.top()->lookupName(simple->name) == nullptr) {
            const std::string name = simple->name;
            ast::TypePointer *ptrtype = new ast::TypePointer(type->token, new ast::TypeForwardClass(type->reftype->token));
            scope.top()->addForward(name, ptrtype);
            return ptrtype;
        } else {
            const ast::Type *reftype = analyze(type->reftype.get());
            const ast::TypeClass *classtype = dynamic_cast<const ast::TypeClass *>(reftype);
            if (classtype == nullptr) {
                error(3098, type->reftype->token, "class type expected");
            }
            return new ast::TypePointer(type->token, classtype);
        }
    } else {
        return new ast::TypePointer(type->token, nullptr);
    }
}

const ast::Type *Analyzer::analyze(const pt::TypeValidPointer *type, const std::string &)
{
    const pt::TypeSimple *simple = dynamic_cast<const pt::TypeSimple *>(type->reftype.get());
    if (simple != nullptr && scope.top()->lookupName(simple->name) == nullptr) {
        const std::string name = simple->name;
        ast::TypeValidPointer *ptrtype = new ast::TypeValidPointer(type->token, new ast::TypeForwardClass(type->reftype->token));
        scope.top()->addForward(name, ptrtype);
        return ptrtype;
    } else {
        const ast::Type *reftype = analyze(type->reftype.get());
        const ast::TypeClass *classtype = dynamic_cast<const ast::TypeClass *>(reftype);
        if (classtype == nullptr) {
            error(3221, type->reftype->token, "class type expected");
        }
        return new ast::TypeValidPointer(type->token, classtype);
    }
}

const ast::Type *Analyzer::analyze(const pt::TypeFunctionPointer *type, const std::string &)
{
    const ast::Type *returntype = type->returntype != nullptr ? analyze(type->returntype.get()) : ast::TYPE_NOTHING;
    std::vector<const ast::ParameterType *> params;
    bool in_default = false;
    for (auto &x: type->args) {
        ast::ParameterType::Mode mode = ast::ParameterType::IN;
        switch (x->mode) {
            case pt::FunctionParameterGroup::IN:    mode = ast::ParameterType::IN;       break;
            case pt::FunctionParameterGroup::INOUT: mode = ast::ParameterType::INOUT;    break;
            case pt::FunctionParameterGroup::OUT:   mode = ast::ParameterType::OUT;      break;
        }
        const ast::Type *ptype = analyze(x->type.get());
        const ast::Expression *def = nullptr;
        if (x->default_value != nullptr) {
            in_default = true;
            def = analyze(x->default_value.get());
            if (not def->is_constant) {
                error(3177, x->default_value->token, "default value not constant");
            }
        } else if (in_default) {
            error(3178, x->token, "default value must be specified for this parameter");
        }
        for (auto name: x->names) {
            ast::ParameterType *pt = new ast::ParameterType(name, mode, ptype, def);
            params.push_back(pt);
        }
    }
    return new ast::TypeFunctionPointer(type->token, new ast::TypeFunction(returntype, params));
}

const ast::Type *Analyzer::analyze(const pt::TypeParameterised *type, const std::string &)
{
    if (type->name.text == "Array") {
        const ast::Type *elementtype = analyze(type->elementtype.get());
        if (dynamic_cast<const ast::TypeClass *>(elementtype) != nullptr) {
            error(3227, type->elementtype->token, "class type not permitted as array element type");
        }
        if (dynamic_cast<const ast::TypeValidPointer *>(elementtype) != nullptr) {
            error(3222, type->elementtype->token, "valid pointer type not permitted as array element type");
        }
        return new ast::TypeArray(type->name, elementtype);
    }
    if (type->name.text == "Dictionary") {
        const ast::Type *elementtype = analyze(type->elementtype.get());
        if (dynamic_cast<const ast::TypeClass *>(elementtype) != nullptr) {
            error(3228, type->elementtype->token, "class type not permitted as dictionary element type");
        }
        return new ast::TypeDictionary(type->name, elementtype);
    }
    internal_error("Invalid parameterized type");
}

const ast::Type *Analyzer::analyze(const pt::TypeImport *type, const std::string &)
{
    ast::Name *modname = scope.top()->lookupName(type->modname.text);
    if (modname == nullptr) {
        error(3153, type->modname, "name not found");
    }
    ast::Module *module = dynamic_cast<ast::Module *>(modname);
    if (module == nullptr) {
        error(3154, type->modname, "module name expected");
    }
    ast::Name *name = module->scope->lookupName(type->subname.text);
    if (name == nullptr) {
        error(3155, type->subname, "name not found in module");
    }
    ast::Type *rtype = dynamic_cast<ast::Type *>(name);
    if (rtype == nullptr) {
        error(3156, type->subname, "name not a type");
    }
    return rtype;
}

const ast::Expression *Analyzer::analyze(const pt::Expression *expr)
{
    ExpressionAnalyzer ea(this);
    expr->accept(&ea);
    return ea.expr;
}

const ast::Expression *Analyzer::analyze(const pt::DummyExpression *)
{
    return new ast::DummyExpression();
}

const ast::Expression *Analyzer::analyze(const pt::IdentityExpression *expr)
{
    return analyze(expr->expr.get());
}

const ast::Expression *Analyzer::analyze(const pt::BooleanLiteralExpression *expr)
{
    return new ast::ConstantBooleanExpression(expr->value);
}

const ast::Expression *Analyzer::analyze(const pt::NumberLiteralExpression *expr)
{
    return new ast::ConstantNumberExpression(expr->value);
}

const ast::Expression *Analyzer::analyze(const pt::StringLiteralExpression *expr)
{
    return new ast::ConstantStringExpression(expr->value);
}

const ast::Expression *Analyzer::analyze(const pt::FileLiteralExpression *expr)
{
    std::ifstream f(expr->name, std::ios::binary);
    if (not f) {
        error(3182, expr->token, "could not open file");
    }
    std::stringstream buffer;
    buffer << f.rdbuf();
    return new ast::ConstantBytesExpression(expr->name, buffer.str());
}

const ast::Expression *Analyzer::analyze(const pt::BytesLiteralExpression *expr)
{
    std::string bytes;
    std::string::size_type i = 0;
    while (i < expr->data.length()) {
        if (isspace(expr->data[i])) {
            ++i;
            continue;
        }
        auto j = i;
        if (not isxdigit(expr->data[i])) {
            error(3183, expr->token, "invalid hex data");
        }
        j++;
        if (j < expr->data.length() && isxdigit(expr->data[j])) {
            j++;
        }
        bytes.push_back(static_cast<unsigned char>(std::stoul(expr->data.substr(i, j-i), nullptr, 16)));
        i = j;
    }
    return new ast::ConstantBytesExpression("HEXBYTES literal", bytes);
}

const ast::Expression *Analyzer::analyze(const pt::ArrayLiteralExpression *expr)
{
    std::vector<const ast::Expression *> elements;
    const ast::Type *elementtype = nullptr;
    for (auto &x: expr->elements) {
        const ast::Expression *element = analyze(x.get());
        if (elementtype == nullptr) {
            elementtype = element->type;
        } else if (not element->type->is_assignment_compatible(elementtype)) {
            error(3079, x->token, "type mismatch");
        }
        elements.push_back(element);
    }
    return new ast::ArrayLiteralExpression(elementtype, elements);
}

const ast::Expression *Analyzer::analyze(const pt::ArrayLiteralRangeExpression *expr)
{
    const ast::Expression *first = analyze(expr->first.get());
    if (not first->type->is_assignment_compatible(ast::TYPE_NUMBER)) {
        error(2100, expr->first->token, "numeric expression expected");
    }
    const ast::Expression *last = analyze(expr->last.get());
    if (not last->type->is_assignment_compatible(ast::TYPE_NUMBER)) {
        error(2101, expr->last->token, "numeric expression expected");
    }
    const ast::Expression *step = analyze(expr->step.get());
    if (not step->type->is_assignment_compatible(ast::TYPE_NUMBER)) {
        error(2102, expr->step->token, "numeric expression expected");
    }
    const ast::VariableExpression *range = new ast::VariableExpression(dynamic_cast<const ast::Variable *>(scope.top()->lookupName("array__range")));
    std::vector<const ast::Expression *> args;
    args.push_back(first);
    args.push_back(last);
    args.push_back(step);
    return new ast::FunctionCall(range, args);
}

const ast::Expression *Analyzer::analyze(const pt::DictionaryLiteralExpression *expr)
{
    std::vector<std::pair<std::string, const ast::Expression *>> elements;
    std::map<std::string, Token> keys;
    const ast::Type *elementtype = nullptr;
    for (auto &x: expr->elements) {
        const ast::Expression *k = analyze(x.first.get());
        if (not k->is_constant) {
            error(3212, x.first->token, "key value must be constant");
        }
        std::string key = k->eval_string(x.first->token);
        auto i = keys.find(key);
        if (i != keys.end()) {
            error2(3080, x.first->token, "duplicate key", i->second, "first key here");
        }
        keys[key] = x.first->token;
        const ast::Expression *element = analyze(x.second.get());
        if (elementtype == nullptr) {
            elementtype = element->type;
        } else if (not element->type->is_assignment_compatible(elementtype)) {
            error(3072, x.second->token, "type mismatch");
        }
        elements.push_back(std::make_pair(key, element));
    }
    return new ast::DictionaryLiteralExpression(elementtype, elements);
}

const ast::Expression *Analyzer::analyze(const pt::NilLiteralExpression *)
{
    return new ast::ConstantNilExpression();
}

const ast::Expression *Analyzer::analyze(const pt::NowhereLiteralExpression *)
{
    return new ast::ConstantNowhereExpression();
}

const ast::Expression *Analyzer::analyze(const pt::IdentifierExpression *expr)
{
    const ast::Name *name = scope.top()->lookupName(expr->name);
    if (name == nullptr) {
        error(3039, expr->token, "name not found: " + expr->name);
    }
    const ast::Constant *constant = dynamic_cast<const ast::Constant *>(name);
    if (constant != nullptr) {
        return new ast::ConstantExpression(constant);
    }
    const ast::Variable *var = dynamic_cast<const ast::Variable *>(name);
    if (var != nullptr) {
        return new ast::VariableExpression(var);
    }
    error(3040, expr->token, "name is not a constant or variable: " + expr->name);
}

const ast::Name *Analyzer::analyze_qualified_name(const pt::Expression *expr)
{
    const pt::IdentifierExpression *ident = dynamic_cast<const pt::IdentifierExpression *>(expr);
    if (ident != nullptr) {
        return scope.top()->lookupName(ident->name);
    }
    const pt::DotExpression *dotted = dynamic_cast<const pt::DotExpression *>(expr);
    if (dotted == nullptr) {
        return nullptr;
    }
    const ast::Name *base = analyze_qualified_name(dotted->base.get());
    const ast::Module *module = dynamic_cast<const ast::Module *>(base);
    if (module != nullptr) {
        const ast::Name *name = module->scope->lookupName(dotted->name.text);
        if (name == nullptr) {
            error(3134, dotted->name, "name not found: " + dotted->name.text);
        }
        return name;
    }
    return nullptr;
}

const ast::Expression *Analyzer::analyze(const pt::DotExpression *expr)
{
    const ast::Name *name = analyze_qualified_name(expr);
    if (name != nullptr) {
        const ast::Constant *constant = dynamic_cast<const ast::Constant *>(name);
        if (constant != nullptr) {
            return new ast::ConstantExpression(constant);
        }
        const ast::Variable *var = dynamic_cast<const ast::Variable *>(name);
        if (var != nullptr) {
            return new ast::VariableExpression(var);
        }
        internal_error("qualified name resolved but not matched: " + name->name);
    }
    name = analyze_qualified_name(expr->base.get());
    if (name != nullptr) {
        const ast::TypeEnum *enumtype = dynamic_cast<const ast::TypeEnum *>(name);
        if (enumtype != nullptr) {
            auto name = enumtype->names.find(expr->name.text);
            if (name == enumtype->names.end()) {
                error2(3023, expr->name, "identifier not member of enum: " + expr->name.text, enumtype->declaration, "enum declared here");
            }
            return new ast::ConstantEnumExpression(enumtype, name->second);
        }
    }
    const ast::Expression *base = analyze(expr->base.get());
    const ast::TypeRecord *recordtype = dynamic_cast<const ast::TypeRecord *>(base->type);
    if (recordtype == nullptr) {
        error(3046, expr->base->token, "not a record");
    }
    if (dynamic_cast<const ast::TypeForwardClass *>(recordtype) != nullptr) {
        internal_error("class not defined yet");
    }
    auto f = recordtype->field_names.find(expr->name.text);
    if (f == recordtype->field_names.end()) {
        error2(3045, expr->name, "field not found", recordtype->declaration, "record declared here");
    }
    if (recordtype->fields[f->second].is_private && (functiontypes.empty() || functiontypes.top().first != recordtype)) {
        error(3162, expr->name, "field is private");
    }
    const ast::Type *type = recordtype->fields[f->second].type;
    const ast::ReferenceExpression *ref = dynamic_cast<const ast::ReferenceExpression *>(base);
    if (ref != nullptr) {
        return new ast::RecordReferenceFieldExpression(type, ref, expr->name.text, true);
    } else {
        return new ast::RecordValueFieldExpression(type, base, expr->name.text, true);
    }
}

const ast::Expression *Analyzer::analyze(const pt::ArrowExpression *expr)
{
    const ast::Expression *base = analyze(expr->base.get());
    const ast::TypePointer *pointertype = dynamic_cast<const ast::TypePointer *>(base->type);
    if (pointertype == nullptr) {
        error(3112, expr->base->token, "not a pointer");
    }
    if (dynamic_cast<const ast::TypeValidPointer *>(pointertype) == nullptr) {
        error(3103, expr->base->token, "pointer must be a valid pointer");
    }
    const ast::TypeRecord *recordtype = pointertype->reftype;
    if (recordtype == nullptr) {
        error(3117, expr->base->token, "pointer must not be a generic pointer");
    }
    if (dynamic_cast<const ast::TypeForwardClass *>(recordtype) != nullptr) {
        error2(3104, expr->base->token, "class not defined yet", recordtype->declaration, "forward declaration here");
    }
    auto f = recordtype->field_names.find(expr->name.text);
    if (f == recordtype->field_names.end()) {
        error2(3111, expr->name, "field not found", recordtype->declaration, "record declared here");
    }
    if (recordtype->fields[f->second].is_private && (functiontypes.empty() || functiontypes.top().first != recordtype)) {
        error(3163, expr->name, "field is private");
    }
    const ast::Type *type = recordtype->fields[f->second].type;
    const ast::PointerDereferenceExpression *ref = new ast::PointerDereferenceExpression(recordtype, base);
    return new ast::RecordReferenceFieldExpression(type, ref, expr->name.text, false);
}

const ast::Expression *Analyzer::analyze(const pt::SubscriptExpression *expr)
{
    const ast::Expression *base = analyze(expr->base.get());
    const ast::Expression *index = analyze(expr->index.get());
    const ast::Type *type = base->type;
    const ast::TypeArray *arraytype = dynamic_cast<const ast::TypeArray *>(type);
    const ast::TypeDictionary *dicttype = dynamic_cast<const ast::TypeDictionary *>(type);
    if (arraytype != nullptr) {
        if (not index->type->is_assignment_compatible(ast::TYPE_NUMBER)) {
            error2(3041, expr->index->token, "index must be a number", arraytype->declaration, "array declared here");
        }
        type = arraytype->elementtype;
        const ast::ReferenceExpression *ref = dynamic_cast<const ast::ReferenceExpression *>(base);
        // This check for ArrayReferenceRangeExpression is a stupendous hack that
        // allows expressions like a[LAST] (which is compiled as a[LAST TO LAST][0])
        // to work. Without this, the subscript [0] on the range expression tries
        // to generate the address of the base so it can apply an INDEXAR opcode.
        // Since the range expression is really a function call, it has no address.
        if (ref != nullptr && dynamic_cast<const ast::ArrayReferenceRangeExpression *>(ref) == nullptr) {
            return new ast::ArrayReferenceIndexExpression(type, ref, index, false);
        } else {
            return new ast::ArrayValueIndexExpression(type, base, index, false);
        }
    } else if (dicttype != nullptr) {
        if (not index->type->is_assignment_compatible(ast::TYPE_STRING)) {
            error2(3042, expr->index->token, "index must be a string", dicttype->declaration, "dictionary declared here");
        }
        type = dicttype->elementtype;
        const ast::ReferenceExpression *ref = dynamic_cast<const ast::ReferenceExpression *>(base);
        if (ref != nullptr) {
            return new ast::DictionaryReferenceIndexExpression(type, ref, index);
        } else {
            return new ast::DictionaryValueIndexExpression(type, base, index);
        }
    } else if (type == ast::TYPE_STRING) {
        if (not index->type->is_assignment_compatible(ast::TYPE_NUMBER)) {
            error(3043, expr->index->token, "index must be a number");
        }
        const ast::ReferenceExpression *ref = dynamic_cast<const ast::ReferenceExpression *>(base);
        if (ref != nullptr) {
            return new ast::StringReferenceIndexExpression(ref, index, false, index, false, this);
        } else {
            return new ast::StringValueIndexExpression(base, index, false, index, false, this);
        }
    } else {
        error2(3044, expr->token, "not an array or dictionary", type->declaration, "declaration here");
    }
}

const ast::Expression *Analyzer::analyze(const pt::InterpolatedStringExpression *expr)
{
    const ast::VariableExpression *concat = new ast::VariableExpression(dynamic_cast<const ast::Variable *>(scope.top()->lookupName("concat")));
    const ast::VariableExpression *format = new ast::VariableExpression(dynamic_cast<const ast::Variable *>(scope.top()->lookupName("format")));
    const ast::Expression *r = nullptr;
    for (auto &x: expr->parts) {
        const ast::Expression *e = analyze(x.first.get());
        std::string fmt = x.second.text;
        if (not fmt.empty()) {
            format::Spec spec;
            if (not format::parse(fmt, spec)) {
                error(3133, x.second, "invalid format specification");
            }
        }
        const ast::Expression *str;
        if (e->type->is_assignment_compatible(ast::TYPE_STRING)) {
            str = e;
        } else {
            auto toString = e->type->methods.find("toString");
            if (toString == e->type->methods.end()) {
                error(3132, x.first->token, "no toString() method found for type");
            }
            {
                std::vector<const ast::Expression *> args;
                args.push_back(e);
                str = new ast::FunctionCall(new ast::VariableExpression(toString->second), args);
            }
        }
        if (not fmt.empty()) {
            std::vector<const ast::Expression *> args;
            args.push_back(str);
            args.push_back(new ast::ConstantStringExpression(fmt));
            str = new ast::FunctionCall(format, args);
        }
        if (r == nullptr) {
            r = str;
        } else {
            std::vector<const ast::Expression *> args;
            args.push_back(r);
            args.push_back(str);
            r = new ast::FunctionCall(concat, args);
        }
    }
    return r;
}

const ast::Expression *Analyzer::analyze(const pt::FunctionCallExpression *expr)
{
    // TODO: This stuff works, but it's increasingly becoming a mess. There seem
    // to be quite a few cases of x.y(), and this function tries to handle them all
    // in a haphazard fashion.
    const ast::TypeRecord *recordtype = nullptr;
    const pt::IdentifierExpression *fname = dynamic_cast<const pt::IdentifierExpression *>(expr->base.get());
    if (fname != nullptr) {
        recordtype = dynamic_cast<const ast::TypeRecord *>(scope.top()->lookupName(fname->name));
    }
    const pt::DotExpression *dotmethod = dynamic_cast<const pt::DotExpression *>(expr->base.get());
    const pt::ArrowExpression *arrowmethod = dynamic_cast<const pt::ArrowExpression *>(expr->base.get());
    const ast::Expression *self = nullptr;
    const ast::Expression *func = nullptr;
    if (dotmethod != nullptr) {
        // This check avoids trying to evaluate foo.bar as an
        // expression in foo.bar() where foo is actually a module.
        bool is_module_call = false;
        const pt::IdentifierExpression *ident = dynamic_cast<const pt::IdentifierExpression *>(dotmethod->base.get());
        if (ident != nullptr) {
            const ast::Name *name = scope.top()->lookupName(ident->name);
            is_module_call = dynamic_cast<const ast::Module *>(name) != nullptr;
        }
        if (not is_module_call) {
            const ast::Expression *base = analyze(dotmethod->base.get());
            auto m = base->type->methods.find(dotmethod->name.text);
            if (m == base->type->methods.end()) {
                error(3137, dotmethod->name, "method not found");
            } else {
                if (dynamic_cast<const ast::TypeClass *>(base->type) != nullptr) {
                    internal_error("class not expected here");
                }
                self = base;
            }
            func = new ast::VariableExpression(m->second);
        } else {
            recordtype = dynamic_cast<const ast::TypeRecord *>(analyze_qualified_name(expr->base.get()));
            if (recordtype == nullptr) {
                func = analyze(expr->base.get());
            }
        }
    } else if (arrowmethod != nullptr) {
        const ast::Expression *base = analyze(arrowmethod->base.get());
        const ast::TypePointer *ptype = dynamic_cast<const ast::TypePointer *>(base->type);
        if (ptype == nullptr) {
            error(3218, arrowmethod->base->token, "pointer type expected");
        }
        if (dynamic_cast<const ast::TypeValidPointer *>(ptype) == nullptr) {
            error(3219, arrowmethod->base->token, "valid pointer required");
        }
        auto m = ptype->reftype->methods.find(arrowmethod->name.text);
        if (m == ptype->reftype->methods.end()) {
            error(3220, arrowmethod->name, "method not found");
        }
        self = base;
        func = new ast::VariableExpression(m->second);
    } else if (recordtype == nullptr) {
        func = analyze(expr->base.get());
    }
    if (recordtype != nullptr) {
        std::vector<const ast::Expression *> elements(recordtype->fields.size());
        for (auto &x: expr->args) {
            if (x->name.text.empty()) {
                error(3208, x->expr->token, "field name must be specified using WITH");
            }
            auto f = recordtype->fields.begin();
            for (;;) {
                if (f == recordtype->fields.end()) {
                    error(3209, x->name, "field name not found");
                }
                if (x->name.text == f->name.text) {
                    break;
                }
                ++f;
            }
            auto p = std::distance(recordtype->fields.begin(), f);
            const ast::Expression *element = analyze(x->expr.get());
            if (not f->type->is_assignment_compatible(element->type)) {
                error2(3131, x->expr->token, "type mismatch", f->name, "field declared here");
            }
            if (elements[p] != nullptr) {
                error(3210, x->name, "field name already specified");
            }
            elements[p] = element;
        }
        for (size_t p = 0; p < elements.size(); p++) {
            if (elements[p] == nullptr) {
                elements[p] = recordtype->fields[p].type->make_default_value();
            }
        }
        return new ast::RecordLiteralExpression(recordtype, elements);
    }
    const ast::TypeFunction *ftype = dynamic_cast<const ast::TypeFunction *>(func->type);
    if (ftype == nullptr) {
        const ast::TypeFunctionPointer *pf = dynamic_cast<const ast::TypeFunctionPointer *>(func->type);
        if (pf == nullptr) {
            error(3017, expr->base->token, "not a function");
        }
        ftype = pf->functype;
    }
    int param_index = 0;
    std::vector<const ast::Expression *> args(ftype->params.size());
    if (self != nullptr) {
        args[0] = self;
        ++param_index;
    }
    for (auto &a: expr->args) {
        const ast::Expression *e = analyze(a->expr.get());
        if (param_index >= static_cast<int>(ftype->params.size())) {
            error(3096, a->expr->token, "too many parameters");
        }
        int p;
        if (param_index >= 0 && a->name.text.empty()) {
            p = param_index;
            param_index++;
        } else {
            // Now in named argument mode.
            param_index = -1;
            if (a->name.text.empty()) {
                error(3145, a->expr->token, "parameter name must be specified");
            }
            auto fp = ftype->params.begin();
            for (;;) {
                if (a->name.text == (*fp)->declaration.text) {
                    break;
                }
                ++fp;
                if (fp == ftype->params.end()) {
                    error(3146, a->name, "parameter name not found");
                }
            }
            p = static_cast<int>(std::distance(ftype->params.begin(), fp));
            if (args[p] != nullptr) {
                error(3147, a->name, "parameter already specified");
            }
        }
        if (dynamic_cast<const ast::DummyExpression *>(e) != nullptr && a->mode.type != OUT) {
            error2(3193, a->expr->token, "Underscore can only be used with OUT parameter", ftype->params[p]->declaration, "function argument here");
        }
        if (ftype->params[p]->mode == ast::ParameterType::IN) {
            if (ftype->params[p]->type != nullptr) {
                // TODO: Above check works around problem in sdl.RenderDrawLines.
                // Something about a compound type in a predefined function parameter list.
                if (not ftype->params[p]->type->is_assignment_compatible(e->type)) {
                    error2(3019, a->expr->token, "type mismatch", ftype->params[p]->declaration, "function argument here");
                }
            }
        } else {
            const ast::ReferenceExpression *ref = dynamic_cast<const ast::ReferenceExpression *>(e);
            if (ref == nullptr) {
                error2(3018, a->expr->token, "function call argument must be reference", ftype->params[p]->declaration, "function argument here");
            }
            if (ref->is_readonly) {
                error(3106, a->expr->token, "readonly parameter to OUT");
            }
            if (not e->type->is_assignment_compatible(ftype->params[p]->type)) {
                error2(3194, a->expr->token, "type mismatch", ftype->params[p]->declaration, "function argument here");
            }
        }
        if (ftype->params[p]->mode == ast::ParameterType::OUT && a->mode.type != OUT) {
            error(3184, a->expr->token, "OUT keyword required");
        } else if (ftype->params[p]->mode == ast::ParameterType::INOUT && a->mode.type != INOUT) {
            error(3185, a->expr->token, "INOUT keyword required");
        } else if ((a->mode.type == IN && ftype->params[p]->mode != ast::ParameterType::IN)
                || (a->mode.type == INOUT && ftype->params[p]->mode != ast::ParameterType::INOUT)) {
            error(3186, a->mode, "parameter mode must match if specified");
        }
        args[p] = e;
    }
    int p = 0;
    for (auto a: args) {
        if (a == nullptr) {
            if (ftype->params[p]->default_value != nullptr) {
                args[p] = ftype->params[p]->default_value;
            } else {
                error(3020, expr->rparen, "argument not specified for: " + ftype->params[p]->declaration.text);
            }
        }
        p++;
    }
    return new ast::FunctionCall(func, args);
}

const ast::Expression *Analyzer::analyze(const pt::UnaryPlusExpression *expr)
{
    const ast::Expression *atom = analyze(expr->expr.get());
    if (not atom->type->is_assignment_compatible(ast::TYPE_NUMBER)) {
        error(3144, expr->expr->token, "number required");
    }
    return atom;
}

const ast::Expression *Analyzer::analyze(const pt::UnaryMinusExpression *expr)
{
    const ast::Expression *atom = analyze(expr->expr.get());
    if (not atom->type->is_assignment_compatible(ast::TYPE_NUMBER)) {
        error(3021, expr->expr->token, "number required for negation");
    }
    return new ast::UnaryMinusExpression(atom);
}

const ast::Expression *Analyzer::analyze(const pt::LogicalNotExpression *expr)
{
    const ast::Expression *atom = analyze(expr->expr.get());
    if (not atom->type->is_assignment_compatible(ast::TYPE_BOOLEAN)) {
        error(3022, expr->expr->token, "boolean required for logical not");
    }
    return new ast::LogicalNotExpression(atom);
}

const ast::Expression *Analyzer::analyze(const pt::ExponentiationExpression *expr)
{
    const ast::Expression *left = analyze(expr->left.get());
    const ast::Expression *right = analyze(expr->right.get());
    if (left->type->is_assignment_compatible(ast::TYPE_NUMBER) && right->type->is_assignment_compatible(ast::TYPE_NUMBER)) {
        return new ast::ExponentiationExpression(left, right);
    } else {
        error(3024, expr->token, "type mismatch");
    }
}

const ast::Expression *Analyzer::analyze(const pt::MultiplicationExpression *expr)
{
    const ast::Expression *left = analyze(expr->left.get());
    const ast::Expression *right = analyze(expr->right.get());
    if (left->type->is_assignment_compatible(ast::TYPE_NUMBER) && right->type->is_assignment_compatible(ast::TYPE_NUMBER)) {
        return new ast::MultiplicationExpression(left, right);
    } else {
        error(3025, expr->token, "type mismatch");
    }
}

const ast::Expression *Analyzer::analyze(const pt::DivisionExpression *expr)
{
    const ast::Expression *left = analyze(expr->left.get());
    const ast::Expression *right = analyze(expr->right.get());
    if (left->type->is_assignment_compatible(ast::TYPE_NUMBER) && right->type->is_assignment_compatible(ast::TYPE_NUMBER)) {
        return new ast::DivisionExpression(left, right);
    } else {
        error(3026, expr->token, "type mismatch");
    }
}

const ast::Expression *Analyzer::analyze(const pt::IntegerDivisionExpression *expr)
{
    const ast::Expression *left = analyze(expr->left.get());
    const ast::Expression *right = analyze(expr->right.get());
    if (left->type->is_assignment_compatible(ast::TYPE_NUMBER) && right->type->is_assignment_compatible(ast::TYPE_NUMBER)) {
        return new ast::FunctionCall(new ast::VariableExpression(new ast::PredefinedFunction("math$trunc", new ast::TypeFunction(ast::TYPE_NUMBER, {new ast::ParameterType(Token(), ast::ParameterType::IN, ast::TYPE_NUMBER, nullptr)}))), {new ast::DivisionExpression(left, right)});
    } else {
        error(3207, expr->token, "type mismatch");
    }
}

const ast::Expression *Analyzer::analyze(const pt::ModuloExpression *expr)
{
    const ast::Expression *left = analyze(expr->left.get());
    const ast::Expression *right = analyze(expr->right.get());
    if (left->type->is_assignment_compatible(ast::TYPE_NUMBER) && right->type->is_assignment_compatible(ast::TYPE_NUMBER)) {
        return new ast::ModuloExpression(left, right);
    } else {
        error(3027, expr->token, "type mismatch");
    }
}

const ast::Expression *Analyzer::analyze(const pt::AdditionExpression *expr)
{
    const ast::Expression *left = analyze(expr->left.get());
    const ast::Expression *right = analyze(expr->right.get());
    if (left->type->is_assignment_compatible(ast::TYPE_NUMBER) && right->type->is_assignment_compatible(ast::TYPE_NUMBER)) {
        return new ast::AdditionExpression(left, right);
    } else if (left->type->is_assignment_compatible(ast::TYPE_STRING) && right->type->is_assignment_compatible(ast::TYPE_STRING)) {
        error(3124, expr->token, "type mismatch (use & to concatenate strings)");
    } else {
        error(3028, expr->token, "type mismatch");
    }
}

const ast::Expression *Analyzer::analyze(const pt::SubtractionExpression *expr)
{
    const ast::Expression *left = analyze(expr->left.get());
    const ast::Expression *right = analyze(expr->right.get());
    if (left->type->is_assignment_compatible(ast::TYPE_NUMBER) && right->type->is_assignment_compatible(ast::TYPE_NUMBER)) {
        return new ast::SubtractionExpression(left, right);
    } else {
        error(3029, expr->token, "type mismatch");
    }
}

const ast::Expression *Analyzer::analyze(const pt::ConcatenationExpression *expr)
{
    const ast::Expression *left = analyze(expr->left.get());
    const ast::Expression *right = analyze(expr->right.get());
    if (left->type->is_assignment_compatible(ast::TYPE_STRING) && right->type->is_assignment_compatible(ast::TYPE_STRING)) {
        std::vector<const ast::Expression *> args;
        args.push_back(left);
        args.push_back(right);
        return new ast::FunctionCall(new ast::VariableExpression(dynamic_cast<const ast::Variable *>(scope.top()->lookupName("concat"))), args);
    } else if (left->type->is_assignment_compatible(ast::TYPE_BYTES) && right->type->is_assignment_compatible(ast::TYPE_BYTES)) {
        std::vector<const ast::Expression *> args;
        args.push_back(left);
        args.push_back(right);
        return new ast::FunctionCall(new ast::VariableExpression(dynamic_cast<const ast::Variable *>(scope.top()->lookupName("concatBytes"))), args);
    } else if (dynamic_cast<const ast::TypeArray *>(left->type) != nullptr
            && dynamic_cast<const ast::TypeArray *>(right->type) != nullptr
            && dynamic_cast<const ast::TypeArray *>(left->type)->elementtype == dynamic_cast<const ast::TypeArray *>(right->type)->elementtype) {
        std::vector<const ast::Expression *> args;
        args.push_back(left);
        args.push_back(right);
        ast::VariableExpression *ve = new ast::VariableExpression(dynamic_cast<const ast::Variable *>(scope.top()->lookupName("array__concat")));
        // Since the array__concat function cannot be declared with its proper result type,
        // we have to create a new appropriate function type based on the desired result type
        // and the existing argument types.
        ve->type = new ast::TypeFunction(left->type, dynamic_cast<const ast::TypeFunction *>(ve->type)->params);
        return new ast::FunctionCall(ve, args);
    } else {
        error(3116, expr->token, "type mismatch");
    }
}

static ast::ComparisonExpression *analyze_comparison(const Token &token, const ast::Expression *left, ast::ComparisonExpression::Comparison comp, const ast::Expression *right)
{
    if (not left->type->is_assignment_compatible(right->type)) {
        error(3030, token, "type mismatch");
    }
    if (left->type->is_assignment_compatible(ast::TYPE_BOOLEAN)) {
        if (comp != ast::ComparisonExpression::EQ && comp != ast::ComparisonExpression::NE) {
            error(3031, token, "comparison not available for Boolean");
        }
        return new ast::BooleanComparisonExpression(left, right, comp);
    } else if (left->type->is_assignment_compatible(ast::TYPE_NUMBER)) {
        return new ast::NumericComparisonExpression(left, right, comp);
    } else if (left->type->is_assignment_compatible(ast::TYPE_STRING) || left->type->is_assignment_compatible(ast::TYPE_BYTES)) {
        return new ast::StringComparisonExpression(left, right, comp);
    } else if (dynamic_cast<const ast::TypeArray *>(left->type) != nullptr) {
        if (comp != ast::ComparisonExpression::EQ && comp != ast::ComparisonExpression::NE) {
            error(3032, token, "comparison not available for Array");
        }
        return new ast::ArrayComparisonExpression(left, right, comp);
    } else if (dynamic_cast<const ast::TypeDictionary *>(left->type) != nullptr) {
        if (comp != ast::ComparisonExpression::EQ && comp != ast::ComparisonExpression::NE) {
            error(3033, token, "comparison not available for Dictionary");
        }
        return new ast::DictionaryComparisonExpression(left, right, comp);
    } else if (dynamic_cast<const ast::TypeRecord *>(left->type) != nullptr) {
        if (comp != ast::ComparisonExpression::EQ && comp != ast::ComparisonExpression::NE) {
            error(3034, token, "comparison not available for RECORD");
        }
        return new ast::ArrayComparisonExpression(left, right, comp);
    } else if (dynamic_cast<const ast::TypeEnum *>(left->type) != nullptr) {
        return new ast::EnumComparisonExpression(left, right, comp);
    } else if (dynamic_cast<const ast::TypePointer *>(left->type) != nullptr) {
        if (comp != ast::ComparisonExpression::EQ && comp != ast::ComparisonExpression::NE) {
            error(3100, token, "comparison not available for POINTER");
        }
        return new ast::PointerComparisonExpression(left, right, comp);
    } else if (dynamic_cast<const ast::TypeFunctionPointer *>(left->type) != nullptr) {
        if (comp != ast::ComparisonExpression::EQ && comp != ast::ComparisonExpression::NE) {
            error(3180, token, "comparison not available for FUNCTION");
        }
        return new ast::FunctionPointerComparisonExpression(left, right, comp);
    } else {
        internal_error("unknown type in parseComparison");
    }
}

const ast::Expression *Analyzer::analyze(const pt::ComparisonExpression *expr)
{
    const ast::Expression *left = analyze(expr->left.get());
    ast::ComparisonExpression::Comparison comp = static_cast<ast::ComparisonExpression::Comparison>(expr->comp); // TODO: remove cast
    const ast::Expression *right = analyze(expr->right.get());
    return analyze_comparison(expr->token, left, comp, right);
}

const ast::Expression *Analyzer::analyze(const pt::ChainedComparisonExpression *expr)
{
    std::vector<const ast::ComparisonExpression *> comps;
    const ast::Expression *left = analyze(expr->left.get());
    Token token = expr->left->token;
    for (auto &x: expr->comps) {
        ast::ComparisonExpression::Comparison comp = static_cast<ast::ComparisonExpression::Comparison>(x->comp); // TODO: remove cast
        const ast::Expression *right = analyze(x->right.get());
        comps.push_back(analyze_comparison(token, left, comp, right));
        token = x->right->token;
    }
    return new ast::ChainedComparisonExpression(comps);
}

const ast::Expression *Analyzer::analyze(const pt::MembershipExpression *expr)
{
    const ast::Expression *left = analyze(expr->left.get());
    const ast::Expression *right = analyze(expr->right.get());
    const ast::TypeArray *arraytype = dynamic_cast<const ast::TypeArray *>(right->type);
    const ast::TypeDictionary *dicttype = dynamic_cast<const ast::TypeDictionary *>(right->type);
    if (arraytype != nullptr) {
        if (not left->type->is_assignment_compatible(arraytype->elementtype)) {
            error(3082, expr->left->token, "type mismatch");
        }
        return new ast::ArrayInExpression(left, right);
    } else if (dicttype != nullptr) {
        if (not left->type->is_assignment_compatible(ast::TYPE_STRING)) {
            error(3083, expr->left->token, "type mismatch");
        }
        return new ast::DictionaryInExpression(left, right);
    } else {
        error(3081, expr->right->token, "IN must be used with Array or Dictionary");
    }
}

const ast::Expression *Analyzer::analyze(const pt::ConjunctionExpression *expr)
{
    const ast::Expression *left = analyze(expr->left.get());
    const ast::Expression *right = analyze(expr->right.get());
    if (left->type->is_assignment_compatible(ast::TYPE_BOOLEAN) && right->type->is_assignment_compatible(ast::TYPE_BOOLEAN)) {
        return new ast::ConjunctionExpression(left, right);
    } else {
        error(3035, expr->token, "type mismatch");
    }
}

const ast::Expression *Analyzer::analyze(const pt::DisjunctionExpression *expr)
{
    // This is a pretty long-winded way of identifying common tautological
    // expressions of the form:
    //  a # "x" OR a # "y"
    // The following only works for expressions like the above where:
    //  - the identifier ("a") is a simple identifier
    //  - both # expressions are in the above order
    //  - it's actually an OR expression
    // A more general purpose and cleaner implementation would be welcome.
    const pt::ComparisonExpression *lne = dynamic_cast<const pt::ComparisonExpression *>(expr->left.get());
    const pt::ComparisonExpression *rne = dynamic_cast<const pt::ComparisonExpression *>(expr->right.get());
    if (lne != nullptr && rne != nullptr && lne->comp == pt::ComparisonExpression::NE && rne->comp == pt::ComparisonExpression::NE) {
        const pt::IdentifierExpression *lid = dynamic_cast<const pt::IdentifierExpression *>(lne->left.get());
        const pt::IdentifierExpression *rid = dynamic_cast<const pt::IdentifierExpression *>(rne->left.get());
        if (lid != nullptr && rid != nullptr && lid->name == rid->name) {
            const pt::BooleanLiteralExpression *lble = dynamic_cast<const pt::BooleanLiteralExpression *>(lne->right.get());
            const pt::BooleanLiteralExpression *rble = dynamic_cast<const pt::BooleanLiteralExpression *>(rne->right.get());
            const pt::NumberLiteralExpression *lnle = dynamic_cast<const pt::NumberLiteralExpression *>(lne->right.get());
            const pt::NumberLiteralExpression *rnle = dynamic_cast<const pt::NumberLiteralExpression *>(rne->right.get());
            const pt::StringLiteralExpression *lsle = dynamic_cast<const pt::StringLiteralExpression *>(lne->right.get());
            const pt::StringLiteralExpression *rsle = dynamic_cast<const pt::StringLiteralExpression *>(rne->right.get());
            if ((lble != nullptr && rble != nullptr && lble->value != rble->value)
             || (lnle != nullptr && rnle != nullptr && number_is_not_equal(lnle->value, rnle->value))
             || (lsle != nullptr && rsle != nullptr && lsle->value != rsle->value)) {
                error(3172, expr->token, "boolean expression is always false");
            }
        }
    }

    const ast::Expression *left = analyze(expr->left.get());
    const ast::Expression *right = analyze(expr->right.get());
    if (left->type->is_assignment_compatible(ast::TYPE_BOOLEAN) && right->type->is_assignment_compatible(ast::TYPE_BOOLEAN)) {
        return new ast::DisjunctionExpression(left, right);
    } else {
        error(3036, expr->token, "type mismatch");
    }
}

const ast::Expression *Analyzer::analyze(const pt::ConditionalExpression *expr)
{
    const ast::Expression *cond = analyze(expr->cond.get());
    const ast::Expression *left = analyze(expr->left.get());
    const ast::Expression *right = analyze(expr->right.get());
    if (not left->type->is_assignment_compatible(right->type)) {
        error(3037, expr->left->token, "type of THEN and ELSE must match");
    }
    return new ast::ConditionalExpression(cond, left, right);
}

const ast::Expression *Analyzer::analyze(const pt::TryExpression *expr)
{
    const ast::Expression *e = analyze(expr->expr.get());
    auto catches = analyze_catches(expr->catches);
    auto eci = expr->catches.begin();
    for (auto &c: catches) {
        const ast::ExceptionHandlerStatement *ehs = dynamic_cast<const ast::ExceptionHandlerStatement *>(c.handler);
        const ast::Expression *e = dynamic_cast<const ast::Expression *>(c.handler);
        if (ehs != nullptr) {
            if (ehs->statements.empty()) {
                error(3202, expr->expr->token, "body cannot be empty");
            }
            if (not ehs->statements.back()->is_scope_exit_statement()) {
                error(3203, dynamic_cast<const pt::TryHandlerStatement *>((*eci)->handler.get())->body.back()->token, "handler must end in EXIT, NEXT, RAISE, or RETURN");
            }
        } else if (e != nullptr) {
            // pass
        } else {
            internal_error("unexpected catch type");
        }
        ++eci;
    }
    return new ast::TryExpression(e, catches);
}

const ast::Expression *Analyzer::analyze(const pt::NewClassExpression *expr)
{
    const pt::Expression *e = expr->expr.get();
    const pt::Expression *type_expr = e;
    const ast::Expression *value = nullptr;
    const pt::FunctionCallExpression *fc = dynamic_cast<const pt::FunctionCallExpression *>(e);
    if (fc != nullptr) {
        type_expr = fc->base.get();
        value = analyze(fc);
    }
    const ast::Name *name = analyze_qualified_name(type_expr);
    const ast::TypeClass *type = dynamic_cast<const ast::TypeClass *>(name);
    if (type == nullptr) {
        error(3099, type_expr->token, "class type expected");
    }
    return new ast::NewClassExpression(type, value);
}

const ast::Expression *Analyzer::analyze(const pt::ValidPointerExpression * /*expr*/)
{
    // This should never happen because ValidPointerExpression is handled elsewhere.
    internal_error("TODO pt::Expression");
}

const ast::Expression *Analyzer::analyze(const pt::RangeSubscriptExpression *expr)
{
    const ast::Expression *base = analyze(expr->base.get());
    const ast::Expression *first = analyze(expr->range->get_first());
    const ast::Expression *last = analyze(expr->range->get_last());
    if (not first->type->is_assignment_compatible(ast::TYPE_NUMBER)) {
        error(3141, expr->range->get_first()->token, "range index must be a number");
    }
    if (not last->type->is_assignment_compatible(ast::TYPE_NUMBER)) {
        error(3142, expr->range->get_last()->token, "range index must be a number");
    }
    const ast::Type *type = base->type;
    const ast::TypeArray *arraytype = dynamic_cast<const ast::TypeArray *>(type);
    if (arraytype != nullptr) {
        const ast::ReferenceExpression *ref = dynamic_cast<const ast::ReferenceExpression *>(base);
        if (ref != nullptr) {
            return new ast::ArrayReferenceRangeExpression(ref, first, expr->range->first_from_end, last, expr->range->last_from_end, this);
        } else {
            return new ast::ArrayValueRangeExpression(base, first, expr->range->first_from_end, last, expr->range->last_from_end, this);
        }
    } else if (type == ast::TYPE_STRING) {
        const ast::ReferenceExpression *ref = dynamic_cast<const ast::ReferenceExpression *>(base);
        if (ref != nullptr) {
            return new ast::StringReferenceIndexExpression(ref, first, expr->range->first_from_end, last, expr->range->last_from_end, this);
        } else {
            return new ast::StringValueIndexExpression(base, first, expr->range->first_from_end, last, expr->range->last_from_end, this);
        }
    } else if (type == ast::TYPE_BYTES) {
        const ast::ReferenceExpression *ref = dynamic_cast<const ast::ReferenceExpression *>(base);
        if (ref != nullptr) {
            return new ast::BytesReferenceIndexExpression(ref, first, expr->range->first_from_end, last, expr->range->last_from_end, this);
        } else {
            return new ast::BytesValueIndexExpression(base, first, expr->range->first_from_end, last, expr->range->last_from_end, this);
        }
    } else {
        error2(3143, expr->base->token, "not an array or string", type->declaration, "declaration here");
    }
}

ast::Type *Analyzer::deserialize_type(ast::Scope *scope, const std::string &descriptor, std::string::size_type &i)
{
    switch (descriptor.at(i)) {
        case 'Z': i++; return ast::TYPE_NOTHING;
        case 'B': i++; return ast::TYPE_BOOLEAN;
        case 'N': i++; return ast::TYPE_NUMBER;
        case 'S': i++; return ast::TYPE_STRING;
        case 'Y': i++; return ast::TYPE_BYTES;
        case 'A': {
            i++;
            if (descriptor.at(i) != '<') {
                internal_error("deserialize_type");
            }
            i++;
            const ast::Type *type = deserialize_type(scope, descriptor, i);
            if (descriptor.at(i) != '>') {
                internal_error("deserialize_type");
            }
            i++;
            return new ast::TypeArray(Token(), type);
        }
        case 'D': {
            i++;
            if (descriptor.at(i) != '<') {
                internal_error("deserialize_type");
            }
            i++;
            const ast::Type *type = deserialize_type(scope, descriptor, i);
            if (descriptor.at(i) != '>') {
                internal_error("deserialize_type");
            }
            i++;
            return new ast::TypeDictionary(Token(), type);
        }
        case 'R': case 'C': {
            char kind = descriptor.at(i);
            i++;
            std::vector<ast::TypeRecord::Field> fields;
            if (descriptor.at(i) != '[') {
                internal_error("deserialize_type");
            }
            i++;
            while (descriptor.at(i) != ']') {
                bool is_private = false;
                if (descriptor.at(i) == '!') {
                    is_private = true;
                    i++;
                }
                std::string name;
                while (descriptor.at(i) != ':') {
                    name.push_back(descriptor.at(i));
                    i++;
                }
                i++;
                const ast::Type *type = deserialize_type(scope, descriptor, i);
                Token token;
                token.text = name;
                fields.push_back(ast::TypeRecord::Field(token, type, is_private));
                if (descriptor.at(i) == ',') {
                    i++;
                }
            }
            i++;
            if (kind == 'R') {
                return new ast::TypeRecord(Token(), "module", "record", fields);
            } else if (kind == 'C') {
                return new ast::TypeClass(Token(), "module", "class", fields);
            } else {
                internal_error("what kind?");
            }
        }
        case 'E': {
            i++;
            std::map<std::string, int> names;
            if (descriptor.at(i) != '[') {
                internal_error("deserialize_type");
            }
            i++;
            int value = 0;
            for (;;) {
                std::string name;
                while (descriptor.at(i) != ',' && descriptor.at(i) != ']') {
                    name.push_back(descriptor.at(i));
                    i++;
                }
                names[name] = value;
                value++;
                if (descriptor.at(i) == ']') {
                    break;
                }
                i++;
            }
            i++;
            return new ast::TypeEnum(Token(), "module", "enum", names, this);
        }
        case 'F': {
            i++;
            std::vector<const ast::ParameterType *> params;
            if (descriptor.at(i) != '[') {
                internal_error("deserialize_type");
            }
            i++;
            while (descriptor.at(i) != ']') {
                ast::ParameterType::Mode mode = ast::ParameterType::IN;
                switch (descriptor.at(i)) {
                    case '>': mode = ast::ParameterType::IN;    break;
                    case '*': mode = ast::ParameterType::INOUT; break;
                    case '<': mode = ast::ParameterType::OUT;   break;
                    default:
                        internal_error("unexpected mode indicator");
                }
                i++;
                std::string name;
                while (descriptor.at(i) != ':') {
                    name.push_back(descriptor.at(i));
                    i++;
                }
                i++;
                const ast::Type *type = deserialize_type(scope, descriptor, i);
                Token token;
                token.text = name;
                // TODO: default value
                params.push_back(new ast::ParameterType(token, mode, type, nullptr));
                if (descriptor.at(i) == ',') {
                    i++;
                }
            }
            i++;
            if (descriptor.at(i) != ':') {
                internal_error("deserialize_type");
            }
            i++;
            const ast::Type *returntype = deserialize_type(scope, descriptor, i);
            return new ast::TypeFunction(returntype, params);
        }
        case 'P': {
            i++;
            if (descriptor.at(i) != '<') {
                internal_error("deserialize_type");
            }
            i++;
            const ast::TypeClass *classtype = nullptr;
            if (descriptor.at(i) != '>') {
                const ast::Type *type = deserialize_type(scope, descriptor, i);
                classtype = dynamic_cast<const ast::TypeClass *>(type);
                if (classtype == nullptr) {
                    internal_error("deserialize_type");
                }
            }
            if (descriptor.at(i) != '>') {
                internal_error("deserialize_type");
            }
            i++;
            return new ast::TypePointer(Token(), classtype);
        }
        case 'Q': {
            i++;
            ast::TypeFunction *f = dynamic_cast<ast::TypeFunction *>(deserialize_type(scope, descriptor, i));
            return new ast::TypeFunctionPointer(Token(), f);
        }
        case '~': {
            i++;
            std::string name;
            while (descriptor.at(i) != ';') {
                name.push_back(descriptor.at(i));
                i++;
            }
            i++;
            ast::Scope *s = scope;
            std::string localname = name;
            auto dot = name.find('.');
            if (dot != std::string::npos) {
                const ast::Module *module = import_module(Token(), name.substr(0, dot));
                s = module->scope;
                localname = name.substr(dot+1);
            }
            ast::Type *type = dynamic_cast<ast::Type *>(s->lookupName(localname));
            if (type == nullptr) {
                internal_error("reference to unknown type in exports: " + name);
            }
            return type;
        }
        default:
            internal_error("TODO unimplemented type in deserialize_type: " + descriptor);
    }
}

ast::Type *Analyzer::deserialize_type(ast::Scope *scope, const std::string &descriptor)
{
    std::string::size_type i = 0;
    ast::Type *r = deserialize_type(scope, descriptor, i);
    if (i != descriptor.length()) {
        internal_error("deserialize_type: " + descriptor + " " + std::to_string(i));
    }
    return r;
}

const ast::Statement *Analyzer::analyze(const pt::ImportDeclaration *declaration)
{
    if (declaration->alias.type == NONE && declaration->name.type == NONE) {
        if (scope.top()->lookupName(declaration->module.text) != nullptr && modules.find(declaration->module.text) != modules.end()) {
            return new ast::NullStatement(declaration->token.line);
        }
    }
    const Token &localname = declaration->alias.type != NONE ? declaration->alias : declaration->name.type != NONE ? declaration->name : declaration->module;
    if (not scope.top()->allocateName(localname, localname.text)) {
        error2(3114, localname, "duplicate definition of name", scope.top()->getDeclaration(localname.text), "first declaration here");
    }
    ast::Module *module = import_module(declaration->module, declaration->module.text);
    rtl_import(declaration->module.text, module);
    if (declaration->name.type == NONE) {
        scope.top()->addName(declaration->token, localname.text, module);
    } else {
        const ast::Name *name = module->scope->lookupName(declaration->name.text);
        if (name != nullptr) {
            scope.top()->addName(declaration->token, localname.text, module->scope->lookupName(declaration->name.text));
        } else {
            error(3176, declaration->name, "name not found in module");
        }
    }
    return new ast::NullStatement(declaration->token.line);
}

const ast::Statement *Analyzer::analyze(const pt::TypeDeclaration *declaration)
{
    std::string name = declaration->token.text;
    if (not scope.top()->allocateName(declaration->token, name)) {
        error2(3013, declaration->token, "duplicate identifier", scope.top()->getDeclaration(name), "first declaration here");
    }
    ast::TypeClass *actual_class = nullptr;
    ast::TypeRecord *actual_record = nullptr;
    const pt::TypeRecord *classdecl = dynamic_cast<const pt::TypeClass *>(declaration->type.get());
    const pt::TypeRecord *recdecl = dynamic_cast<const pt::TypeRecord *>(declaration->type.get());
    if (classdecl != nullptr) {
        // Support recursive class type declarations.
        actual_class = new ast::TypeClass(classdecl->token, module_name, name, std::vector<ast::TypeRecord::Field>());
        scope.top()->addName(declaration->token, name, actual_class);
    } else if (recdecl != nullptr) {
        // Support recursive record type declarations.
        actual_record = new ast::TypeRecord(recdecl->token, module_name, name, std::vector<ast::TypeRecord::Field>());
        scope.top()->addName(declaration->token, name, actual_record);
    }
    const ast::Type *type = analyze(declaration->type.get(), name);
    if (actual_class != nullptr) {
        const ast::TypeClass *classtype = dynamic_cast<const ast::TypeClass *>(type);
        const_cast<std::vector<ast::TypeRecord::Field> &>(actual_class->fields) = classtype->fields;
        const_cast<std::map<std::string, size_t> &>(actual_class->field_names) = classtype->field_names;
        type = actual_class;
    } else if (actual_record != nullptr) {
        const ast::TypeRecord *rectype = dynamic_cast<const ast::TypeRecord *>(type);
        const_cast<std::vector<ast::TypeRecord::Field> &>(actual_record->fields) = rectype->fields;
        const_cast<std::map<std::string, size_t> &>(actual_record->field_names) = rectype->field_names;
        type = actual_record;
    } else {
        ast::Type *t = const_cast<ast::Type *>(type);
        if (type != ast::TYPE_BOOLEAN && type != ast::TYPE_NUMBER && type != ast::TYPE_STRING && type != ast::TYPE_BYTES) {
            const_cast<std::string &>(t->name) = name;
        }
        scope.top()->addName(declaration->token, name, t); // Still ugly.
    }
    const ast::TypeClass *classtype = dynamic_cast<const ast::TypeClass *>(type);
    if (classtype != nullptr) {
        scope.top()->resolveForward(name, classtype);
    }
    return new ast::NullStatement(declaration->token.line);
}

const ast::Statement *Analyzer::analyze_decl(const pt::ConstantDeclaration *declaration)
{
    std::string name = declaration->name.text;
    if (not scope.top()->allocateName(declaration->name, name)) {
        error2(3014, declaration->token, "duplicate identifier", scope.top()->getDeclaration(declaration->name.text), "first declaration here");
    }
    return new ast::NullStatement(declaration->token.line);
}

const ast::Statement *Analyzer::analyze_body(const pt::ConstantDeclaration *declaration)
{
    std::string name = declaration->name.text;
    const ast::Type *type = analyze(declaration->type.get());
    if (dynamic_cast<const ast::TypeClass *>(type) != nullptr) {
        error(3229, declaration->type->token, "class type not permitted as constant type");
    }
    const ast::Expression *value = analyze(declaration->value.get());
    if (not type->is_assignment_compatible(value->type)) {
        error(3015, declaration->value->token, "type mismatch");
    }
    if (not value->is_constant) {
        error(3016, declaration->value->token, "value must be constant");
    }
    if (type == ast::TYPE_BOOLEAN) {
        value = new ast::ConstantBooleanExpression(value->eval_boolean(declaration->value->token));
    } else if (type == ast::TYPE_NUMBER) {
        value = new ast::ConstantNumberExpression(value->eval_number(declaration->value->token));
    } else if (type == ast::TYPE_STRING) {
        value = new ast::ConstantStringExpression(value->eval_string(declaration->value->token));
    } else {
        ast::Variable *v = new ast::GlobalVariable(declaration->name, declaration->name.text, type, true);
        scope.top()->addName(v->declaration, v->name, v, true);
        return new ast::AssignmentStatement(declaration->token.line, {new ast::VariableExpression(v)}, value);
    }
    scope.top()->addName(declaration->name, name, new ast::Constant(declaration->name, name, value));
    return new ast::NullStatement(declaration->token.line);
}

const ast::Statement *Analyzer::analyze_decl(const pt::NativeConstantDeclaration *declaration)
{
    std::string name = declaration->name.text;
    if (not scope.top()->allocateName(declaration->name, name)) {
        error2(3206, declaration->name, "duplicate identifier", scope.top()->getDeclaration(declaration->name.text), "first declaration here");
    }
    return new ast::NullStatement(declaration->token.line);
}

const ast::Statement *Analyzer::analyze_body(const pt::NativeConstantDeclaration *declaration)
{
    std::string name = declaration->name.text;
    scope.top()->addName(declaration->name, name, new ast::Constant(declaration->name, name, get_native_constant_value(module_name + "$" + name)));
    return new ast::NullStatement(declaration->token.line);
}

const ast::Statement *Analyzer::analyze_decl(const pt::VariableDeclaration *declaration)
{
    for (auto name: declaration->names) {
        if (not scope.top()->allocateName(name, name.text)) {
            error2(3038, name, "duplicate identifier", scope.top()->getDeclaration(name.text), "first declaration here");
        }
    }
    return new ast::NullStatement(declaration->token.line);
}

const ast::Statement *Analyzer::analyze_body(const pt::VariableDeclaration *declaration)
{
    const ast::Type *type = analyze(declaration->type.get());
    if (dynamic_cast<const ast::TypeClass *>(type) != nullptr) {
        error(3230, declaration->type->token, "class type not perrmitted as variable type (use POINTER TO)");
    }
    std::vector<ast::Variable *> variables;
    for (auto name: declaration->names) {
        ast::Variable *v = frame.top()->createVariable(name, name.text, type, false);
        variables.push_back(v);
    }
    std::vector<const ast::ReferenceExpression *> refs;
    const ast::Expression *expr = nullptr;
    if (declaration->value != nullptr) {
        expr = analyze(declaration->value.get());
        if (not type->is_assignment_compatible(expr->type)) {
            error(3113, declaration->value->token, "type mismatch");
        }
    }
    for (auto v: variables) {
        scope.top()->addName(v->declaration, v->name, v, true);
        refs.push_back(new ast::VariableExpression(v));
    }
    std::vector<const ast::Statement *> r;
    for (auto v: variables) {
        r.push_back(new ast::DeclarationStatement(declaration->token.line, v));
    }
    if (declaration->value != nullptr) {
        r.push_back(new ast::AssignmentStatement(declaration->token.line, refs, expr));
    } else {
        r.push_back(new ast::ResetStatement(declaration->token.line, refs));
    }
    return new ast::CompoundStatement(declaration->token.line, r);
}

const ast::Statement *Analyzer::analyze_decl(const pt::NativeVariableDeclaration *declaration)
{
    std::string name = declaration->name.text;
    if (not scope.top()->allocateName(declaration->name, name)) {
        error2(3225, declaration->name, "duplicate identifier", scope.top()->getDeclaration(declaration->name.text), "first declaration here");
    }
    return new ast::NullStatement(declaration->token.line);
}

const ast::Statement *Analyzer::analyze_body(const pt::NativeVariableDeclaration *declaration)
{
    //std::string name = declaration->name.text;
    //scope.top()->addName(declaration->name, name, new Constant(declaration->name, name, get_native_constant_value(module_name + "$" + name)));
    return new ast::NullStatement(declaration->token.line);
}

const ast::Statement *Analyzer::analyze_decl(const pt::LetDeclaration *declaration)
{
    if (not scope.top()->allocateName(declaration->name, declaration->name.text)) {
        error2(3139, declaration->name, "duplicate identifier", scope.top()->getDeclaration(declaration->name.text), "first declaration here");
    }
    return new ast::NullStatement(declaration->token.line);
}

const ast::Statement *Analyzer::analyze_body(const pt::LetDeclaration *declaration)
{
    const ast::Type *type = analyze(declaration->type.get());
    if (dynamic_cast<const ast::TypeClass *>(type) != nullptr) {
        error(3231, declaration->type->token, "class type not perrmitted as variable type (use POINTER TO)");
    }
    const ast::Expression *expr = analyze(declaration->value.get());
    if (not type->is_assignment_compatible(expr->type)) {
        error(3140, declaration->value->token, "type mismatch");
    }
    const ast::TypePointer *ptype = dynamic_cast<const ast::TypePointer *>(type);
    if (ptype != nullptr && dynamic_cast<const ast::NewClassExpression *>(expr) != nullptr) {
        type = new ast::TypeValidPointer(Token(), ptype->reftype);
    }
    ast::Variable *v = frame.top()->createVariable(declaration->name, declaration->name.text, type, true);
    scope.top()->addName(v->declaration, v->name, v, true);
    std::vector<const ast::ReferenceExpression *> refs;
    refs.push_back(new ast::VariableExpression(v));
    return new ast::AssignmentStatement(declaration->token.line, refs, expr);
}

const ast::Statement *Analyzer::analyze_decl(const pt::FunctionDeclaration *declaration)
{
    const std::string classtype = declaration->type.text;
    ast::Type *type = nullptr;
    if (not classtype.empty()) {
        ast::Name *tname = scope.top()->lookupName(classtype);
        if (tname == nullptr) {
            auto decl = scope.top()->getDeclaration(classtype);
            if (decl.type == NONE) {
                error(3126, declaration->type, "type name not found");
            } else {
                error2(3127, declaration->type, "type name is not a type", decl, "declaration here");
            }
        }
        type = dynamic_cast<ast::Type *>(tname);
        if (type == nullptr) {
            error2(3138, declaration->type, "type name is not a type", tname->declaration, "declaration here");
        }
    }
    std::string name = declaration->name.text;
    if (type == nullptr && not scope.top()->allocateName(declaration->name, name)) {
        error2(3047, declaration->name, "duplicate definition of name", scope.top()->getDeclaration(name), "first declaration here");
    }
    const ast::Type *returntype = declaration->returntype != nullptr ? analyze(declaration->returntype.get()) : ast::TYPE_NOTHING;
    std::vector<ast::FunctionParameter *> args;
    bool in_default = false;
    for (auto &x: declaration->args) {
        ast::ParameterType::Mode mode = ast::ParameterType::IN;
        switch (x->mode) {
            case pt::FunctionParameterGroup::IN:    mode = ast::ParameterType::IN;       break;
            case pt::FunctionParameterGroup::INOUT: mode = ast::ParameterType::INOUT;    break;
            case pt::FunctionParameterGroup::OUT:   mode = ast::ParameterType::OUT;      break;
        }
        const ast::Type *ptype = analyze(x->type.get());
        if (dynamic_cast<const ast::TypeClass *>(ptype) != nullptr) {
            error(3232, x->type->token, "class type not permitted as function parameter (use pointers)");
        }
        if (type != nullptr && args.empty()) {
            const ast::TypeClass *ctype = dynamic_cast<const ast::TypeClass *>(type);
            if (ctype != nullptr) {
                const ast::TypeValidPointer *vptype = dynamic_cast<const ast::TypeValidPointer *>(ptype);
                if (vptype == nullptr || not vptype->reftype->is_assignment_compatible(type)) {
                    error(3224, x->type->token, "valid pointer type expected");
                }
            } else {
                if (not ptype->is_assignment_compatible(type)) {
                    error(3128, x->type->token, "expected self parameter");
                }
            }
        }
        const ast::Expression *def = nullptr;
        if (x->default_value != nullptr) {
            if (mode != ast::ParameterType::IN) {
                error(3175, x->default_value->token, "default value only available for IN parameters");
            }
            in_default = true;
            def = analyze(x->default_value.get());
            if (not def->is_constant) {
                error(3148, x->default_value->token, "default value not constant");
            }
        } else if (in_default) {
            error(3150, x->token, "default value must be specified for this parameter");
        }
        for (auto name: x->names) {
            if (scope.top()->lookupName(name.text)) {
                error(3174, name, "duplicate identifier");
            }
            ast::FunctionParameter *fp = new ast::FunctionParameter(name, name.text, ptype, frame.top()->get_depth()+1, mode, def);
            args.push_back(fp);
        }
    }
    if (type != nullptr && args.empty()) {
        error(3129, declaration->rparen, "expected self parameter");
    }
    ast::Function *function;
    if (type != nullptr) {
        auto f = type->methods.find(name);
        if (f != type->methods.end()) {
            function = dynamic_cast<ast::Function *>(f->second);
        } else {
            function = new ast::Function(declaration->name, type->name + "." + name, returntype, frame.top(), scope.top(), args, frame.top()->get_depth()+1);
            type->methods[name] = function;
        }
    } else {
        ast::Name *ident = scope.top()->lookupName(name);
        function = dynamic_cast<ast::Function *>(ident);
        if (function == nullptr) {
            function = new ast::Function(declaration->name, name, returntype, frame.top(), scope.top(), args, frame.top()->get_depth()+1);
            scope.top()->addName(declaration->name, name, function);
        }
    }
    return new ast::DeclarationStatement(declaration->token.line, function);
}

const ast::Statement *Analyzer::analyze_body(const pt::FunctionDeclaration *declaration)
{
    const std::string classtype = declaration->type.text;
    ast::Type *type = nullptr;
    if (not classtype.empty()) {
        ast::Name *tname = scope.top()->lookupName(classtype);
        if (tname == nullptr) {
            internal_error("type name not found");
        }
        type = dynamic_cast<ast::Type *>(tname);
        if (type == nullptr) {
            internal_error("type name is not a type");
        }
    }
    ast::Function *function;
    if (type != nullptr) {
        auto f = type->methods.find(declaration->name.text);
        function = dynamic_cast<ast::Function *>(f->second);
    } else {
        function = dynamic_cast<ast::Function *>(scope.top()->lookupName(declaration->name.text));
    }
    for (auto &x: declaration->args) {
        for (auto name: x->names) {
            Token decl = scope.top()->getDeclaration(name.text);
            if (decl.type != NONE) {
                error2(3179, name, "duplicate identifier", decl, "first declaration here");
            }
        }
    }
    frame.push(function->frame);
    scope.push(function->scope);
    functiontypes.push(std::make_pair(type, dynamic_cast<const ast::TypeFunction *>(function->type)));
    loops.push(std::list<std::pair<std::string, unsigned int>>());
    function->statements = analyze(declaration->body);
    const ast::Type *returntype = dynamic_cast<const ast::TypeFunction *>(function->type)->returntype;
    if (returntype != ast::TYPE_NOTHING) {
        if (function->statements.empty() || not function->statements.back()->always_returns()) {
            error(3085, declaration->end_function, "missing RETURN statement");
        }
    }
    loops.pop();
    functiontypes.pop();
    scope.top()->checkForward();
    scope.pop();
    frame.pop();
    return new ast::NullStatement(declaration->token.line);
}

const ast::Statement *Analyzer::analyze_decl(const pt::ExternalFunctionDeclaration *declaration)
{
    std::string name = declaration->name.text;
    if (not scope.top()->allocateName(declaration->name, name)) {
        error2(3092, declaration->name, "duplicate identifier", scope.top()->getDeclaration(name), "first declaration here");
    }
    const ast::Type *returntype = declaration->returntype != nullptr ? analyze(declaration->returntype.get()) : ast::TYPE_NOTHING;
    std::vector<ast::FunctionParameter *> args;
    bool in_default = false;
    for (auto &x: declaration->args) {
        ast::ParameterType::Mode mode = ast::ParameterType::IN;
        switch (x->mode) {
            case pt::FunctionParameterGroup::IN:    mode = ast::ParameterType::IN;       break;
            case pt::FunctionParameterGroup::INOUT: mode = ast::ParameterType::INOUT;    break;
            case pt::FunctionParameterGroup::OUT:   mode = ast::ParameterType::OUT;      break;
        }
        const ast::Type *ptype = analyze(x->type.get());
        const ast::Expression *def = nullptr;
        if (x->default_value != nullptr) {
            in_default = true;
            def = analyze(x->default_value.get());
            if (not def->is_constant) {
                error(3149, x->default_value->token, "default value not constant");
            }
        } else if (in_default) {
            error(3151, x->token, "default value must be specified for this parameter");
        }
        for (auto name: x->names) {
            ast::FunctionParameter *fp = new ast::FunctionParameter(name, name.text, ptype, frame.size()-1, mode, def);
            args.push_back(fp);
        }
    }
    ast::ExternalFunction *function = new ast::ExternalFunction(declaration->name, name, returntype, frame.top(), scope.top(), args);
    scope.top()->addName(declaration->name, name, function);
    return new ast::NullStatement(declaration->token.line);
}

const ast::Statement *Analyzer::analyze_body(const pt::ExternalFunctionDeclaration *declaration)
{
    std::string name = declaration->name.text;
    ast::ExternalFunction *function = dynamic_cast<ast::ExternalFunction *>(scope.top()->lookupName(name));

    const ast::DictionaryLiteralExpression *dict = dynamic_cast<const ast::DictionaryLiteralExpression *>(analyze(declaration->dict.get()));
    if (not dict->is_constant) {
        error(3071, declaration->dict->token, "constant dictionary expected");
    }
    if (dynamic_cast<const ast::TypeDictionary *>(dict->elementtype) == nullptr) {
        error(3073, declaration->dict->token, "top level dictionary element not dictionary");
    }
    for (auto elem: dict->dict) {
        auto *d = dynamic_cast<const ast::DictionaryLiteralExpression *>(elem.second);
        if (not d->dict.empty() && not d->elementtype->is_assignment_compatible(ast::TYPE_STRING)) {
            error(3074, declaration->dict->token, "sub level dictionary must have string elements");
        }
    }

    auto klibrary = dict->dict.find("library");
    if (klibrary == dict->dict.end()) {
        error(3075, declaration->dict->token, "\"library\" key not found");
    }
    auto &library_dict = dynamic_cast<const ast::DictionaryLiteralExpression *>(klibrary->second)->dict;
    auto kname = library_dict.find("name");
    if (kname == library_dict.end()) {
        error(3076, declaration->dict->token, "\"name\" key not found in library");
    }
    std::string library_name = kname->second->eval_string(declaration->dict->token);

    auto ktypes = dict->dict.find("types");
    if (ktypes == dict->dict.end()) {
        error(3077, declaration->dict->token, "\"types\" key not found");
    }
    auto &types_dict = dynamic_cast<const ast::DictionaryLiteralExpression *>(ktypes->second)->dict;
    std::map<std::string, std::string> param_types;
    for (auto paramtype: types_dict) {
        param_types[paramtype.first] = paramtype.second->eval_string(declaration->dict->token);
    }
    for (auto p: function->params) {
        if (p->mode == ast::ParameterType::OUT) {
            error(3164, p->declaration, "OUT parameter mode not supported (use INOUT): " + p->name);
        }
        if (param_types.find(p->name) == param_types.end()) {
            error(3097, declaration->dict->token, "parameter type missing: " + p->name);
        }
    }

    function->library_name = library_name;
    function->param_types = param_types;
    return new ast::NullStatement(declaration->token.line);
}

const ast::Statement *Analyzer::analyze(const pt::NativeFunctionDeclaration *declaration)
{
    std::string name = declaration->name.text;
    if (not scope.top()->allocateName(declaration->name, name)) {
        error2(3166, declaration->name, "duplicate identifier", scope.top()->getDeclaration(name), "first declaration here");
    }
    const ast::Type *returntype = declaration->returntype != nullptr ? analyze(declaration->returntype.get()) : ast::TYPE_NOTHING;
    std::vector<const ast::ParameterType *> params;
    bool in_default = false;
    for (auto &x: declaration->args) {
        ast::ParameterType::Mode mode = ast::ParameterType::IN;
        switch (x->mode) {
            case pt::FunctionParameterGroup::IN:    mode = ast::ParameterType::IN;       break;
            case pt::FunctionParameterGroup::INOUT: mode = ast::ParameterType::INOUT;    break;
            case pt::FunctionParameterGroup::OUT:   mode = ast::ParameterType::OUT;      break;
        }
        const ast::Type *ptype = analyze(x->type.get());
        const ast::Expression *def = nullptr;
        if (x->default_value != nullptr) {
            in_default = true;
            def = analyze(x->default_value.get());
            if (not def->is_constant) {
                error(3167, x->default_value->token, "default value not constant");
            }
        } else if (in_default) {
            error(3168, x->token, "default value must be specified for this parameter");
        }
        for (auto name: x->names) {
            ast::ParameterType *pt = new ast::ParameterType(name, mode, ptype, def);
            params.push_back(pt);
        }
    }
    ast::PredefinedFunction *function = new ast::PredefinedFunction(path_stripext(path_basename(program->source_path))+"$"+name, new ast::TypeFunction(returntype, params));
    scope.top()->addName(declaration->name, name, function);
    return new ast::NullStatement(declaration->token.line);
}

const ast::Statement *Analyzer::analyze(const pt::ExceptionDeclaration *declaration)
{
    std::string name = declaration->name[0].text;
    if (declaration->name.size() == 1) {
        if (not scope.top()->allocateName(declaration->token, name)) {
            error2(3115, declaration->token, "duplicate definition of name", scope.top()->getDeclaration(name), "first declaration here");
        }
        if (name.length() < 9 || name.substr(name.length()-9) != "Exception") {
            error(3198, declaration->token, "Exception name must end in 'Exception'");
        }
        scope.top()->addName(declaration->token, name, new ast::Exception(declaration->token, name));
    } else {
        ast::Name *n = scope.top()->lookupName(name);
        if (n == nullptr) {
            error(3235, declaration->token, "name not found");
        }
        ast::Exception *e = dynamic_cast<ast::Exception *>(n);
        if (e == nullptr) {
            error(3236, declaration->token, "name is not an exception");
        }
        std::string fullname = name;
        ast::Exception *s = e;
        for (size_t i = 1; i < declaration->name.size()-1; i++) {
            auto t = s->subexceptions.find(declaration->name[i].text);
            if (t == s->subexceptions.end()) {
                error(3237, declaration->name[i], "subexception not found");
            }
            fullname += "." + declaration->name[i].text;
            s = t->second;
        }
        std::string lastname = declaration->name[declaration->name.size()-1].text;
        auto t = s->subexceptions.find(lastname);
        if (t != s->subexceptions.end()) {
            error(3238, declaration->name[declaration->name.size()-1], "subexception already declared");
        }
        fullname += "." + declaration->name[declaration->name.size()-1].text;
        ast::Exception *se = new ast::Exception(declaration->token, fullname);
        s->subexceptions[lastname] = se;
    }
    return new ast::NullStatement(declaration->token.line);
}

const ast::Statement *Analyzer::analyze_decl(const pt::ExportDeclaration *declaration)
{
    if (declaration->declaration != nullptr) {
        std::vector<const ast::Statement *> statements;
        DeclarationAnalyzer da(this, statements);
        declaration->declaration->accept(&da);
        if (not statements.empty()) {
            return statements[0];
        }
    }
    return new ast::NullStatement(declaration->token.line);
}

const ast::Statement *Analyzer::analyze_body(const pt::ExportDeclaration *declaration)
{
    for (auto &name: declaration->names) {
        if (scope.top()->getDeclaration(name.text).type == NONE) {
            error(3152, name, "export name not declared");
        }
        exports[name.text] = name;
    }
    if (declaration->declaration != nullptr) {
        std::vector<const ast::Statement *> statements;
        StatementAnalyzer sa(this, statements);
        declaration->declaration->accept(&sa);
        if (not statements.empty()) {
            return statements[0];
        }
    }
    return new ast::NullStatement(declaration->token.line);
}

std::vector<const ast::Statement *> Analyzer::analyze(const std::vector<std::unique_ptr<pt::Statement>> &statement)
{
    std::vector<const ast::Statement *> statements;
    DeclarationAnalyzer da(this, statements);
    for (auto &d: statement) {
        d->accept(&da);
    }
    StatementAnalyzer sa(this, statements);
    bool lastexit = false;
    for (auto &s: statement) {
        s->accept(&sa);
        if (dynamic_cast<const pt::ExitStatement *>(s.get()) != nullptr
         || dynamic_cast<const pt::NextStatement *>(s.get()) != nullptr
         || dynamic_cast<const pt::RaiseStatement *>(s.get()) != nullptr
         || dynamic_cast<const pt::ReturnStatement *>(s.get()) != nullptr) {
            lastexit = true;
        } else if (lastexit) {
            error(3165, s->token, "unreachable code");
        }
    }
    return statements;
}

static void deconstruct(const pt::Expression *expr, std::vector<const pt::Expression *> &parts)
{
    const pt::IdentityExpression *ie = dynamic_cast<const pt::IdentityExpression *>(expr);
    const pt::UnaryExpression *ue = dynamic_cast<const pt::UnaryExpression *>(expr);
    const pt::BinaryExpression *be = dynamic_cast<const pt::BinaryExpression *>(expr);
    // TODO: Most arrays don't have a toString() method, so this fails for some test code.
    // Handle this somehow.
    //const pt::SubscriptExpression *se = dynamic_cast<const pt::SubscriptExpression *>(expr);
    const pt::ChainedComparisonExpression *che = dynamic_cast<const pt::ChainedComparisonExpression *>(expr);
    const pt::ConditionalExpression *ce = dynamic_cast<const pt::ConditionalExpression *>(expr);
    const pt::RangeSubscriptExpression *re = dynamic_cast<const pt::RangeSubscriptExpression *>(expr);
    if (ie != nullptr) {
        deconstruct(ie->expr.get(), parts);
        return;
    } else if (ue != nullptr) {
        deconstruct(ue->expr.get(), parts);
    } else if (be != nullptr) {
        deconstruct(be->left.get(), parts);
        deconstruct(be->right.get(), parts);
    //} else if (se != nullptr) {
    //    deconstruct(se->base.get(), parts);
    //    deconstruct(se->index.get(), parts);
    } else if (che != nullptr) {
        deconstruct(che->left.get(), parts);
        for (auto &c: che->comps) {
            deconstruct(c->right.get(), parts);
        }
    } else if (ce != nullptr) {
        deconstruct(ce->cond.get(), parts);
        deconstruct(ce->left.get(), parts);
        deconstruct(ce->right.get(), parts);
    } else if (re != nullptr) {
        deconstruct(re->base.get(), parts);
        deconstruct(re->range->get_first(), parts);
        deconstruct(re->range->get_last(), parts);
    } else if (dynamic_cast<const pt::BooleanLiteralExpression *>(expr) != nullptr
            || dynamic_cast<const pt::NumberLiteralExpression *>(expr) != nullptr
            || dynamic_cast<const pt::StringLiteralExpression *>(expr) != nullptr) {
        return;
    }
    parts.push_back(expr);
}

const ast::Statement *Analyzer::analyze(const pt::AssertStatement *statement)
{
    const pt::Expression *e = statement->exprs[0].get();
    const ast::Expression *expr = analyze(e);
    if (not expr->type->is_assignment_compatible(ast::TYPE_BOOLEAN)) {
        error(3173, statement->exprs[0]->token, "boolean value expected");
    }
    std::vector<const pt::Expression *> parts;
    deconstruct(e, parts);
    for (auto x = statement->exprs.begin()+1; x != statement->exprs.end(); ++x) {
        parts.push_back(x->get());
    }
    const ast::Module *io = dynamic_cast<const ast::Module *>(scope.top()->lookupName("io"));
    if (io == nullptr) {
        ast::Module *module = import_module(Token(), "io");
        rtl_import("io", module);
        global_scope->addName(Token(IDENTIFIER, "io"), "io", module, true);
        io = module;
    }
    std::vector<const ast::Statement *> statements;
    const ast::Variable *io_stderr = dynamic_cast<const ast::Variable *>(io->scope->lookupName("stderr"));
    if (io_stderr == nullptr) {
        internal_error("need io.stderr");
    }
    const ast::PredefinedFunction *fprint = dynamic_cast<const ast::PredefinedFunction *>(io->scope->lookupName("fprint"));
    if (fprint == nullptr) {
        internal_error("need io.fprint");
    }
    statements.push_back(
        new ast::ExpressionStatement(
            statement->token.line,
            new ast::FunctionCall(
                new ast::VariableExpression(fprint),
                {
                    new ast::VariableExpression(io_stderr),
                    new ast::ConstantStringExpression("Assert failed (" + statement->token.file() + " line " + std::to_string(statement->token.line) + "):")
                }
            )
        )
    );
    statements.push_back(
        new ast::ExpressionStatement(
            statement->token.line,
            new ast::FunctionCall(
                new ast::VariableExpression(fprint),
                {
                    new ast::VariableExpression(io_stderr),
                    new ast::ConstantStringExpression(statement->token.source_line())
                }
            )
        )
    );
    statements.push_back(
        new ast::ExpressionStatement(
            statement->token.line,
            new ast::FunctionCall(
                new ast::VariableExpression(fprint),
                {
                    new ast::VariableExpression(io_stderr),
                    new ast::ConstantStringExpression("Assert expression dump:")
                }
            )
        )
    );
    std::set<std::string> seen;
    for (auto e: parts) {
        const std::string str = statement->token.source_line().substr(e->get_start_column()-1, e->get_end_column()-e->get_start_column());
        if (seen.find(str) != seen.end()) {
            continue;
        }
        seen.insert(str);

        // Instead of directly constructing an AST fragment here, construct a temporary
        // parse tree so we can leverage the analyze step for InterpolatedStringExpression
        // (this takes care of the call to .toString()).
        std::vector<std::pair<std::unique_ptr<pt::Expression>, Token>> iparts;
        iparts.push_back(std::make_pair(std::unique_ptr<pt::Expression> { new pt::StringLiteralExpression(Token(), 0, "  " + str + " is ") }, Token()));
        iparts.push_back(std::make_pair(std::unique_ptr<pt::Expression> { const_cast<pt::Expression *>(e) }, Token()));
        std::unique_ptr<pt::InterpolatedStringExpression> ie { new pt::InterpolatedStringExpression(Token(), std::move(iparts)) };
        try {
            statements.push_back(
                new ast::ExpressionStatement(
                    statement->token.line,
                    new ast::FunctionCall(
                        new ast::VariableExpression(fprint),
                        {
                            new ast::VariableExpression(io_stderr),
                            analyze(ie.get())
                        }
                    )
                )
            );
            // These pointers are borrowed from the real parse tree,
            // so release them here before the above temporary tree
            // fragment tries to delete them itself.
            ie->parts[1].first.release();
        } catch (...) {
            // And also do this if the above call to analyze() throws
            // any exception.
            ie->parts[1].first.release();
            throw;
        }
    }
    return new ast::AssertStatement(statement->token.line, statements, expr, statement->source);
}

const ast::Statement *Analyzer::analyze(const pt::AssignmentStatement *statement)
{
    if (statement->variables.size() != 1) {
        internal_error("unexpected multiple assign statement");
    }
    const ast::Expression *expr = analyze(statement->variables[0].get());
    const ast::ReferenceExpression *ref = dynamic_cast<const ast::ReferenceExpression *>(expr);
    if (ref == nullptr) {
        error(3058, statement->variables[0]->token, "expression is not assignable");
    }
    if (expr->is_readonly) {
        error(3105, statement->variables[0]->token, "assignment to readonly expression");
    }
    const ast::Expression *rhs = analyze(statement->expr.get());
    if (not expr->type->is_assignment_compatible(rhs->type)) {
        error(3057, statement->expr->token, "type mismatch");
    }
    std::vector<const ast::ReferenceExpression *> vars;
    vars.push_back(ref);
    return new ast::AssignmentStatement(statement->token.line, vars, rhs);
}

const ast::Statement *Analyzer::analyze(const pt::CaseStatement *statement)
{
    const ast::Expression *expr = analyze(statement->expr.get());
    if (not expr->type->is_assignment_compatible(ast::TYPE_NUMBER) && not expr->type->is_assignment_compatible(ast::TYPE_STRING) && dynamic_cast<const ast::TypeEnum *>(expr->type) == nullptr) {
        error(3050, statement->expr->token, "CASE expression must be Number, String, or ENUM");
    }
    std::vector<std::pair<std::vector<const ast::CaseStatement::WhenCondition *>, std::vector<const ast::Statement *>>> clauses;
    for (auto &x: statement->clauses) {
        std::vector<const ast::CaseStatement::WhenCondition *> conditions;
        for (auto &c: x.first) {
            const pt::CaseStatement::ComparisonWhenCondition *cwc = dynamic_cast<const pt::CaseStatement::ComparisonWhenCondition *>(c.get());
            const pt::CaseStatement::RangeWhenCondition *rwc = dynamic_cast<const pt::CaseStatement::RangeWhenCondition *>(c.get());
            if (cwc != nullptr) {
                const ast::Expression *when = analyze(cwc->expr.get());
                if (not when->type->is_assignment_compatible(expr->type)) {
                    error(3051, cwc->expr->token, "type mismatch");
                }
                if (not when->is_constant) {
                    error(3052, cwc->expr->token, "WHEN condition must be constant");
                }
                ast::ComparisonExpression::Comparison comp = static_cast<ast::ComparisonExpression::Comparison>(cwc->comp); // TODO: remove cast
                const ast::CaseStatement::WhenCondition *cond = new ast::CaseStatement::ComparisonWhenCondition(cwc->expr->token, comp, when);
                for (auto clause: clauses) {
                    for (auto c: clause.first) {
                        if (cond->overlaps(c)) {
                            error2(3062, cwc->expr->token, "overlapping case condition", c->token, "overlaps here");
                        }
                    }
                }
                for (auto c: conditions) {
                    if (cond->overlaps(c)) {
                        error2(3063, cwc->expr->token, "overlapping case condition", c->token, "overlaps here");
                    }
                }
                conditions.push_back(cond);
            }
            if (rwc != nullptr) {
                const ast::Expression *when = analyze(rwc->low_expr.get());
                if (not when->type->is_assignment_compatible(expr->type)) {
                    error(3053, rwc->low_expr->token, "type mismatch");
                }
                if (not when->is_constant) {
                    error(3054, rwc->low_expr->token, "WHEN condition must be constant");
                }
                const ast::Expression *when2 = analyze(rwc->high_expr.get());
                if (not when2->type->is_assignment_compatible(expr->type)) {
                    error(3055, rwc->high_expr->token, "type mismatch");
                }
                if (not when2->is_constant) {
                    error(3056, rwc->high_expr->token, "WHEN condition must be constant");
                }
                if (when->type->is_assignment_compatible(ast::TYPE_NUMBER) || dynamic_cast<const ast::TypeEnum *>(when->type) != nullptr) {
                    if (number_is_greater(when->eval_number(rwc->low_expr->token), when2->eval_number(rwc->high_expr->token))) {
                        error(3109, rwc->high_expr->token, "WHEN numeric range condition must be low..high");
                    }
                } else if (when->type->is_assignment_compatible(ast::TYPE_STRING)) {
                    if (when->eval_string(rwc->low_expr->token) > when2->eval_string(rwc->high_expr->token)) {
                        error(3110, rwc->high_expr->token, "WHEN string range condition must be low..high");
                    }
                } else {
                    internal_error("range condition type");
                }
                const ast::CaseStatement::WhenCondition *cond = new ast::CaseStatement::RangeWhenCondition(rwc->low_expr->token, when, when2);
                for (auto clause: clauses) {
                    for (auto c: clause.first) {
                        if (cond->overlaps(c)) {
                            error2(3064, rwc->low_expr->token, "overlapping case condition", c->token, "overlaps here");
                        }
                    }
                }
                for (auto c: conditions) {
                    if (cond->overlaps(c)) {
                        error2(3065, rwc->low_expr->token, "overlapping case condition", c->token, "overlaps here");
                    }
                }
                conditions.push_back(cond);
            }
        }
        scope.push(new ast::Scope(scope.top(), frame.top()));
        std::vector<const ast::Statement *> statements = analyze(x.second);
        scope.pop();
        clauses.emplace_back(std::make_pair(conditions, statements));
    }
    return new ast::CaseStatement(statement->token.line, expr, clauses);
}

namespace overlap {

static bool operator==(const Number &x, const Number &y) { return number_is_equal(x, y); }
static bool operator!=(const Number &x, const Number &y) { return number_is_not_equal(x, y); }
static bool operator<(const Number &x, const Number &y) { return number_is_less(x, y); }
static bool operator>(const Number &x, const Number &y) { return number_is_greater(x, y); }
static bool operator<=(const Number &x, const Number &y) { return number_is_less_equal(x, y); }
static bool operator>=(const Number &x, const Number &y) { return number_is_greater_equal(x, y); }

template <typename T> bool check(ast::ComparisonExpression::Comparison comp1, const T &value1, ast::ComparisonExpression::Comparison comp2, const T &value2)
{
    switch (comp1) {
        case ast::ComparisonExpression::EQ:
            switch (comp2) {
                case ast::ComparisonExpression::EQ: return value1 == value2;
                case ast::ComparisonExpression::NE: return value1 != value2;
                case ast::ComparisonExpression::LT: return value1 < value2;
                case ast::ComparisonExpression::GT: return value1 > value2;
                case ast::ComparisonExpression::LE: return value1 <= value2;
                case ast::ComparisonExpression::GE: return value1 >= value2;
            }
            break;
        case ast::ComparisonExpression::NE:
            switch (comp2) {
                case ast::ComparisonExpression::EQ: return value1 != value2;
                default: return true;
            }
            break;
        case ast::ComparisonExpression::LT:
            switch (comp2) {
                case ast::ComparisonExpression::EQ: return value1 < value2;
                case ast::ComparisonExpression::NE: return true;
                case ast::ComparisonExpression::LT: return true;
                case ast::ComparisonExpression::GT: return value1 > value2;
                case ast::ComparisonExpression::LE: return true;
                case ast::ComparisonExpression::GE: return value1 > value2;
            }
            break;
        case ast::ComparisonExpression::GT:
            switch (comp2) {
                case ast::ComparisonExpression::EQ: return value1 > value2;
                case ast::ComparisonExpression::NE: return true;
                case ast::ComparisonExpression::LT: return value1 < value2;
                case ast::ComparisonExpression::GT: return true;
                case ast::ComparisonExpression::LE: return value1 < value2;
                case ast::ComparisonExpression::GE: return true;
            }
            break;
        case ast::ComparisonExpression::LE:
            switch (comp2) {
                case ast::ComparisonExpression::EQ: return value1 >= value2;
                case ast::ComparisonExpression::NE: return true;
                case ast::ComparisonExpression::LT: return true;
                case ast::ComparisonExpression::GT: return value1 > value2;
                case ast::ComparisonExpression::LE: return true;
                case ast::ComparisonExpression::GE: return value1 >= value2;
            }
            break;
        case ast::ComparisonExpression::GE:
            switch (comp2) {
                case ast::ComparisonExpression::EQ: return value1 <= value2;
                case ast::ComparisonExpression::NE: return true;
                case ast::ComparisonExpression::LT: return value1 < value2;
                case ast::ComparisonExpression::GT: return true;
                case ast::ComparisonExpression::LE: return value1 <= value2;
                case ast::ComparisonExpression::GE: return true;
            }
            break;
    }
    return false;
}

template <typename T> bool check(ast::ComparisonExpression::Comparison comp1, const T &value1, const T &value2low, const T &value2high)
{
    switch (comp1) {
        case ast::ComparisonExpression::EQ: return value1 >= value2low && value1 <= value2high;
        case ast::ComparisonExpression::NE: return value1 != value2low || value1 != value2high;
        case ast::ComparisonExpression::LT: return value1 > value2low;
        case ast::ComparisonExpression::GT: return value1 > value2high;
        case ast::ComparisonExpression::LE: return value1 >= value2low;
        case ast::ComparisonExpression::GE: return value1 <= value2high;
    }
    return false;
}

template <typename T> bool check(const T &value1low, const T &value1high, const T &value2low, const T &value2high)
{
    return value1high >= value2low && value1low <= value2high;
}

} // namespace overlap

bool ast::CaseStatement::ComparisonWhenCondition::overlaps(const WhenCondition *cond) const
{
    const ComparisonWhenCondition *cwhen = dynamic_cast<const ComparisonWhenCondition *>(cond);
    const RangeWhenCondition *rwhen = dynamic_cast<const RangeWhenCondition *>(cond);
    if (cwhen != nullptr) {
        if (expr->type->is_assignment_compatible(ast::TYPE_NUMBER) || dynamic_cast<const ast::TypeEnum *>(expr->type) != nullptr) {
            return overlap::check(comp, expr->eval_number(cond->token), cwhen->comp, cwhen->expr->eval_number(cond->token));
        } else if (expr->type->is_assignment_compatible(ast::TYPE_STRING)) {
            return overlap::check(comp, expr->eval_string(cond->token), cwhen->comp, cwhen->expr->eval_string(cond->token));
        } else {
            internal_error("ComparisonWhenCondition");
        }
    } else if (rwhen != nullptr) {
        if (expr->type->is_assignment_compatible(ast::TYPE_NUMBER) || dynamic_cast<const ast::TypeEnum *>(expr->type) != nullptr) {
            return overlap::check(comp, expr->eval_number(cond->token), rwhen->low_expr->eval_number(cond->token), rwhen->high_expr->eval_number(cond->token));
        } else if (expr->type->is_assignment_compatible(ast::TYPE_STRING)) {
            return overlap::check(comp, expr->eval_string(cond->token), rwhen->low_expr->eval_string(cond->token), rwhen->high_expr->eval_string(cond->token));
        } else {
            internal_error("ComparisonWhenCondition");
        }
    } else {
        internal_error("ComparisonWhenCondition");
    }
}

bool ast::CaseStatement::RangeWhenCondition::overlaps(const WhenCondition *cond) const
{
    const ComparisonWhenCondition *cwhen = dynamic_cast<const ComparisonWhenCondition *>(cond);
    const RangeWhenCondition *rwhen = dynamic_cast<const RangeWhenCondition *>(cond);
    if (cwhen != nullptr) {
        if (low_expr->type->is_assignment_compatible(ast::TYPE_NUMBER) || dynamic_cast<const ast::TypeEnum *>(low_expr->type) != nullptr) {
            return overlap::check(cwhen->comp, cwhen->expr->eval_number(cwhen->token), low_expr->eval_number(cwhen->token), high_expr->eval_number(cwhen->token));
        } else if (low_expr->type->is_assignment_compatible(ast::TYPE_STRING)) {
            return overlap::check(cwhen->comp, cwhen->expr->eval_string(cwhen->token), low_expr->eval_string(cwhen->token), high_expr->eval_string(cwhen->token));
        } else {
            internal_error("RangeWhenCondition");
        }
    } else if (rwhen != nullptr) {
        if (low_expr->type->is_assignment_compatible(ast::TYPE_NUMBER) || dynamic_cast<const ast::TypeEnum *>(low_expr->type) != nullptr) {
            return overlap::check(low_expr->eval_number(cwhen->token), high_expr->eval_number(cwhen->token), rwhen->low_expr->eval_number(cwhen->token), rwhen->high_expr->eval_number(cwhen->token));
        } else if (low_expr->type->is_assignment_compatible(ast::TYPE_STRING)) {
            return overlap::check(low_expr->eval_string(cwhen->token), high_expr->eval_string(cwhen->token), rwhen->low_expr->eval_string(cwhen->token), rwhen->high_expr->eval_string(cwhen->token));
        } else {
            internal_error("RangeWhenCondition");
        }
    } else {
        internal_error("RangeWhenCondition");
    }
}

const ast::Statement *Analyzer::analyze(const pt::CheckStatement *statement)
{
    scope.push(new ast::Scope(scope.top(), frame.top()));
    std::vector<std::pair<const ast::Expression *, std::vector<const ast::Statement *>>> condition_statements;
    const ast::Expression *cond = analyze(statement->cond.get());
    if (not cond->type->is_assignment_compatible(ast::TYPE_BOOLEAN)) {
        error(3199, statement->cond->token, "boolean value expected");
    }
    condition_statements.push_back(std::make_pair(cond, std::vector<const ast::Statement *>()));
    std::vector<const ast::Statement *> else_statements = analyze(statement->body);
    if (else_statements.empty()) {
        error(3200, statement->token, "body cannot be empty");
    }
    if (not else_statements.back()->is_scope_exit_statement()) {
        error(3201, statement->body.back()->token, "CHECK body must end in EXIT, NEXT, RAISE, or RETURN");
    }
    scope.pop();
    return new ast::IfStatement(statement->token.line, condition_statements, else_statements);
}

static unsigned int get_loop_id(const Token &token, const std::stack<std::list<std::pair<std::string, unsigned int>>> &loops, const std::string &type)
{
    for (auto j = loops.top().rbegin(); j != loops.top().rend(); ++j) {
        if (j->first == type) {
            return j->second;
        }
    }
    error(4301, token, "statement not within loop type while WHENEVER condition in effect");
}

void Analyzer::process_into_results(const pt::ExecStatement *statement, const std::string &sql, const ast::Variable *function, std::vector<const ast::Expression *> args, std::vector<const ast::Statement *> &statements)
{
    const ast::Exception *sql_exception = dynamic_cast<const ast::Exception *>(scope.top()->lookupName("SqlException"));
    if (sql_exception == nullptr) {
        internal_error("need exception SqlException");
    }
    const ast::PredefinedFunction *print = dynamic_cast<const ast::PredefinedFunction *>(scope.top()->lookupName("print"));
    if (print == nullptr) {
        internal_error("where's the print function");
    }
    const ast::Module *sys = dynamic_cast<const ast::Module *>(scope.top()->lookupName("sys"));
    if (sys == nullptr) {
        ast::Module *module = import_module(Token(), "sys");
        rtl_import("sys", module);
        global_scope->addName(Token(IDENTIFIER, "sys"), "sys", module, true);
        sys = module;
    }
    const ast::PredefinedFunction *fexit = dynamic_cast<const ast::PredefinedFunction *>(sys->scope->lookupName("exit"));
    if (fexit == nullptr) {
        internal_error("where's the exit function");
    }
    const ast::Module *sqlite = dynamic_cast<const ast::Module *>(scope.top()->lookupName("sqlite"));
    if (sqlite == nullptr) {
        internal_error("need module sqlite");
    }
    const ast::Type *type_row = dynamic_cast<const ast::Type *>(sqlite->scope->lookupName("Row"));
    if (type_row == nullptr) {
        internal_error("need a Row type");
    }
    std::vector<const ast::VariableExpression *> out_bindings;
    for (auto name: statement->info->assignments) {
        out_bindings.push_back(new ast::VariableExpression(dynamic_cast<const ast::Variable *>(scope.top()->lookupName(name))));
    }
    ast::Variable *result = frame.top()->createVariable(Token(), std::to_string(reinterpret_cast<intptr_t>(statement)), type_row, false);
    ast::Variable *found = frame.top()->createVariable(Token(), std::to_string(reinterpret_cast<intptr_t>(statement)+1), ast::TYPE_BOOLEAN, false);
    scope.top()->addName(Token(IDENTIFIER, ""), std::to_string(reinterpret_cast<intptr_t>(statement)), result, true);
    scope.top()->addName(Token(IDENTIFIER, ""), std::to_string(reinterpret_cast<intptr_t>(statement)+1), found, true);
    args.push_back(new ast::VariableExpression(result));
    statements.push_back(
        new ast::AssignmentStatement(
            statement->token.line,
            {new ast::VariableExpression(found)},
            new ast::FunctionCall(
                new ast::VariableExpression(function),
                args
            )
        )
    );
    std::vector<const ast::Statement *> then_statements;
    std::vector<const ast::Statement *> else_statements;
    uint32_t column = 0;
    for (auto b: out_bindings) {
        then_statements.push_back(
            new ast::AssignmentStatement(
                statement->token.line,
                {b},
                new ast::ArrayReferenceIndexExpression(
                    ast::TYPE_STRING,
                    new ast::VariableExpression(result),
                    new ast::ConstantNumberExpression(number_from_uint32(column)),
                    false
                )
            )
        );
        column++;
    }
    switch (scope.top()->sql_whenever[NotFound]) {
        case Continue:
            break;
        case SqlPrint:
            else_statements.push_back(
                new ast::ExpressionStatement(
                    statement->token.line,
                    new ast::FunctionCall(
                        new ast::VariableExpression(print),
                        {new ast::ConstantStringExpression(sql)}
                    )
                )
            );
            break;
        case Stop:
            else_statements.push_back(
                new ast::ExpressionStatement(
                    statement->token.line,
                    new ast::FunctionCall(
                        new ast::VariableExpression(fexit),
                        {new ast::ConstantNumberExpression(number_from_uint32(1))}
                    )
                )
            );
            break;
        case DoExitLoop:
            else_statements.push_back(
                new ast::ExitStatement(
                    statement->token.line,
                    get_loop_id(statement->token, loops, "LOOP")
                )
            );
            break;
        case DoExitFor:
            else_statements.push_back(
                new ast::ExitStatement(
                    statement->token.line,
                    get_loop_id(statement->token, loops, "FOR")
                )
            );
            break;
        case DoExitForeach:
            else_statements.push_back(
                new ast::ExitStatement(
                    statement->token.line,
                    get_loop_id(statement->token, loops, "FOREACH")
                )
            );
            break;
        case DoExitRepeat:
            else_statements.push_back(
                new ast::ExitStatement(
                    statement->token.line,
                    get_loop_id(statement->token, loops, "REPEAT")
                )
            );
            break;
        case DoExitWhile:
            else_statements.push_back(
                new ast::ExitStatement(
                    statement->token.line,
                    get_loop_id(statement->token, loops, "WHILE")
                )
            );
            break;
        case DoNextLoop:
            else_statements.push_back(
                new ast::NextStatement(
                    statement->token.line,
                    get_loop_id(statement->token, loops, "LOOP")
                )
            );
            break;
        case DoNextFor:
            else_statements.push_back(
                new ast::NextStatement(
                    statement->token.line,
                    get_loop_id(statement->token, loops, "FOR")
                )
            );
            break;
        case DoNextForeach:
            else_statements.push_back(
                new ast::NextStatement(
                    statement->token.line,
                    get_loop_id(statement->token, loops, "FOREACH")
                )
            );
            break;
        case DoNextRepeat:
            else_statements.push_back(
                new ast::NextStatement(
                    statement->token.line,
                    get_loop_id(statement->token, loops, "REPEAT")
                )
            );
            break;
        case DoNextWhile:
            else_statements.push_back(
                new ast::NextStatement(
                    statement->token.line,
                    get_loop_id(statement->token, loops, "WHILE")
                )
            );
            break;
        case DoRaiseException:
            else_statements.push_back(
                new ast::RaiseStatement(
                    statement->token.line,
                    sql_exception,
                    new ast::RecordLiteralExpression(dynamic_cast<const ast::TypeRecord *>(scope.top()->lookupName("ExceptionInfo")->type), {
                        new ast::ConstantStringExpression("No records found")
                    })
                )
            );
            break;
        default:
            internal_error("unexpected whenever condition");
    }
    statements.push_back(
        new ast::IfStatement(
            statement->token.line,
            {std::make_pair(new ast::VariableExpression(found), then_statements)},
            else_statements
        )
    );
}

const ast::Statement *Analyzer::analyze(const pt::ExecStatement *statement)
{
    const ast::Module *sqlite = dynamic_cast<const ast::Module *>(scope.top()->lookupName("sqlite"));
    if (sqlite == nullptr) {
        ast::Module *module = import_module(Token(), "sqlite");
        rtl_import("sqlite", module);
        global_scope->addName(Token(IDENTIFIER, "sqlite"), "sqlite", module, true);
        sqlite = module;
    }
    const ast::PredefinedFunction *exec = dynamic_cast<const ast::PredefinedFunction *>(sqlite->scope->lookupName("exec"));
    if (exec == nullptr) {
        internal_error("where's the exec function");
    }
    const ast::PredefinedFunction *execOne = dynamic_cast<const ast::PredefinedFunction *>(sqlite->scope->lookupName("execOne"));
    if (execOne == nullptr) {
        internal_error("where's the execOne function");
    }
    const ast::Type *type_rows = dynamic_cast<const ast::Type *>(sqlite->scope->lookupName("Rows"));
    if (type_rows == nullptr) {
        internal_error("need a Rows type");
    }
    std::vector<const ast::Statement *> statements;
    SqlCloseStatement *close = dynamic_cast<SqlCloseStatement *>(statement->info->sql.get());
    SqlConnectStatement *connect = dynamic_cast<SqlConnectStatement *>(statement->info->sql.get());
    SqlDeclareStatement *declare = dynamic_cast<SqlDeclareStatement *>(statement->info->sql.get());
    SqlDisconnectStatement *disconnect = dynamic_cast<SqlDisconnectStatement *>(statement->info->sql.get());
    SqlExecuteStatement *execute = dynamic_cast<SqlExecuteStatement *>(statement->info->sql.get());
    SqlFetchStatement *fetch = dynamic_cast<SqlFetchStatement *>(statement->info->sql.get());
    SqlOpenStatement *open = dynamic_cast<SqlOpenStatement *>(statement->info->sql.get());
    SqlQueryStatement *query = dynamic_cast<SqlQueryStatement *>(statement->info->sql.get());
    SqlWheneverStatement *whenever = dynamic_cast<SqlWheneverStatement *>(statement->info->sql.get());
    if (close != nullptr) {
        const ast::PredefinedFunction *cursorClose = dynamic_cast<const ast::PredefinedFunction *>(sqlite->scope->lookupName("cursorClose"));
        statements.push_back(new ast::ExpressionStatement(
            statement->token.line,
            new ast::FunctionCall(
                new ast::VariableExpression(cursorClose),
                {
                    new ast::ConstantStringExpression(close->name->text())
                }
            )
        ));
    } else if (connect != nullptr) {
        const ast::PredefinedFunction *open = dynamic_cast<const ast::PredefinedFunction *>(sqlite->scope->lookupName("open"));
        const SqlValueLiteral *target_literal = dynamic_cast<const SqlValueLiteral *>(connect->target.get());
        const SqlValueVariable *target_variable = dynamic_cast<const SqlValueVariable *>(connect->target.get());
        const ast::Expression *target;
        if (target_literal != nullptr) {
            target = new ast::ConstantStringExpression(target_literal->value);
        } else if (target_variable != nullptr) {
            const ast::Variable *var = dynamic_cast<ast::Variable *>(scope.top()->lookupName(target_variable->variable.text));
            if (var == nullptr) {
                error(4302, target_variable->variable, "variable not found");
            }
            target = new ast::VariableExpression(var);
        } else {
            internal_error("unexpected target type");
        }
        const SqlIdentifierSymbol *name_symbol = dynamic_cast<const SqlIdentifierSymbol *>(connect->name.get());
        const SqlIdentifierVariable *name_variable = dynamic_cast<const SqlIdentifierVariable *>(connect->name.get());
        if (name_symbol != nullptr) {
            internal_error("todo");
        } else if (name_variable != nullptr) {
            const ast::Variable *name = dynamic_cast<const ast::Variable *>(scope.top()->lookupName(name_variable->variable.text));
            if (name == nullptr) {
                error(4304, name_variable->variable, "variable not found");
            }
            statements.push_back(new ast::AssignmentStatement(
                statement->token.line,
                {new ast::VariableExpression(name)},
                new ast::FunctionCall(
                    new ast::VariableExpression(open),
                    {target}
                )
            ));
        } else {
            // TODO: handle default connection
            const ast::Variable *name = dynamic_cast<const ast::Variable *>(sqlite->scope->lookupName("db"));
            statements.push_back(new ast::AssignmentStatement(
                statement->token.line,
                {new ast::VariableExpression(name)},
                new ast::FunctionCall(
                    new ast::VariableExpression(open),
                    {target}
                )
            ));
        }
    } else if (declare != nullptr) {
        const SqlDeclareQueryStatement *declare_query = dynamic_cast<const SqlDeclareQueryStatement *>(declare);
        if (declare_query != nullptr) {
            const ast::PredefinedFunction *cursorDeclare = dynamic_cast<const ast::PredefinedFunction *>(sqlite->scope->lookupName("cursorDeclare"));
            statements.push_back(new ast::AssignmentStatement(
                statement->token.line,
                {new ast::DummyExpression()},
                new ast::FunctionCall(
                    new ast::VariableExpression(cursorDeclare),
                    {
                        new ast::VariableExpression(dynamic_cast<const ast::Variable *>(sqlite->scope->lookupName("db"))),
                        new ast::ConstantStringExpression(declare_query->cursor->text()),
                        new ast::ConstantStringExpression(declare_query->query)
                    }
                )
            ));
        } else {
            internal_error("unexpected declare type");
        }
    } else if (disconnect != nullptr) {
        const ast::PredefinedFunction *close = dynamic_cast<const ast::PredefinedFunction *>(sqlite->scope->lookupName("close"));
        const SqlIdentifierSymbol *name_symbol = dynamic_cast<const SqlIdentifierSymbol *>(disconnect->name.get());
        const SqlIdentifierVariable *name_variable = dynamic_cast<const SqlIdentifierVariable *>(disconnect->name.get());
        if (name_symbol != nullptr) {
            internal_error("todo");
        } else if (name_variable != nullptr) {
            const ast::Variable *name = dynamic_cast<const ast::Variable *>(scope.top()->lookupName(name_variable->variable.text));
            statements.push_back(new ast::ExpressionStatement(
                statement->token.line,
                new ast::FunctionCall(
                    new ast::VariableExpression(close),
                    {new ast::VariableExpression(name)}
                )
            ));
        } else if (disconnect->default_) {
            internal_error("todo");
        } else if (disconnect->all) {
            internal_error("todo");
        } else {
            // TODO: handle default connection
            const ast::Variable *db = dynamic_cast<const ast::Variable *>(sqlite->scope->lookupName("db"));
            statements.push_back(new ast::ExpressionStatement(
                statement->token.line,
                new ast::FunctionCall(
                    new ast::VariableExpression(close),
                    {new ast::VariableExpression(db)}
                )
            ));
        }
    } else if (execute != nullptr) {
        const ast::PredefinedFunction *execRaw = dynamic_cast<const ast::PredefinedFunction *>(sqlite->scope->lookupName("execRaw"));
        const SqlValueLiteral *statement_literal = dynamic_cast<const SqlValueLiteral *>(execute->statement.get());
        const SqlValueVariable *statement_variable = dynamic_cast<const SqlValueVariable *>(execute->statement.get());
        const ast::Expression *sqlstatement;
        if (statement_literal != nullptr) {
            sqlstatement = new ast::ConstantStringExpression(statement_literal->value);
        } else if (statement_variable != nullptr) {
            const ast::Variable *var = dynamic_cast<ast::Variable *>(scope.top()->lookupName(statement_variable->variable.text));
            if (var == nullptr) {
                error(4303, statement_variable->variable, "variable not found");
            }
            sqlstatement = new ast::VariableExpression(var);
        } else {
            internal_error("unexpected execute type");
        }
        statements.push_back(new ast::AssignmentStatement(
            statement->token.line,
            {new ast::DummyExpression()},
            new ast::FunctionCall(
                new ast::VariableExpression(execRaw),
                {
                    new ast::VariableExpression(dynamic_cast<const ast::Variable *>(sqlite->scope->lookupName("db"))),
                    sqlstatement
                }
            )
        ));
    } else if (fetch != nullptr) {
        const ast::PredefinedFunction *cursorFetch = dynamic_cast<const ast::PredefinedFunction *>(sqlite->scope->lookupName("cursorFetch"));
        process_into_results(
            statement,
            "FETCH",
            cursorFetch,
            {
                new ast::ConstantStringExpression(fetch->name->text()),
            },
            statements
        );
    } else if (open != nullptr) {
        const ast::PredefinedFunction *cursorOpen = dynamic_cast<const ast::PredefinedFunction *>(sqlite->scope->lookupName("cursorOpen"));
        statements.push_back(new ast::ExpressionStatement(
            statement->token.line,
            new ast::FunctionCall(
                new ast::VariableExpression(cursorOpen),
                {
                    new ast::ConstantStringExpression(open->name->text())
                }
            )
        ));
    } else if (query != nullptr) {
        std::vector<std::pair<std::string, const ast::Expression *>> binding_vars;
        for (auto p: statement->info->parameters) {
            binding_vars.push_back(std::make_pair(p, new ast::VariableExpression(dynamic_cast<const ast::Variable *>(scope.top()->lookupName(p.substr(1))))));
        }
        process_into_results(
            statement,
            query->query,
            execOne,
            {
                new ast::VariableExpression(dynamic_cast<const ast::Variable *>(sqlite->scope->lookupName("db"))),
                new ast::ConstantStringExpression(query->query),
                new ast::DictionaryLiteralExpression(ast::TYPE_STRING, binding_vars)
            },
            statements
        );
    } else if (whenever != nullptr) {
        scope.top()->sql_whenever[whenever->condition] = whenever->action;
    } else {
        internal_error("unexpected statement type");
    }
    return new ast::CompoundStatement(statement->token.line, statements);
}

const ast::Statement *Analyzer::analyze(const pt::ExitStatement *statement)
{
    if (statement->type.type == FUNCTION) {
        if (functiontypes.empty()) {
            error(3107, statement->token, "EXIT FUNCTION not allowed outside function");
        } else if (functiontypes.top().second->returntype != ast::TYPE_NOTHING) {
            error(3108, statement->token, "function must return a value");
        }
        return new ast::ReturnStatement(statement->token.line, nullptr);
    }
    std::string type = statement->type.text;
    if (not loops.empty()) {
        for (auto j = loops.top().rbegin(); j != loops.top().rend(); ++j) {
            if (j->first == type) {
                return new ast::ExitStatement(statement->token.line, j->second);
            }
        }
    }
    error(3078, statement->token, "no matching loop found in current scope");
}

const ast::Statement *Analyzer::analyze(const pt::ExpressionStatement *statement)
{
    const ast::Expression *expr = analyze(statement->expr.get());
    if (expr->type == ast::TYPE_NOTHING) {
        return new ast::ExpressionStatement(statement->token.line, analyze(statement->expr.get()));
    }
    if (dynamic_cast<const ast::ComparisonExpression *>(expr) != nullptr) {
        error(3060, statement->expr->token, "':=' expected");
    }
    if (dynamic_cast<const ast::FunctionCall *>(expr) != nullptr) {
        error(3059, statement->token, "return value unused");
    }
    error(3061, statement->token, "Unexpected");
}

const ast::Statement *Analyzer::analyze(const pt::ForStatement *statement)
{
    scope.push(new ast::Scope(scope.top(), frame.top()));
    Token name = statement->var;
    if (scope.top()->lookupName(name.text) != nullptr) {
        error2(3118, name, "duplicate identifier", scope.top()->getDeclaration(name.text), "first declaration here");
    }
    ast::Variable *var = frame.top()->createVariable(name, name.text, ast::TYPE_NUMBER, false);
    scope.top()->addName(var->declaration, var->name, var, true);
    var->is_readonly = true;
    ast::Variable *bound = frame.top()->createVariable(Token(), std::to_string(reinterpret_cast<intptr_t>(statement)), ast::TYPE_NUMBER, false);
    // TODO: Need better way of declaring unnamed local variable.
    scope.top()->addName(Token(IDENTIFIER, ""), std::to_string(reinterpret_cast<intptr_t>(statement)), bound, true);
    const ast::Expression *start = analyze(statement->start.get());
    if (not start->type->is_assignment_compatible(ast::TYPE_NUMBER)) {
        error(3067, statement->start->token, "numeric expression expected");
    }
    const ast::Expression *end = analyze(statement->end.get());
    if (not end->type->is_assignment_compatible(ast::TYPE_NUMBER)) {
        error(3068, statement->end->token, "numeric expression expected");
    }
    const ast::Expression *step = nullptr;
    if (statement->step != nullptr) {
        step = analyze(statement->step.get());
        if (step->type != ast::TYPE_NUMBER) {
            error(3069, statement->step->token, "numeric expression expected");
        }
        if (not step->is_constant) {
            error(3070, statement->step->token, "numeric expression must be constant");
        }
        if (number_is_zero(step->eval_number(statement->step->token))) {
            error(3091, statement->step->token, "STEP value cannot be zero");
        }
    } else {
        step = new ast::ConstantNumberExpression(number_from_uint32(1));
    }
    // TODO: make loop_id a void*
    unsigned int loop_id = static_cast<unsigned int>(reinterpret_cast<intptr_t>(statement));
    if (statement->label.type == IDENTIFIER) {
        Token label = scope.top()->getDeclaration(statement->label.text);
        if (label.type != NONE) {
            error2(3213, statement->label, "loop label already defined", label, "declaration here");
        }
        scope.top()->addName(statement->label, statement->label.text, new ast::LoopLabel(statement->label));
    }
    loops.top().push_back(std::make_pair(statement->label.text, loop_id));
    std::vector<const ast::ReferenceExpression *> vars { new ast::VariableExpression(var) };
    std::vector<const ast::Statement *> init_statements {
        new ast::AssignmentStatement(statement->token.line, vars, start),
        new ast::AssignmentStatement(statement->token.line, { new ast::VariableExpression(bound) }, end),
    };
    std::vector<const ast::Statement *> statements {
        new ast::IfStatement(
            statement->token.line,
            std::vector<std::pair<const ast::Expression *, std::vector<const ast::Statement *>>> {
                std::make_pair(
                    new ast::NumericComparisonExpression(
                        new ast::VariableExpression(var),
                        new ast::VariableExpression(bound),
                        number_is_negative(step->eval_number(statement->step->token)) ? ast::ComparisonExpression::LT : ast::ComparisonExpression::GT
                    ),
                    std::vector<const ast::Statement *> { new ast::ExitStatement(statement->token.line, loop_id) }
                )
            },
            std::vector<const ast::Statement *>()
        ),
    };
    std::vector<const ast::Statement *> body = analyze(statement->body);
    std::copy(body.begin(), body.end(), std::back_inserter(statements));
    std::vector<const ast::Statement *> tail_statements {
        new ast::AssignmentStatement(statement->token.line, vars, new ast::AdditionExpression(new ast::VariableExpression(var), step)),
    };
    scope.pop();
    loops.top().pop_back();
    var->is_readonly = false;
    return new ast::BaseLoopStatement(statement->token.line, loop_id, init_statements, statements, tail_statements, false);
}

const ast::Statement *Analyzer::analyze(const pt::ForeachStatement *statement)
{
    scope.push(new ast::Scope(scope.top(), frame.top()));
    Token var_name = statement->var;
    if (scope.top()->lookupName(var_name.text) != nullptr) {
        error2(3169, var_name, "duplicate identifier", scope.top()->getDeclaration(var_name.text), "first declaration here");
    }
    const ast::Expression *array = analyze(statement->array.get());
    const ast::TypeArray *arrtype = dynamic_cast<const ast::TypeArray *>(array->type);
    const ast::Type *strtype = dynamic_cast<const ast::TypeString *>(array->type);
    const ast::Type *atype;
    const ast::Type *elementtype;
    std::string len_method;
    if (arrtype != nullptr) {
        atype = arrtype;
        elementtype = arrtype->elementtype;
        len_method = "size";
    } else if (strtype != nullptr) {
        atype = strtype;
        elementtype = ast::TYPE_STRING;
        len_method = "length";
    } else {
        error(3170, statement->array->token, "array or string expected");
    }
    std::string array_copy_name = std::to_string(reinterpret_cast<intptr_t>(statement)+2);
    ast::Variable *array_copy = frame.top()->createVariable(Token(), array_copy_name, atype, false);
    scope.top()->addName(Token(IDENTIFIER, ""), array_copy_name, array_copy, true);

    ast::Variable *var = frame.top()->createVariable(var_name, var_name.text, elementtype, false);
    scope.top()->addName(var->declaration, var->name, var, true);
    var->is_readonly = true;

    Token index_name = statement->index;
    ast::Variable *index;
    if (index_name.type == IDENTIFIER) {
        if (scope.top()->lookupName(index_name.text) != nullptr) {
            error2(3171, index_name, "duplicate identifier", scope.top()->getDeclaration(index_name.text), "first declaration here");
        }
        index = frame.top()->createVariable(index_name, index_name.text, ast::TYPE_NUMBER, false);
        scope.top()->addName(index->declaration, index->name, index, true);
    } else {
        // TODO: Need better way of declaring unnamed local variable.
        index_name.text = std::to_string(reinterpret_cast<intptr_t>(statement)+1);
        index = frame.top()->createVariable(Token(), index_name.text, ast::TYPE_NUMBER, false);
        scope.top()->addName(Token(IDENTIFIER, ""), index_name.text, index, true);
    }
    index->is_readonly = true;

    // TODO: Need better way of declaring unnamed local variable.
    std::string bound_name = std::to_string(reinterpret_cast<intptr_t>(statement));
    ast::Variable *bound = frame.top()->createVariable(Token(), bound_name, ast::TYPE_NUMBER, false);
    scope.top()->addName(Token(IDENTIFIER, ""), bound_name, bound, true);
    // TODO: make loop_id a void*
    unsigned int loop_id = static_cast<unsigned int>(reinterpret_cast<intptr_t>(statement));
    if (statement->label.type == IDENTIFIER) {
        Token label = scope.top()->getDeclaration(statement->label.text);
        if (label.type != NONE) {
            error2(3214, statement->label, "loop label already defined", label, "declaration here");
        }
        scope.top()->addName(statement->label, statement->label.text, new ast::LoopLabel(statement->label));
    }
    loops.top().push_back(std::make_pair(statement->label.text, loop_id));
    std::vector<const ast::Statement *> init_statements {
        new ast::AssignmentStatement(statement->token.line, { new ast::VariableExpression(index) }, new ast::ConstantNumberExpression(number_from_uint32(0))),
        new ast::AssignmentStatement(statement->token.line, { new ast::VariableExpression(array_copy) }, array),
        new ast::AssignmentStatement(statement->token.line, { new ast::VariableExpression(bound) }, new ast::FunctionCall(new ast::VariableExpression(atype->methods.at(len_method)), { new ast::VariableExpression(array_copy) })),
    };
    std::vector<const ast::Statement *> statements {
        new ast::IfStatement(
            statement->token.line,
            std::vector<std::pair<const ast::Expression *, std::vector<const ast::Statement *>>> {
                std::make_pair(
                    new ast::NumericComparisonExpression(
                        new ast::VariableExpression(index),
                        new ast::VariableExpression(bound),
                        ast::ComparisonExpression::GE
                    ),
                    std::vector<const ast::Statement *> { new ast::ExitStatement(statement->token.line, loop_id) }
                ),
            },
            std::vector<const ast::Statement *>()
        ),
        new ast::AssignmentStatement(statement->token.line, { new ast::VariableExpression(var) },
            arrtype ? static_cast<ast::Expression *>(new ast::ArrayValueIndexExpression(var->type, new ast::VariableExpression(array_copy), new ast::VariableExpression(index), false)) :
            strtype ? static_cast<ast::Expression *>(new ast::StringValueIndexExpression(new ast::VariableExpression(array_copy), new ast::VariableExpression(index), false, new ast::VariableExpression(index), false, this)) :
            nullptr
        ),
    };
    std::vector<const ast::Statement *> body = analyze(statement->body);
    std::copy(body.begin(), body.end(), std::back_inserter(statements));
    std::vector<const ast::Statement *> tail_statements {
        new ast::IncrementStatement(statement->token.line, new ast::VariableExpression(index), 1),
    };
    scope.pop();
    loops.top().pop_back();
    var->is_readonly = false;
    return new ast::BaseLoopStatement(statement->token.line, loop_id, init_statements, statements, tail_statements, false);
}

const ast::Statement *Analyzer::analyze(const pt::IfStatement *statement)
{
    scope.push(new ast::Scope(scope.top(), frame.top()));
    std::vector<std::pair<const ast::Expression *, std::vector<const ast::Statement *>>> condition_statements;
    for (auto &c: statement->condition_statements) {
        const ast::Expression *cond = nullptr;
        const pt::ValidPointerExpression *valid = dynamic_cast<const pt::ValidPointerExpression *>(c.first.get());
        if (valid != nullptr) {
            for (auto &v: valid->tests) {
                if (not v->shorthand and scope.top()->lookupName(v->name.text) != nullptr) {
                    error2(3102, v->name, "duplicate identifier", scope.top()->getDeclaration(v->name.text), "first declaration here");
                }
                const ast::Expression *ptr = analyze(v->expr.get());
                const ast::TypePointer *ptrtype = dynamic_cast<const ast::TypePointer *>(ptr->type);
                if (ptrtype == nullptr) {
                    error(3101, v->expr->token, "pointer type expression expected");
                }
                const ast::TypeValidPointer *vtype = new ast::TypeValidPointer(Token(), ptrtype->reftype);
                ast::Variable *var;
                // TODO: Try to make this a local variable always (give the global scope a local space).
                if (functiontypes.empty()) {
                    var = new ast::GlobalVariable(v->name, v->name.text, vtype, true);
                } else {
                    // TODO: probably use frame.top()->get_depth() (add IF VALID to repl tests)
                    var = new ast::LocalVariable(v->name, v->name.text, vtype, frame.size()-1, true);
                }
                scope.top()->addName(v->name, v->name.text, var, true, v->shorthand);
                const ast::Expression *ve = new ast::ValidPointerExpression(var, ptr);
                if (cond == nullptr) {
                    cond = ve;
                } else {
                    cond = new ast::ConjunctionExpression(cond, ve);
                }
            }
        } else {
            cond = analyze(c.first.get());
            if (not cond->type->is_assignment_compatible(ast::TYPE_BOOLEAN)) {
                error(3048, c.first->token, "boolean value expected");
            }
        }
        scope.push(new ast::Scope(scope.top(), frame.top()));
        condition_statements.push_back(std::make_pair(cond, analyze(c.second)));
        scope.pop();
    }
    std::vector<const ast::Statement *> else_statements = analyze(statement->else_statements);
    scope.pop();
    return new ast::IfStatement(statement->token.line, condition_statements, else_statements);
}

const ast::Statement *Analyzer::analyze(const pt::IncrementStatement *statement)
{
    const ast::Expression *e = analyze(statement->expr.get());
    if (not e->type->is_assignment_compatible(ast::TYPE_NUMBER)) {
        error(3187, statement->expr->token, "INC and DEC parameter must be Number");
    }
    const ast::ReferenceExpression *ref = dynamic_cast<const ast::ReferenceExpression *>(e);
    if (ref == nullptr) {
        error(3188, statement->expr->token, "INC and DEC call argument must be reference");
    }
    if (ref->is_readonly) {
        error(3189, statement->expr->token, "readonly parameter to INC or DEC");
    }
    return new ast::IncrementStatement(statement->token.line, ref, statement->delta);
}

const ast::Statement *Analyzer::analyze(const pt::LoopStatement *statement)
{
    scope.push(new ast::Scope(scope.top(), frame.top()));
    unsigned int loop_id = static_cast<unsigned int>(reinterpret_cast<intptr_t>(statement));
    if (statement->label.type == IDENTIFIER) {
        Token label = scope.top()->getDeclaration(statement->label.text);
        if (label.type != NONE) {
            error2(3215, statement->label, "loop label already defined", label, "declaration here");
        }
        scope.top()->addName(statement->label, statement->label.text, new ast::LoopLabel(statement->label));
    }
    loops.top().push_back(std::make_pair(statement->label.text, loop_id));
    std::vector<const ast::Statement *> statements = analyze(statement->body);
    scope.pop();
    loops.top().pop_back();
    return new ast::BaseLoopStatement(statement->token.line, loop_id, {}, statements, {}, true);
}

const ast::Statement *Analyzer::analyze(const pt::NextStatement *statement)
{
    std::string type = statement->type.text;
    if (not loops.empty()) {
        for (auto j = loops.top().rbegin(); j != loops.top().rend(); ++j) {
            if (j->first == type) {
                return new ast::NextStatement(statement->token.line, j->second);
            }
        }
    }
    error(3084, statement->token, "no matching loop found in current scope");
}

const ast::Statement *Analyzer::analyze(const pt::RaiseStatement *statement)
{
    ast::Scope *s = scope.top();
    size_t i = 0;
    const ast::Name *modname = scope.top()->lookupName(statement->name[i].text);
    const ast::Module *mod = dynamic_cast<const ast::Module *>(modname);
    if (mod != nullptr) {
        s = mod->scope;
        i++;
    }
    const ast::Name *name = s->lookupName(statement->name[i].text);
    if (name == nullptr) {
        error(3089, statement->name[i], "exception not found: " + statement->name[i].text);
    }
    const ast::Exception *exception = dynamic_cast<const ast::Exception *>(name);
    if (exception == nullptr) {
        error2(3090, statement->name[i], "name not an exception", name->declaration, "declaration here");
    }
    i++;
    const ast::Exception *sn = exception;
    while (i < statement->name.size()) {
        auto t = sn->subexceptions.find(statement->name[i].text);
        if (t == sn->subexceptions.end()) {
            error(3239, statement->name[i], "exception subexception not found");
        }
        sn = t->second;
        i++;
    }
    const ast::Expression *info;
    if (statement->info != nullptr) {
        info = analyze(statement->info.get());
    } else {
        std::vector<const ast::Expression *> values;
        info = new ast::RecordLiteralExpression(dynamic_cast<const ast::TypeRecord *>(s->lookupName("ExceptionInfo")->type), values);
    }
    return new ast::RaiseStatement(statement->token.line, sn, info);
}

const ast::Statement *Analyzer::analyze(const pt::RepeatStatement *statement)
{
    scope.push(new ast::Scope(scope.top(), frame.top()));
    unsigned int loop_id = static_cast<unsigned int>(reinterpret_cast<intptr_t>(statement));
    if (statement->label.type == IDENTIFIER) {
        Token label = scope.top()->getDeclaration(statement->label.text);
        if (label.type != NONE) {
            error2(3216, statement->label, "loop label already defined", label, "declaration here");
        }
        scope.top()->addName(statement->label, statement->label.text, new ast::LoopLabel(statement->label));
    }
    loops.top().push_back(std::make_pair(statement->label.text, loop_id));
    std::vector<const ast::Statement *> statements = analyze(statement->body);
    const ast::Expression *cond = analyze(statement->cond.get());
    if (not cond->type->is_assignment_compatible(ast::TYPE_BOOLEAN)) {
        error(3086, statement->cond->token, "boolean value expected");
    }
    statements.push_back(
        new ast::IfStatement(
            statement->cond->token.line,
            std::vector<std::pair<const ast::Expression *, std::vector<const ast::Statement *>>> {
                std::make_pair(
                    cond,
                    std::vector<const ast::Statement *> { new ast::ExitStatement(statement->cond->token.line, loop_id) }
                )
            },
            std::vector<const ast::Statement *>()
        )
    );
    scope.pop();
    loops.top().pop_back();
    return new ast::BaseLoopStatement(statement->token.line, loop_id, {}, statements, {}, cond->is_constant && cond->eval_boolean(statement->cond->token) == false);
}

const ast::Statement *Analyzer::analyze(const pt::ReturnStatement *statement)
{
    const ast::Expression *expr = analyze(statement->expr.get());
    if (functiontypes.empty()) {
        error(3093, statement->token, "RETURN not allowed outside function");
    } else if (functiontypes.top().second->returntype == ast::TYPE_NOTHING) {
        error(3094, statement->token, "function does not return a value");
    } else if (not functiontypes.top().second->returntype->is_assignment_compatible(expr->type)) {
        error(3095, statement->expr->token, "type mismatch in RETURN");
    }
    return new ast::ReturnStatement(statement->token.line, expr);
}

std::vector<ast::TryTrap> Analyzer::analyze_catches(const std::vector<std::unique_ptr<pt::TryTrap>> &catches)
{
    std::vector<ast::TryTrap> r;
    for (auto &x: catches) {
        ast::Scope *s = scope.top();
        size_t i = 0;
        const ast::Name *modname = scope.top()->lookupName(x->exceptions.at(0)[i].text);
        const ast::Module *mod = dynamic_cast<const ast::Module *>(modname);
        if (mod != nullptr) {
            s = mod->scope;
            i++;
        }
        const ast::Name *name = s->lookupName(x->exceptions.at(0)[i].text);
        if (name == nullptr) {
            error(3087, x->exceptions.at(0)[i], "exception not found: " + x->exceptions.at(0)[i].text);
        }
        const ast::Exception *exception = dynamic_cast<const ast::Exception *>(name);
        if (exception == nullptr) {
            error2(3088, x->exceptions.at(0)[i], "name not an exception", name->declaration, "declaration here");
        }
        i++;
        const ast::Exception *sn = exception;
        while (i < x->exceptions.at(0).size()) {
            auto t = sn->subexceptions.find(x->exceptions.at(0)[i].text);
            if (t == sn->subexceptions.end()) {
                error(3240, x->exceptions.at(0)[i], "exception subexception not found");
            }
            sn = t->second;
            i++;
        }
        std::vector<const ast::Exception *> exceptions;
        exceptions.push_back(sn);
        scope.push(new ast::Scope(scope.top(), frame.top()));
        ast::Variable *var = nullptr;
        if (x->name.type != NONE) {
            const ast::TypeRecord *vtype = dynamic_cast<const ast::TypeRecord *>(s->lookupName("ExceptionType"));
            if (vtype == nullptr) {
                internal_error("could not find ExceptionType");
            }
            // TODO: Try to make this a local variable always (give the global scope a local space).
            if (functiontypes.empty()) {
                var = new ast::GlobalVariable(x->name, x->name.text, vtype, true);
            } else {
                var = new ast::LocalVariable(x->name, x->name.text, vtype, frame.size()-1, true);
            }
            scope.top()->addName(x->name, x->name.text, var, true);
        }
        const pt::TryHandlerStatement *ths = dynamic_cast<const pt::TryHandlerStatement *>(x->handler.get());
        const pt::Expression *e = dynamic_cast<const pt::Expression *>(x->handler.get());
        if (ths != nullptr) {
            std::vector<const ast::Statement *> statements = analyze(ths->body);
            r.push_back(ast::TryTrap(exceptions, var, new ast::ExceptionHandlerStatement(0 /*TODO*/, statements)));
        } else if (e != nullptr) {
            const ast::Expression *g = analyze(e);
            r.push_back(ast::TryTrap(exceptions, var, g));
        } else {
            internal_error("unexpected catch type");
        }
        scope.pop();
    }
    return r;
}

const ast::Statement *Analyzer::analyze(const pt::TryStatement *statement)
{
    scope.push(new ast::Scope(scope.top(), frame.top()));
    std::vector<const ast::Statement *> statements = analyze(statement->body);
    scope.pop();
    auto catches = analyze_catches(statement->catches);
    return new ast::TryStatement(statement->token.line, statements, catches);
}

const ast::Statement *Analyzer::analyze(const pt::TryHandlerStatement *statement)
{
    scope.push(new ast::Scope(scope.top(), frame.top()));
    std::vector<const ast::Statement *> statements = analyze(statement->body);
    scope.pop();
    return new ast::ExceptionHandlerStatement(statement->token.line, statements);
}

const ast::Statement *Analyzer::analyze(const pt::WhileStatement *statement)
{
    const ast::Expression *cond = nullptr;
    const pt::ValidPointerExpression *valid = dynamic_cast<const pt::ValidPointerExpression *>(statement->cond.get());
    if (valid != nullptr) {
        for (auto &v: valid->tests) {
            if (not v->shorthand and scope.top()->lookupName(v->name.text) != nullptr) {
                error2(3234, v->name, "duplicate identifier", scope.top()->getDeclaration(v->name.text), "first declaration here");
            }
            const ast::Expression *ptr = analyze(v->expr.get());
            const ast::TypePointer *ptrtype = dynamic_cast<const ast::TypePointer *>(ptr->type);
            if (ptrtype == nullptr) {
                error(3233, v->expr->token, "pointer type expression expected");
            }
            const ast::TypeValidPointer *vtype = new ast::TypeValidPointer(Token(), ptrtype->reftype);
            ast::Variable *var;
            // TODO: Try to make this a local variable always (give the global scope a local space).
            if (functiontypes.empty()) {
                var = new ast::GlobalVariable(v->name, v->name.text, vtype, true);
            } else {
                // TODO: probably use frame.top()->get_depth() (add IF VALID to repl tests)
                var = new ast::LocalVariable(v->name, v->name.text, vtype, frame.size()-1, true);
            }
            scope.top()->addName(v->name, v->name.text, var, true, v->shorthand);
            const ast::Expression *ve = new ast::ValidPointerExpression(var, ptr);
            if (cond == nullptr) {
                cond = ve;
            } else {
                cond = new ast::ConjunctionExpression(cond, ve);
            }
        }
    } else {
        cond = analyze(statement->cond.get());
        if (not cond->type->is_assignment_compatible(ast::TYPE_BOOLEAN)) {
            error(3049, statement->cond->token, "boolean value expected");
        }
    }
    scope.push(new ast::Scope(scope.top(), frame.top()));
    unsigned int loop_id = static_cast<unsigned int>(reinterpret_cast<intptr_t>(statement));
    if (statement->label.type == IDENTIFIER) {
        Token label = scope.top()->getDeclaration(statement->label.text);
        if (label.type != NONE) {
            error2(3217, statement->label, "loop label already defined", label, "declaration here");
        }
        scope.top()->addName(statement->label, statement->label.text, new ast::LoopLabel(statement->label));
    }
    loops.top().push_back(std::make_pair(statement->label.text, loop_id));
    std::vector<const ast::Statement *> statements {
        new ast::IfStatement(
            statement->token.line,
            std::vector<std::pair<const ast::Expression *, std::vector<const ast::Statement *>>> {
                std::make_pair(
                    new ast::LogicalNotExpression(cond),
                    std::vector<const ast::Statement *> { new ast::ExitStatement(statement->token.line, loop_id) }
                )
            },
            std::vector<const ast::Statement *>()
        )
    };
    std::vector<const ast::Statement *> body = analyze(statement->body);
    std::copy(body.begin(), body.end(), std::back_inserter(statements));
    scope.pop();
    loops.top().pop_back();
    return new ast::BaseLoopStatement(statement->token.line, loop_id, {}, statements, {}, cond->is_constant && cond->eval_boolean(statement->cond->token) == true);
}

// This code attempts to check for every type that is used in an exported
// declaration, and has a name, that it is also exported. There seem to be
// a bunch of corner cases, such as types declared inline (without their own
// name), and types imported from other modules that have no name, that need
// to be handled here. Also, recursive types need to be handled (kept track
// of by the seen set).
//
// All this to try to prevent going recursive in Emitter::get_type_reference
// way over in the compiler.

class ExportedTypeChecker {
public:
    ExportedTypeChecker(const std::set<const ast::Name *> &exported): exported(exported), seen() {}
    void check(const ast::Type *type) {
        if (seen.find(type) != seen.end()) {
            return;
        }
        seen.insert(type);
        if (type == ast::TYPE_NOTHING
         || type == ast::TYPE_BOOLEAN
         || type == ast::TYPE_NUMBER
         || type == ast::TYPE_STRING
         || type == ast::TYPE_BYTES) {
            return;
        }
        const ast::TypeArray *ta = dynamic_cast<const ast::TypeArray *>(type);
        const ast::TypeDictionary *td = dynamic_cast<const ast::TypeDictionary *>(type);
        const ast::TypePointer *tp = dynamic_cast<const ast::TypePointer *>(type);
        if (ta != nullptr) {
            check(ta->elementtype);
            return;
        } else if (td != nullptr) {
            check(td->elementtype);
            return;
        } else if (tp != nullptr) {
            if (tp->reftype != nullptr) {
                check(tp->reftype);
            }
            return;
        }
        if (exported.find(type) == exported.end() && not type->name.empty() && type->declaration.line > 0) {
            error(3211, type->declaration, "dependent type must be exported: " + type->name + ", " + type->text());
        }
        const ast::TypeRecord *tr = dynamic_cast<const ast::TypeRecord *>(type);
        if (tr != nullptr) {
            for (auto &f: tr->fields) {
                check(f.type);
            }
        }
    }
private:
    const std::set<const ast::Name *> &exported;
    std::set<const ast::Name *> seen;
    ExportedTypeChecker &operator=(const ExportedTypeChecker &) = delete;
};

const ast::Program *Analyzer::analyze()
{
    ast::Program *r = new ast::Program(program->source_path, program->source_hash, module_name);
    global_scope = r->scope;
    frame.push(r->frame);
    scope.push(global_scope);
    // Create a new scope for the global things in the main program,
    // so that modules can use the real global scope as their parent
    // scope to avoid accidentally linking them up together (issue #30).
    if (external_globals != nullptr) {
        frame.push(new ast::ExternalGlobalFrame(frame.top(), *external_globals));
        scope.push(new ast::ExternalGlobalScope(scope.top(), frame.top(), *external_globals));
        r->frame = frame.top();
        r->scope = scope.top();
    } else {
        scope.push(new ast::Scope(scope.top(), frame.top()));
        r->scope = scope.top();
    }

    //init_builtin_constants(global_scope);

    loops.push(std::list<std::pair<std::string, unsigned int>>());
    r->statements = analyze(program->body);
    loops.pop();
    r->scope->checkForward();
    std::set<const ast::Name *> exported;
    for (auto nt: exports) {
        const ast::Name *name = scope.top()->lookupName(nt.first);
        if (name == nullptr) {
            internal_error("export name not found: " + nt.first);
        }
        if (r->exports.find(nt.first) != r->exports.end()) {
            internal_error("export name already exported");
        }
        if (dynamic_cast<const ast::Type *>(name) == nullptr
         && dynamic_cast<const ast::Exception *>(name) == nullptr
         && dynamic_cast<const ast::GlobalVariable *>(name) == nullptr
         && dynamic_cast<const ast::Constant *>(name) == nullptr
         && dynamic_cast<const ast::Function *>(name) == nullptr
         && dynamic_cast<const ast::PredefinedFunction *>(name) == nullptr) {
            internal_error("Attempt to export something that can't be exported: " + nt.first);
        }
        r->exports[nt.first] = name;
        exported.insert(name);
    }
    ExportedTypeChecker etc(exported);
    for (auto nt: exports) {
        const ast::Name *name = scope.top()->lookupName(nt.first);
        if (dynamic_cast<const ast::Type *>(name) != nullptr) {
            // pass
        } else if (dynamic_cast<const ast::Exception *>(name) != nullptr) {
            // pass
        } else if (dynamic_cast<const ast::GlobalVariable *>(name) != nullptr) {
            etc.check(dynamic_cast<const ast::GlobalVariable *>(name)->type);
        } else if (dynamic_cast<const ast::Constant *>(name) != nullptr) {
            etc.check(dynamic_cast<const ast::Constant *>(name)->type);
        } else if (dynamic_cast<const ast::Function *>(name) != nullptr) {
            const ast::Function *f = dynamic_cast<const ast::Function *>(name);
            for (auto p: f->params) {
                etc.check(p->type);
            }
            etc.check(dynamic_cast<const ast::TypeFunction *>(f->type)->returntype);
        } else if (dynamic_cast<const ast::PredefinedFunction *>(name) != nullptr) {
            // pass
        }
    }
    scope.pop();
    return r;
}

class VariableChecker: public pt::IParseTreeVisitor {
public:
    VariableChecker(): scopes(), out_parameters() {
        scopes.push_back(ScopeInfo());
    }
    virtual void visit(const pt::TypeSimple *) {}
    virtual void visit(const pt::TypeEnum *) {}
    virtual void visit(const pt::TypeRecord *) {}
    virtual void visit(const pt::TypeClass *) {}
    virtual void visit(const pt::TypePointer *) {}
    virtual void visit(const pt::TypeValidPointer *) {}
    virtual void visit(const pt::TypeFunctionPointer *) {}
    virtual void visit(const pt::TypeParameterised *) {}
    virtual void visit(const pt::TypeImport *) {}

    virtual void visit(const pt::DummyExpression *) {}
    virtual void visit(const pt::IdentityExpression *node) { node->expr->accept(this); }
    virtual void visit(const pt::BooleanLiteralExpression *) {}
    virtual void visit(const pt::NumberLiteralExpression *) {}
    virtual void visit(const pt::StringLiteralExpression *) {}
    virtual void visit(const pt::FileLiteralExpression *) {}
    virtual void visit(const pt::BytesLiteralExpression *) {}
    virtual void visit(const pt::ArrayLiteralExpression *node) { for (auto &x: node->elements) x->accept(this); }
    virtual void visit(const pt::ArrayLiteralRangeExpression *node) { node->first->accept(this); node->last->accept(this); node->step->accept(this); }
    virtual void visit(const pt::DictionaryLiteralExpression *node) { for (auto &x: node->elements) x.second->accept(this); }
    virtual void visit(const pt::NilLiteralExpression *) {}
    virtual void visit(const pt::NowhereLiteralExpression *) {}
    virtual void visit(const pt::IdentifierExpression *node) {
        const bool uninitialised = scopes.back().assigned.find(node->name) == scopes.back().assigned.end();
        for (auto s = scopes.rbegin(); s != scopes.rend(); ++s) {
            auto i = s->variables.find(node->name);
            if (i != s->variables.end()) {
                if (uninitialised) {
                    error2(3190, node->token, "Uninitialised variable: " + node->name, i->second.token, "Variable declared here");
                }
                i->second.used = true;
                break;
            }
        }
    }
    virtual void visit(const pt::DotExpression *node) { node->base->accept(this); }
    virtual void visit(const pt::ArrowExpression *node) { node->base->accept(this); }
    virtual void visit(const pt::SubscriptExpression *node) { node->base->accept(this); node->index->accept(this); }
    virtual void visit(const pt::InterpolatedStringExpression *node) { for (auto &x: node->parts) x.first->accept(this); }
    virtual void visit(const pt::FunctionCallExpression *node) {
        node->base->accept(this);
        for (auto &x: node->args) {
            if (x->mode.type == OUT) {
                const pt::IdentifierExpression *expr = dynamic_cast<const pt::IdentifierExpression *>(x->expr.get());
                if (expr != nullptr) {
                    mark_assigned(expr->name);
                }
            } else {
                x->expr->accept(this);
            }
        }
    }
    virtual void visit(const pt::UnaryPlusExpression *node) { node->expr->accept(this); }
    virtual void visit(const pt::UnaryMinusExpression *node) { node->expr->accept(this); }
    virtual void visit(const pt::LogicalNotExpression *node) { node->expr->accept(this); }
    virtual void visit(const pt::ExponentiationExpression *node) { node->left->accept(this); node->right->accept(this); }
    virtual void visit(const pt::MultiplicationExpression *node) { node->left->accept(this); node->right->accept(this); }
    virtual void visit(const pt::DivisionExpression *node) { node->left->accept(this); node->right->accept(this); }
    virtual void visit(const pt::IntegerDivisionExpression *node) { node->left->accept(this); node->right->accept(this); }
    virtual void visit(const pt::ModuloExpression *node) { node->left->accept(this); node->right->accept(this); }
    virtual void visit(const pt::AdditionExpression *node) { node->left->accept(this); node->right->accept(this); }
    virtual void visit(const pt::SubtractionExpression *node) { node->left->accept(this); node->right->accept(this); }
    virtual void visit(const pt::ConcatenationExpression *node) { node->left->accept(this); node->right->accept(this); }
    virtual void visit(const pt::ComparisonExpression *node) { node->left->accept(this); node->right->accept(this); }
    virtual void visit(const pt::ChainedComparisonExpression *node) { node->left->accept(this); for (auto &x: node->comps) x->right->accept(this); }
    virtual void visit(const pt::MembershipExpression *node) { node->left->accept(this); node->right->accept(this); }
    virtual void visit(const pt::ConjunctionExpression *node) { node->left->accept(this); node->right->accept(this); }
    virtual void visit(const pt::DisjunctionExpression *node) { node->left->accept(this); node->right->accept(this); }
    virtual void visit(const pt::ConditionalExpression *node) { node->cond->accept(this); node->left->accept(this); node->right->accept(this); }
    virtual void visit(const pt::TryExpression *node) {
        node->expr->accept(this);
    }
    virtual void visit(const pt::NewClassExpression *node) { node->expr->accept(this); }
    virtual void visit(const pt::ValidPointerExpression *node) { for (auto &x: node->tests) x->expr->accept(this); }
    virtual void visit(const pt::RangeSubscriptExpression *node) { node->base->accept(this); node->range->get_first()->accept(this); node->range->get_last()->accept(this); }

    virtual void visit(const pt::ImportDeclaration *) {}
    virtual void visit(const pt::TypeDeclaration *) {}
    virtual void visit(const pt::ConstantDeclaration *) {}
    virtual void visit(const pt::NativeConstantDeclaration *) {}
    virtual void visit(const pt::VariableDeclaration *node) {
        if (node->value != nullptr) {
            node->value->accept(this);
            for (auto name: node->names) {
                add_variable(name, true);
            }
        } else {
            for (auto name: node->names) {
                add_variable(name, false);
            }
        }
    }
    virtual void visit(const pt::NativeVariableDeclaration *) {}
    virtual void visit(const pt::LetDeclaration *node) {
        node->value->accept(this);
        add_variable(node->name, true);
    }
    virtual void visit(const pt::FunctionDeclaration *node) {
        VariableChecker vc;
        for (auto &a: node->args) {
            if (a->mode == pt::FunctionParameterGroup::OUT) {
                for (auto name: a->names) {
                    vc.add_variable(name, false);
                    vc.out_parameters.push_back(name.text);
                }
            }
        }
        for (auto &s: node->body) {
            s->accept(&vc);
        }
        vc.check_out_parameters(node->end_function);
        vc.check_unused();
    }
    virtual void visit(const pt::ExternalFunctionDeclaration *) {}
    virtual void visit(const pt::NativeFunctionDeclaration *) {}
    virtual void visit(const pt::ExceptionDeclaration *) {}
    virtual void visit(const pt::ExportDeclaration *node) {
        if (node->declaration != nullptr) {
            node->declaration->accept(this);
        }
    }

    virtual void visit(const pt::AssertStatement *node) { node->exprs[0]->accept(this); }
    virtual void visit(const pt::AssignmentStatement *node) {
        node->expr->accept(this);
        for (auto &x: node->variables) {
            const pt::IdentifierExpression *expr = dynamic_cast<const pt::IdentifierExpression *>(x.get());
            if (expr != nullptr) {
                mark_assigned(expr->name);
                for (auto s = scopes.rbegin(); s != scopes.rend(); ++s) {
                    auto i = s->variables.find(expr->name);
                    if (i != s->variables.end()) {
                        i->second.used = true;
                        break;
                    }
                }
            } else {
                x->accept(this);
            }
        }
    }
    virtual void visit(const pt::CaseStatement *node) {
        node->expr->accept(this);
        std::set<std::string> assigned;
        bool first = true;
        for (auto &c: node->clauses) {
            for (auto &w: c.first) {
                auto *cwc = dynamic_cast<const pt::CaseStatement::ComparisonWhenCondition *>(w.get());
                auto *rwc = dynamic_cast<const pt::CaseStatement::RangeWhenCondition *>(w.get());
                if (cwc != nullptr) {
                    cwc->expr->accept(this);
                } else if (rwc != nullptr) {
                    rwc->low_expr->accept(this);
                    rwc->high_expr->accept(this);
                }
            }
            enter(true);
            for (auto &s: c.second) {
                s->accept(this);
            }
            if (first) {
                assigned = scopes.back().assigned;
                first = false;
            } else {
                intersect(assigned, scopes.back().assigned);
            }
            leave();
        }
        for (auto a: assigned) {
            mark_assigned(a);
        }
    }
    virtual void visit(const pt::CheckStatement *node) {
        node->cond->accept(this);
        enter(true);
        for (auto &s: node->body) {
            s->accept(this);
        }
        leave();
    }
    virtual void visit(const pt::ExecStatement *node) {
        for (auto &var: node->info->assignments) {
            mark_assigned(var);
        }
        for (auto p: node->info->parameters) {
            for (auto s = scopes.rbegin(); s != scopes.rend(); ++s) {
                auto i = s->variables.find(p.substr(1));
                if (i != s->variables.end()) {
                    i->second.used = true;
                    break;
                }
            }
        }
    }
    virtual void visit(const pt::ExitStatement *node) {
        if (node->type.type == FUNCTION) {
            check_out_parameters(node->token);
        }
    }
    virtual void visit(const pt::ExpressionStatement *node) { node->expr->accept(this); }
    virtual void visit(const pt::ForStatement *node) {
        node->start->accept(this);
        node->end->accept(this);
        if (node->step != nullptr) {
            node->step->accept(this);
        }
        enter(true);
        for (auto &s: node->body) {
            s->accept(this);
        }
        leave();
    }
    virtual void visit(const pt::ForeachStatement *node) {
        node->array->accept(this);
        enter(true);
        for (auto &s: node->body) {
            s->accept(this);
        }
        leave();
    }
    virtual void visit(const pt::IfStatement *node) {
        std::set<std::string> assigned;
        bool first = true;
        for (auto &x: node->condition_statements) {
            x.first->accept(this);
            enter(true);
            for (auto &s: x.second) {
                s->accept(this);
            }
            if (first) {
                assigned = scopes.back().assigned;
                first = false;
            } else {
                intersect(assigned, scopes.back().assigned);
            }
            leave();
        }
        enter(true);
        for (auto &s: node->else_statements) {
            s->accept(this);
        }
        intersect(assigned, scopes.back().assigned);
        leave();
        for (auto a: assigned) {
            mark_assigned(a);
        }
    }
    virtual void visit(const pt::IncrementStatement *node) {
        node->expr->accept(this);
    }
    virtual void visit(const pt::LoopStatement *node) {
        enter(false);
        for (auto &s: node->body) {
            s->accept(this);
        }
        leave();
    }
    virtual void visit(const pt::NextStatement *) {}
    virtual void visit(const pt::RaiseStatement *) {}
    virtual void visit(const pt::RepeatStatement *node) {
        enter(false);
        for (auto &s: node->body) {
            s->accept(this);
        }
        node->cond->accept(this);
        leave();
    }
    virtual void visit(const pt::ReturnStatement *node) {
        node->expr->accept(this);
        check_out_parameters(node->token);
    }
    virtual void visit(const pt::TryStatement *node) {
        enter(false);
        for (auto &s: node->body) {
            s->accept(this);
        }
        leave();
    }
    virtual void visit(const pt::TryHandlerStatement *node) {
        for (auto &s: node->body) {
            s->accept(this);
        }
    }
    virtual void visit(const pt::WhileStatement *node) {
        node->cond->accept(this);
        enter(true);
        for (auto &s: node->body) {
            s->accept(this);
        }
        leave();
    }
    virtual void visit(const pt::Program *node) {
        for (auto &s: node->body) {
            s->accept(this);
        }
    }
private:
    struct VariableInfo {
        VariableInfo(): token(), used(false) {}
        VariableInfo(const Token &token): token(token), used(false) {}
        Token token;
        bool used;
    };
    struct ScopeInfo {
        ScopeInfo(): conditional(false), variables(), assigned() {}
        ScopeInfo(const std::set<std::string> &outer_assigned, bool conditional): conditional(conditional), variables(), assigned(outer_assigned) {}
        bool conditional;
        std::map<std::string, VariableInfo> variables;
        std::set<std::string> assigned;
    };
    std::list<ScopeInfo> scopes;
    std::vector<std::string> out_parameters;

    void enter(bool conditional) {
        scopes.push_back(ScopeInfo(scopes.back().assigned, conditional));
    }
    void leave() {
        check_unused();
        scopes.pop_back();
    }
    void add_variable(const Token &name, bool initialised)
    {
        scopes.back().variables[name.text] = VariableInfo(name);
        if (initialised) {
            scopes.back().assigned.insert(name.text);
        }
    }
    void check_unused() {
        for (auto &name: scopes.back().variables) {
            if (not name.second.used) {
                error(3205, name.second.token, "Unused variable");
            }
        }
    }
    void mark_assigned(const std::string &name) {
        bool unconditional = true;
        for (auto s = scopes.rbegin(); s != scopes.rend(); ++s) {
            if (unconditional) {
                s->assigned.insert(name);
            }
            auto i = s->variables.find(name);
            if (i != s->variables.end()) {
                i->second.used = true;
                break;
            }
            if (s->conditional) {
                unconditional = false;
            }
        }
    }

    void check_out_parameters(const Token &token)
    {
        for (auto p: out_parameters) {
            if (scopes.back().assigned.find(p) != scopes.back().assigned.end()) {
                break;
            }
            for (auto s = scopes.rbegin(); s != scopes.rend(); ++s) {
                auto i = s->variables.find(p);
                if (i != s->variables.end()) {
                    if (s->assigned.find(i->second.token.text) != s->assigned.end()) {
                        break;
                    } else {
                        error2(3191, token, "Uninitialised OUT parameter: " + p, i->second.token, "Variable declared here");
                    }
                }
            }
        }
    }

    template <typename T> void intersect(std::set<T> &lhs, const std::set<T> &rhs) {
        for (auto i = lhs.begin(); i != lhs.end(); ) {
            if (rhs.find(*i) == rhs.end()) {
                auto tmp = i;
                ++i;
                lhs.erase(tmp);
            } else {
                ++i;
            }
        }
    }

private:
    VariableChecker(const VariableChecker &);
    VariableChecker &operator=(const VariableChecker &);
};

const ast::Program *analyze(ICompilerSupport *support, const pt::Program *program, std::map<std::string, ast::ExternalGlobalInfo> *external_globals)
{
    const ast::Program *r = Analyzer(support, program, external_globals).analyze();

    // Check variable use (uninitialised, unused).
    VariableChecker vc;
    program->accept(&vc);

    // Skip this if we're in the repl.
    if (external_globals == nullptr) {
        // Find unused imports.
        for (size_t i = 0; i < r->frame->getCount(); i++) {
            ast::Frame::Slot s = r->frame->getSlot(i);
            if (dynamic_cast<ast::Module *>(s.ref) != nullptr && not s.referenced) {
                error(3192, s.token, "Unused import");
            }
        }
    }

    return r;
}<|MERGE_RESOLUTION|>--- conflicted
+++ resolved
@@ -547,14 +547,9 @@
 {
 }
 
-<<<<<<< HEAD
 ast::TypeEnum::TypeEnum(const Token &declaration, const std::string &module, const std::string &name, const std::map<std::string, int> &names, Analyzer *analyzer)
-  : TypeNumber(declaration, name),
+  : Type(declaration, name),
     module(module),
-=======
-ast::TypeEnum::TypeEnum(const Token &declaration, const std::string &name, const std::map<std::string, int> &names, Analyzer *analyzer)
-  : Type(declaration, name),
->>>>>>> c8a1073e
     names(names)
 {
     {
