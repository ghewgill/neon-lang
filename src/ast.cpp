--- conflicted
+++ resolved
@@ -1117,13 +1117,8 @@
     }
 }
 
-<<<<<<< HEAD
 Function::Function(const Token &declaration, const std::string &name, const Type *returntype, Frame *outer, Scope *parent, const std::vector<FunctionParameter *> &params, bool variadic, size_t nesting_depth)
-  : Variable(declaration, name, makeFunctionType(returntype, params, variadic), true),
-=======
-Function::Function(const Token &declaration, const std::string &name, const Type *returntype, Frame *outer, Scope *parent, const std::vector<FunctionParameter *> &params, size_t nesting_depth)
-  : BaseFunction(declaration, name, makeFunctionType(returntype, params)),
->>>>>>> 29ca6f65
+  : BaseFunction(declaration, name, makeFunctionType(returntype, params, variadic)),
     frame(new LocalFrame(outer)),
     scope(new Scope(parent, frame)),
     params(params),
@@ -1135,11 +1130,7 @@
     }
 }
 
-<<<<<<< HEAD
-const Type *Function::makeFunctionType(const Type *returntype, const std::vector<FunctionParameter *> &params, bool variadic)
-=======
-const TypeFunction *Function::makeFunctionType(const Type *returntype, const std::vector<FunctionParameter *> &params)
->>>>>>> 29ca6f65
+const TypeFunction *Function::makeFunctionType(const Type *returntype, const std::vector<FunctionParameter *> &params, bool variadic)
 {
     std::vector<const ParameterType *> paramtypes;
     for (auto p: params) {
