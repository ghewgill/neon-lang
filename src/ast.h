#ifndef AST_H
#define AST_H

#include <functional>
#include <iso646.h>
#include <limits.h>
#include <map>
#include <set>
#include <string>
#include <vector>

#include <minijson_writer.hpp>

#include "bytecode.h"
#include "number.h"
#include "sql.h"
#include "token.h"
#include "utf8string.h"
#include "util.h"

class Analyzer;

// Compiler
class Emitter;

namespace ast {

class IAstVisitor {
public:
    virtual ~IAstVisitor() {}
    virtual void visit(const class TypeNothing *node) = 0;
    virtual void visit(const class TypeDummy *node) = 0;
    virtual void visit(const class TypeBoolean *node) = 0;
    virtual void visit(const class TypeNumber *node) = 0;
    virtual void visit(const class TypeString *node) = 0;
    virtual void visit(const class TypeBytes *node) = 0;
    virtual void visit(const class TypeObject *node) = 0;
    virtual void visit(const class TypeFunction *node) = 0;
    virtual void visit(const class TypeArray *node) = 0;
    virtual void visit(const class TypeDictionary *node) = 0;
    virtual void visit(const class TypeRecord *node) = 0;
    virtual void visit(const class TypeClass *node) = 0;
    virtual void visit(const class TypePointer *node) = 0;
    virtual void visit(const class TypeInterfacePointer *node) = 0;
    virtual void visit(const class TypeFunctionPointer *node) = 0;
    virtual void visit(const class TypeEnum *node) = 0;
    virtual void visit(const class TypeModule *node) = 0;
    virtual void visit(const class TypeException *node) = 0;
    virtual void visit(const class TypeInterface *node) = 0;
    virtual void visit(const class LoopLabel *node) = 0;
    virtual void visit(const class PredefinedVariable *node) = 0;
    virtual void visit(const class ModuleVariable *node) = 0;
    virtual void visit(const class GlobalVariable *node) = 0;
    virtual void visit(const class ExternalGlobalVariable *node) = 0;
    virtual void visit(const class LocalVariable *node) = 0;
    virtual void visit(const class FunctionParameter *node) = 0;
    virtual void visit(const class Exception *node) = 0;
    virtual void visit(const class Interface *node) = 0;
    virtual void visit(const class Constant *node) = 0;
    virtual void visit(const class ConstantBooleanExpression *node) = 0;
    virtual void visit(const class ConstantNumberExpression *node) = 0;
    virtual void visit(const class ConstantStringExpression *node) = 0;
    virtual void visit(const class ConstantBytesExpression *node) = 0;
    virtual void visit(const class ConstantEnumExpression *node) = 0;
    virtual void visit(const class ConstantNilExpression *node) = 0;
    virtual void visit(const class ConstantNowhereExpression *node) = 0;
    virtual void visit(const class TypeConversionExpression *node) = 0;
    virtual void visit(const class ArrayLiteralExpression *node) = 0;
    virtual void visit(const class DictionaryLiteralExpression *node) = 0;
    virtual void visit(const class RecordLiteralExpression *node) = 0;
    virtual void visit(const class ClassLiteralExpression *node) = 0;
    virtual void visit(const class NewClassExpression *node) = 0;
    virtual void visit(const class UnaryMinusExpression *node) = 0;
    virtual void visit(const class LogicalNotExpression *node) = 0;
    virtual void visit(const class ConditionalExpression *node) = 0;
    virtual void visit(const class TryExpression *node) = 0;
    virtual void visit(const class DisjunctionExpression *node) = 0;
    virtual void visit(const class ConjunctionExpression *node) = 0;
    virtual void visit(const class TypeTestExpression *node) = 0;
    virtual void visit(const class ArrayInExpression *node) = 0;
    virtual void visit(const class DictionaryInExpression *node) = 0;
    virtual void visit(const class ChainedComparisonExpression *node) = 0;
    virtual void visit(const class BooleanComparisonExpression *node) = 0;
    virtual void visit(const class NumericComparisonExpression *node) = 0;
    virtual void visit(const class EnumComparisonExpression *node) = 0;
    virtual void visit(const class StringComparisonExpression *node) = 0;
    virtual void visit(const class BytesComparisonExpression *node) = 0;
    virtual void visit(const class ArrayComparisonExpression *node) = 0;
    virtual void visit(const class DictionaryComparisonExpression *node) = 0;
    virtual void visit(const class RecordComparisonExpression *node) = 0;
    virtual void visit(const class PointerComparisonExpression *node) = 0;
    virtual void visit(const class ValidPointerExpression *node) = 0;
    virtual void visit(const class FunctionPointerComparisonExpression *node) = 0;
    virtual void visit(const class AdditionExpression *node) = 0;
    virtual void visit(const class SubtractionExpression *node) = 0;
    virtual void visit(const class MultiplicationExpression *node) = 0;
    virtual void visit(const class DivisionExpression *node) = 0;
    virtual void visit(const class ModuloExpression *node) = 0;
    virtual void visit(const class ExponentiationExpression *node) = 0;
    virtual void visit(const class DummyExpression *node) = 0;
    virtual void visit(const class ArrayReferenceIndexExpression *node) = 0;
    virtual void visit(const class ArrayValueIndexExpression *node) = 0;
    virtual void visit(const class DictionaryReferenceIndexExpression *node) = 0;
    virtual void visit(const class DictionaryValueIndexExpression *node) = 0;
    virtual void visit(const class StringReferenceIndexExpression *node) = 0;
    virtual void visit(const class StringValueIndexExpression *node) = 0;
    virtual void visit(const class BytesReferenceIndexExpression *node) = 0;
    virtual void visit(const class BytesValueIndexExpression *node) = 0;
    virtual void visit(const class ObjectSubscriptExpression *node) = 0;
    virtual void visit(const class RecordReferenceFieldExpression *node) = 0;
    virtual void visit(const class RecordValueFieldExpression *node) = 0;
    virtual void visit(const class ArrayReferenceRangeExpression *node) = 0;
    virtual void visit(const class ArrayValueRangeExpression *node) = 0;
    virtual void visit(const class PointerDereferenceExpression *node) = 0;
    virtual void visit(const class ConstantExpression *node) = 0;
    virtual void visit(const class VariableExpression *node) = 0;
    virtual void visit(const class InterfaceMethodExpression *node) = 0;
    virtual void visit(const class InterfacePointerConstructor *node) = 0;
    virtual void visit(const class InterfacePointerDeconstructor *node) = 0;
    virtual void visit(const class FunctionCall *node) = 0;
    virtual void visit(const class StatementExpression *node) = 0;
    virtual void visit(const class NullStatement *node) = 0;
    virtual void visit(const class TypeDeclarationStatement *node) = 0;
    virtual void visit(const class DeclarationStatement *node) = 0;
    virtual void visit(const class ExceptionHandlerStatement *node) = 0;
    virtual void visit(const class AssertStatement *node) = 0;
    virtual void visit(const class AssignmentStatement *node) = 0;
    virtual void visit(const class ExpressionStatement *node) = 0;
    virtual void visit(const class ReturnStatement *node) = 0;
    virtual void visit(const class IncrementStatement *node) = 0;
    virtual void visit(const class IfStatement *node) = 0;
    virtual void visit(const class BaseLoopStatement *node) = 0;
    virtual void visit(const class CaseStatement *node) = 0;
    virtual void visit(const class ExitStatement *node) = 0;
    virtual void visit(const class NextStatement *node) = 0;
    virtual void visit(const class TryStatement *node) = 0;
    virtual void visit(const class RaiseStatement *node) = 0;
    virtual void visit(const class ResetStatement *node) = 0;
    virtual void visit(const class Function *node) = 0;
    virtual void visit(const class PredefinedFunction *node) = 0;
    virtual void visit(const class ExtensionFunction *node) = 0;
    virtual void visit(const class ModuleFunction *node) = 0;
    virtual void visit(const class ForeignFunction *node) = 0;
    virtual void visit(const class Module *node) = 0;
    virtual void visit(const class Program *node) = 0;
};

class AstNode {
public:
    AstNode() {}
    virtual ~AstNode() {}
    virtual void accept(IAstVisitor *visitor) const = 0;
    void dump(std::ostream &out, int depth = 0) const;
    virtual std::string text() const = 0;
    virtual void dumpsubnodes(std::ostream &/*out*/, int /*depth*/) const {}
private:
    AstNode(const AstNode &);
    AstNode &operator=(const AstNode &);
};

class Name;
class Type;
class TypeRecord;
class TypePointer;
class Variable;
class FunctionCall;
class FunctionParameter;
class Expression;
class Statement;

class Frame {
public:
    explicit Frame(Frame *outer): outer(outer), predeclared(false), slots() {}
    virtual ~Frame() {}

    virtual void predeclare(Emitter &emitter);
    void postdeclare(Emitter &emitter);

    struct Slot {
        Slot(const Token &token, const std::string &name, Name *ref, bool referenced): token(token), name(name), ref(ref), referenced(referenced) {}
        Slot(const Slot &rhs): token(rhs.token), name(rhs.name), ref(rhs.ref), referenced(rhs.referenced) {}
        Slot &operator=(const Slot &rhs) {
            if (this == &rhs) {
                return *this;
            }
            token = rhs.token;
            name = rhs.name;
            ref = rhs.ref;
            referenced = rhs.referenced;
            return *this;
        }

        Token token;
        std::string name;
        Name *ref;
        bool referenced;
    };

    size_t getCount() const { return slots.size(); }
    virtual int addSlot(const Token &token, const std::string &name, Name *ref, bool init_referenced);
    const Slot getSlot(size_t slot);
    virtual void setReferent(int slot, const std::string &name, Name *ref);
    void setReferenced(int slot);

    virtual size_t get_depth() { return 0; }
    virtual Variable *createVariable(const Token &token, const std::string &name, const Type *type, bool is_readonly) = 0;

protected:
    Frame *const outer;
    bool predeclared;
    std::vector<Slot> slots;
private:
    Frame(const Frame &);
    Frame &operator=(const Frame &);
};

class ExternalGlobalInfo {
public:
    ExternalGlobalInfo(const Token &declaration, Name *ref, bool init_referenced): declaration(declaration), ref(ref), init_referenced(init_referenced) {}
    ExternalGlobalInfo(const ExternalGlobalInfo &rhs): declaration(rhs.declaration), ref(rhs.ref), init_referenced(rhs.init_referenced) {}
    ExternalGlobalInfo &operator=(const ExternalGlobalInfo &rhs) {
        if (this == &rhs) {
            return *this;
        }
        declaration = rhs.declaration;
        ref = rhs.ref;
        init_referenced = rhs.init_referenced;
        return *this;
    }
    Token declaration;
    Name *ref;
    bool init_referenced;
};

class ExternalGlobalFrame: public Frame {
public:
    ExternalGlobalFrame(Frame *outer, std::map<std::string, ExternalGlobalInfo> &external_globals): Frame(outer), external_globals(external_globals) {}
    virtual void predeclare(Emitter &emitter) override;
    virtual int addSlot(const Token &token, const std::string &name, Name *ref, bool init_referenced) override;
    virtual void setReferent(int slot, const std::string &name, Name *ref) override;
    virtual Variable *createVariable(const Token &token, const std::string &name, const Type *type, bool is_readonly) override;
private:
    std::map<std::string, ExternalGlobalInfo> &external_globals;
};

class GlobalFrame: public Frame {
public:
    explicit GlobalFrame(Frame *outer): Frame(outer) {}
    virtual Variable *createVariable(const Token &token, const std::string &name, const Type *type, bool is_readonly) override;
};

class LocalFrame: public Frame {
public:
    explicit LocalFrame(Frame *outer): Frame(outer), nesting_depth(outer->get_depth()+1) {}
    virtual size_t get_depth() override { return nesting_depth; }
    virtual Variable *createVariable(const Token &token, const std::string &name, const Type *type, bool is_readonly) override;
    size_t nesting_depth;
};

class Scope {
public:
    Scope(Scope *parent, Frame *frame): parent(parent), frame(frame), names(), forwards() {
        for (int x = 0; x < SqlWheneverConditionCount; x++) {
            sql_whenever[x] = parent != nullptr ? parent->sql_whenever[x] : SqlWheneverAction::Continue;
        }
    }
    virtual ~Scope() {}

    bool allocateName(const Token &token, const std::string &name);
    Name *lookupName(const std::string &name, bool mark_referenced = true);
    Token getDeclaration(const std::string &name) const;
    virtual void addName(const Token &token, const std::string &name, Name *ref, bool init_referenced = false, bool allow_shadow = false);
    void addForward(const std::string &name, TypePointer *ptrtype);
    void resolveForward(const std::string &name, const TypeClass *classtype);
    void checkForward();
    Variable *makeTemporary(const Type *type);

    Scope *const parent;
    Frame *const frame;
    SqlWheneverAction sql_whenever[SqlWheneverConditionCount];
private:
    std::map<std::string, int> names;
    std::map<std::string, std::vector<TypePointer *>> forwards;
private:
    Scope(const Scope &);
    Scope &operator=(const Scope &);
};

class ExternalGlobalScope: public Scope {
public:
    ExternalGlobalScope(Scope *parent, Frame *frame, std::map<std::string, ExternalGlobalInfo> &external_globals);
};

class Name: public AstNode {
public:
    Name(const Token &declaration, const std::string &name, const Type *type): declaration(declaration), name(name), type(type) {}
    const Token declaration;
    const std::string name;
    const Type *type;

    virtual void reset() {}
    virtual void predeclare(Emitter &) const {}
    virtual void postdeclare(Emitter &) const {}

    virtual void generate_export(Emitter &emitter, const std::string &name) const = 0;
private:
    Name(const Name &);
    Name &operator=(const Name &);
};

class Type: public Name {
public:
    Type(const Token &declaration, const std::string &name): Name(declaration, name, nullptr), methods(), predeclared(false), postdeclared(false) {}

    std::map<std::string, Variable *> methods;

    virtual const Expression *make_default_value() const = 0;
    virtual void reset() override { predeclared = false; postdeclared = false; }
    virtual void predeclare(Emitter &emitter) const override;
    virtual void postdeclare(Emitter &emitter) const override;
    virtual bool is_structure_compatible(const Type *rhs) const { return this == rhs; }
    virtual std::function<const Expression *(Analyzer *analyzer, const Expression *from)> make_converter(const Type *from) const;
    virtual void generate_load(Emitter &emitter) const = 0;
    virtual void generate_store(Emitter &emitter) const = 0;
    virtual void generate_call(Emitter &emitter) const = 0;
    virtual void generate_export(Emitter &emitter, const std::string &name) const override;
    virtual std::string get_type_descriptor(Emitter &emitter) const = 0;
    virtual void get_type_references(std::set<const Type *> &) const {}
    virtual std::string serialize(const Expression *value) const = 0;
    virtual const Expression *deserialize_value(const Bytecode::Bytes &value, int &i) const = 0;
    virtual void debuginfo(Emitter &emitter, minijson::object_writer &out) const = 0;
protected:
    mutable bool predeclared;
    mutable bool postdeclared;
};

class TypeNothing: public Type {
public:
    TypeNothing(): Type(Token(), "Nothing") {}
    virtual void accept(IAstVisitor *visitor) const override { visitor->visit(this); }
    virtual const Expression *make_default_value() const override { internal_error("TypeNothing"); }
    virtual std::function<const Expression *(Analyzer *analyzer, const Expression *from)> make_converter(const Type *) const override { return nullptr; }
    virtual void generate_load(Emitter &) const override { internal_error("TypeNothing"); }
    virtual void generate_store(Emitter &) const override { internal_error("TypeNothing"); }
    virtual void generate_call(Emitter &) const override { internal_error("TypeNothing"); }
    virtual std::string get_type_descriptor(Emitter &) const override { return "Z"; }
    virtual std::string serialize(const Expression *) const override { internal_error("TypeNothing"); }
    virtual const Expression *deserialize_value(const Bytecode::Bytes &, int &) const override { internal_error("TypeNothing"); }
    virtual void debuginfo(Emitter &, minijson::object_writer &) const override { internal_error("TypeNothing"); }

    virtual std::string text() const override { return "TypeNothing"; }
};

extern TypeNothing *TYPE_NOTHING;

class TypeDummy: public Type {
public:
    TypeDummy(): Type(Token(), "Dummy") {}
    virtual void accept(IAstVisitor *visitor) const override { visitor->visit(this); }
    virtual const Expression *make_default_value() const override { internal_error("TypeDummy"); }
    virtual std::function<const Expression *(Analyzer *analyzer, const Expression *from)> make_converter(const Type *from) const override;
    virtual void generate_load(Emitter &) const override { internal_error("TypeDummy"); }
    virtual void generate_store(Emitter &) const override { internal_error("TypeDummy"); }
    virtual void generate_call(Emitter &) const override { internal_error("TypeDummy"); }
    virtual std::string get_type_descriptor(Emitter &) const override { internal_error("TypeDummy"); }
    virtual std::string serialize(const Expression *) const override { internal_error("TypeDummy"); }
    virtual const Expression *deserialize_value(const Bytecode::Bytes &, int &) const override { internal_error("TypeDummy"); }
    virtual void debuginfo(Emitter &, minijson::object_writer &) const override { internal_error("TypeDummy"); }

    virtual std::string text() const override { return "TypeDummy"; }
};

extern TypeDummy *TYPE_DUMMY;

class TypeBoolean: public Type {
public:
    TypeBoolean(): Type(Token(), "Boolean") {}
    virtual void accept(IAstVisitor *visitor) const override { visitor->visit(this); }
    virtual const Expression *make_default_value() const override;
    virtual std::function<const Expression *(Analyzer *analyzer, const Expression *from)> make_converter(const Type *from) const override;
    virtual void generate_load(Emitter &emitter) const override;
    virtual void generate_store(Emitter &emitter) const override;
    virtual void generate_call(Emitter &emitter) const override;
    virtual std::string get_type_descriptor(Emitter &) const override { return "B"; }
    virtual std::string serialize(const Expression *) const override;
    virtual const Expression *deserialize_value(const Bytecode::Bytes &value, int &i) const override;
    virtual void debuginfo(Emitter &emitter, minijson::object_writer &out) const override;

    virtual std::string text() const override { return "TypeBoolean"; }
};

extern TypeBoolean *TYPE_BOOLEAN;

class TypeNumber: public Type {
public:
    explicit TypeNumber(const Token &declaration): Type(declaration, "Number") {}
    TypeNumber(const Token &declaration, const std::string &name): Type(declaration, name) {}
    virtual void accept(IAstVisitor *visitor) const override { visitor->visit(this); }
    virtual const Expression *make_default_value() const override;
    virtual std::function<const Expression *(Analyzer *analyzer, const Expression *from)> make_converter(const Type *from) const override;
    virtual void generate_load(Emitter &emitter) const override;
    virtual void generate_store(Emitter &emitter) const override;
    virtual void generate_call(Emitter &emitter) const override;
    virtual std::string get_type_descriptor(Emitter &) const override { return "N"; }
    virtual std::string serialize(const Expression *value) const override;
    virtual const Expression *deserialize_value(const Bytecode::Bytes &value, int &i) const override;
    virtual void debuginfo(Emitter &emitter, minijson::object_writer &out) const override;

    virtual std::string text() const override { return "TypeNumber"; }
};

extern TypeNumber *TYPE_NUMBER;

class TypeString: public Type {
public:
    TypeString(): Type(Token(), "String") {}
    virtual void accept(IAstVisitor *visitor) const override { visitor->visit(this); }
    virtual const Expression *make_default_value() const override;
    virtual std::function<const Expression *(Analyzer *analyzer, const Expression *from)> make_converter(const Type *from) const override;
    virtual void generate_load(Emitter &emitter) const override;
    virtual void generate_store(Emitter &emitter) const override;
    virtual void generate_call(Emitter &emitter) const override;
    virtual std::string get_type_descriptor(Emitter &) const override { return "S"; }
    static std::string serialize(const utf8string &value);
    virtual std::string serialize(const Expression *value) const override;
    static utf8string deserialize_string(const Bytecode::Bytes &value, int &i);
    virtual const Expression *deserialize_value(const Bytecode::Bytes &value, int &i) const override;
    virtual void debuginfo(Emitter &emitter, minijson::object_writer &out) const override;

    virtual std::string text() const override { return "TypeString"; }
};

extern TypeString *TYPE_STRING;

class TypeBytes: public Type {
public:
    TypeBytes(): Type(Token(), "Bytes") {}
    virtual void accept(IAstVisitor *visitor) const override { visitor->visit(this); }

    virtual const Expression *make_default_value() const override;
    virtual std::function<const Expression *(Analyzer *analyzer, const Expression *from)> make_converter(const Type *from) const override;
    virtual void generate_load(Emitter &emitter) const override;
    virtual void generate_store(Emitter &emitter) const override;
    virtual void generate_call(Emitter &emitter) const override;
    virtual std::string get_type_descriptor(Emitter &) const override { return "Y"; }
    virtual std::string serialize(const Expression *value) const override;
    virtual const Expression *deserialize_value(const Bytecode::Bytes &value, int &i) const override;
    virtual void debuginfo(Emitter &emitter, minijson::object_writer &out) const override;

    virtual std::string text() const override { return "TypeBytes"; }
};

extern TypeBytes *TYPE_BYTES;

class TypeObject: public Type {
public:
    TypeObject(): Type(Token(), "Object") {}
    virtual void accept(IAstVisitor *visitor) const override { visitor->visit(this); }

    virtual const Expression *make_default_value() const override;
    virtual std::function<const Expression *(Analyzer *analyzer, const Expression *from)> make_converter(const Type *from) const override;
    virtual void generate_load(Emitter &emitter) const override;
    virtual void generate_store(Emitter &emitter) const override;
    virtual void generate_call(Emitter &emitter) const override;
    virtual std::string get_type_descriptor(Emitter &) const override { return "O"; }
    virtual std::string serialize(const Expression *value) const override;
    virtual const Expression *deserialize_value(const Bytecode::Bytes &value, int &i) const override;
    virtual void debuginfo(Emitter &emitter, minijson::object_writer &out) const override;

    virtual std::string text() const override { return "TypeObject"; }
};

extern TypeObject *TYPE_OBJECT;

class ParameterType {
public:
    enum class Mode {
        IN,
        INOUT,
        OUT
    };
    ParameterType(const Token &declaration, Mode mode, const Type *type, const Expression *default_value): declaration(declaration), mode(mode), type(type), default_value(default_value) {}
    const Token declaration;
    const Mode mode;
    const Type *type;
    const Expression *default_value;

    std::string text() const { return std::string("ParameterType(mode=") + (mode == Mode::IN ? "IN" : mode == Mode::INOUT ? "OUT" : mode == Mode::OUT ? "OUT" : "unknown") + ",type=" + (type != nullptr ? type->text() : "none") + ")"; }
private:
    ParameterType(const ParameterType &);
    ParameterType &operator=(const ParameterType &);
};

class TypeFunction: public Type {
public:
    TypeFunction(const Type *returntype, const std::vector<const ParameterType *> &params, bool variadic): Type(Token(), "function"), returntype(returntype), params(params), variadic(variadic) {}
    virtual void accept(IAstVisitor *visitor) const override { visitor->visit(this); }

    virtual const Expression *make_default_value() const override { internal_error("TypeFunction"); }
    virtual void predeclare(Emitter &emitter) const override;
    virtual std::function<const Expression *(Analyzer *analyzer, const Expression *from)> make_converter(const Type *from) const override;
    virtual void generate_load(Emitter &emitter) const override;
    virtual void generate_store(Emitter &emitter) const override;
    virtual void generate_call(Emitter &emitter) const override;
    virtual std::string get_type_descriptor(Emitter &emitter) const override;
    virtual std::string serialize(const Expression *) const override { internal_error("TypeFunction"); }
    virtual const Expression *deserialize_value(const Bytecode::Bytes &, int &) const override { internal_error("TypeFunction"); }
    virtual void debuginfo(Emitter &emitter, minijson::object_writer &out) const override;

    int get_stack_delta() const;

    const Type *returntype;
    const std::vector<const ParameterType *> params;
    const bool variadic;

    virtual std::string text() const override {
        std::string r = "TypeFunction(returntype=" + (returntype != nullptr ? returntype->text() : "none") + ", params=";
        bool first = true;
        for (auto p: params) {
            if (first) {
                first = false;
            } else {
                r += ",";
            }
            r += p->text();
        }
        return r + ")";
    }
private:
    TypeFunction(const TypeFunction &);
    TypeFunction &operator=(const TypeFunction &);
};

class TypeArray: public Type {
public:
    TypeArray(const Token &declaration, const Type *elementtype);
    virtual void accept(IAstVisitor *visitor) const override { visitor->visit(this); }
    const Type *elementtype;

    virtual const Expression *make_default_value() const override;
    virtual void predeclare(Emitter &emitter) const override;
    virtual bool is_structure_compatible(const Type *rhs) const override;
    virtual std::function<const Expression *(Analyzer *analyzer, const Expression *from)> make_converter(const Type *from) const override;
    virtual void generate_load(Emitter &emitter) const override;
    virtual void generate_store(Emitter &emitter) const override;
    virtual void generate_call(Emitter &emitter) const override;
    virtual std::string get_type_descriptor(Emitter &emitter) const override;
    virtual void get_type_references(std::set<const Type *> &references) const override;
    virtual std::string serialize(const Expression *value) const override;
    virtual const Expression *deserialize_value(const Bytecode::Bytes &value, int &i) const override;
    virtual void debuginfo(Emitter &emitter, minijson::object_writer &out) const override;

    virtual std::string text() const override { return "TypeArray(" + (elementtype != nullptr ? elementtype->text() : "any") + ")"; }
private:
    TypeArray(const TypeArray &);
    TypeArray &operator=(const TypeArray &);
};

extern TypeArray *TYPE_ARRAY_NUMBER;
extern TypeArray *TYPE_ARRAY_STRING;
extern TypeArray *TYPE_ARRAY_OBJECT;

class TypeArrayLiteral: public TypeArray {
public:
    TypeArrayLiteral(const Token &declaration, const Type *elementtype, const std::vector<const Expression *> &elements, const std::vector<Token> &elementtokens): TypeArray(declaration, elementtype), elements(elements), elementtokens(elementtokens) {}
    std::vector<const Expression *> elements;
    std::vector<Token> elementtokens;
};

class TypeDictionary: public Type {
public:
    TypeDictionary(const Token &declaration, const Type *elementtype);
    virtual void accept(IAstVisitor *visitor) const override { visitor->visit(this); }
    const Type *elementtype;

    virtual const Expression *make_default_value() const override;
    virtual void predeclare(Emitter &emitter) const override;
    virtual bool is_structure_compatible(const Type *rhs) const override;
    virtual std::function<const Expression *(Analyzer *analyzer, const Expression *from)> make_converter(const Type *from) const override;
    virtual void generate_load(Emitter &emitter) const override;
    virtual void generate_store(Emitter &emitter) const override;
    virtual void generate_call(Emitter &emitter) const override;
    virtual std::string get_type_descriptor(Emitter &emitter) const override;
    virtual void get_type_references(std::set<const Type *> &references) const override;
    virtual std::string serialize(const Expression *value) const override;
    virtual const Expression *deserialize_value(const Bytecode::Bytes &value, int &i) const override;
    virtual void debuginfo(Emitter &emitter, minijson::object_writer &out) const override;

    virtual std::string text() const override { return "TypeDictionary(" + (elementtype != nullptr ? elementtype->text() : "any") + ")"; }
private:
    TypeDictionary(const TypeDictionary &);
    TypeDictionary &operator=(const TypeDictionary &);
};

extern TypeDictionary *TYPE_DICTIONARY_STRING;
extern TypeDictionary *TYPE_DICTIONARY_OBJECT;

class TypeDictionaryLiteral: public TypeDictionary {
public:
    TypeDictionaryLiteral(const Token &declaration, const Type *elementtype, const std::vector<std::pair<utf8string, const Expression *>> &elements, const std::vector<Token> &elementtokens): TypeDictionary(declaration, elementtype), elements(elements), elementtokens(elementtokens) {}
    std::vector<std::pair<utf8string, const Expression *>> elements;
    std::vector<Token> elementtokens;
};

class TypeRecord: public Type {
public:
    struct Field {
        Field(const Token &name, const Type *type, bool is_private): name(name), type(type), is_private(is_private) {}
        Field(const Field &rhs): name(rhs.name), type(rhs.type), is_private(rhs.is_private) {}
        Field &operator=(const Field &rhs) {
            if (&rhs == this) {
                return *this;
            }
            name = rhs.name;
            type = rhs.type;
            is_private = rhs.is_private;
            return *this;
        }
        Token name;
        const Type *type;
        bool is_private;
    };
    TypeRecord(const Token &declaration, const std::string &module, const std::string &name, const std::vector<Field> &fields): Type(declaration, name), module(module), fields(fields), field_names(make_field_names(fields)) {}
    virtual void accept(IAstVisitor *visitor) const override { visitor->visit(this); }
    const std::string module;
    const std::vector<Field> fields;
    const std::map<std::string, size_t> field_names;

    virtual const Expression *make_default_value() const override;
    virtual void predeclare(Emitter &emitter) const override;
    virtual void postdeclare(Emitter &emitter) const override;
    virtual std::function<const Expression *(Analyzer *analyzer, const Expression *from)> make_converter(const Type *from) const override;
    virtual void generate_load(Emitter &emitter) const override;
    virtual void generate_store(Emitter &emitter) const override;
    virtual void generate_call(Emitter &emitter) const override;
    virtual std::string get_type_descriptor(Emitter &emitter) const override;
    virtual void get_type_references(std::set<const Type *> &references) const override;
    virtual std::string serialize(const Expression *value) const override;
    virtual const Expression *deserialize_value(const Bytecode::Bytes &value, int &i) const override;
    virtual void debuginfo(Emitter &emitter, minijson::object_writer &out) const override;

    virtual std::string text() const override;
private:
    static std::map<std::string, size_t> make_field_names(const std::vector<Field> &fields) {
        std::map<std::string, size_t> r;
        size_t i = 0;
        for (auto f: fields) {
            r[f.name.text] = i;
            i++;
        }
        return r;
    }
};

class TypeClass: public TypeRecord {
public:
    TypeClass(const Token &declaration, const std::string &module, const std::string &name, const std::vector<Field> &fields, const std::vector<const Interface *> &interfaces): TypeRecord(declaration, module, name, fields), interfaces(interfaces) {}
    virtual void accept(IAstVisitor *visitor) const override { visitor->visit(this); }
    const std::vector<const Interface *> interfaces;

    virtual std::string get_type_descriptor(Emitter &emitter) const override;

    virtual std::string text() const override;
};

class TypeForwardClass: public TypeClass {
public:
    explicit TypeForwardClass(const Token &declaration): TypeClass(declaration, "module", "forward", std::vector<Field>(), std::vector<const Interface *>()) {}
};

class TypePointer: public Type {
public:
    TypePointer(const Token &declaration, const TypeClass *reftype);
    virtual void accept(IAstVisitor *visitor) const override { visitor->visit(this); }

    const TypeClass *reftype;

    virtual const Expression *make_default_value() const override;
    virtual bool is_structure_compatible(const Type *rhs) const override;
    virtual std::function<const Expression *(Analyzer *analyzer, const Expression *from)> make_converter(const Type *from) const override;
    virtual void generate_load(Emitter &emitter) const override;
    virtual void generate_store(Emitter &emitter) const override;
    virtual void generate_call(Emitter &emitter) const override;
    virtual std::string get_type_descriptor(Emitter &emitter) const override;
    virtual void get_type_references(std::set<const Type *> &references) const override;
    virtual std::string serialize(const Expression *) const override;
    virtual const Expression *deserialize_value(const Bytecode::Bytes &value, int &i) const override;
    virtual void debuginfo(Emitter &emitter, minijson::object_writer &out) const override;

    virtual std::string text() const override { return "TypePointer(" + (reftype != nullptr ? reftype->text() : "any") + ")"; }
private:
    TypePointer(const TypePointer &);
    TypePointer &operator=(const TypePointer &);
};

class TypePointerNil: public TypePointer {
public:
    TypePointerNil(): TypePointer(Token(), nullptr) {}
};

class TypeValidPointer: public TypePointer {
public:
    TypeValidPointer(const Token &declaration, const TypeClass *classtype): TypePointer(declaration, classtype) {}
    virtual std::function<const Expression *(Analyzer *analyzer, const Expression *from)> make_converter(const Type *from) const override;

    virtual std::string text() const override { return "TypeValidPointer(" + reftype->text() + ")"; }
};

class TypeInterfacePointer: public Type {
public:
    TypeInterfacePointer(const Token &declaration, const Interface *interface);
    virtual void accept(IAstVisitor *visitor) const override { visitor->visit(this); }

    const Interface *interface;

    virtual const Expression *make_default_value() const override;
    virtual std::function<const Expression *(Analyzer *analyzer, const Expression *from)> make_converter(const Type *from) const override;
    virtual void generate_load(Emitter &emitter) const override;
    virtual void generate_store(Emitter &emitter) const override;
    virtual void generate_call(Emitter &emitter) const override;
    virtual std::string get_type_descriptor(Emitter &emitter) const override;
    virtual void get_type_references(std::set<const Type *> &references) const override;
    virtual std::string serialize(const Expression *) const override;
    virtual const Expression *deserialize_value(const Bytecode::Bytes &value, int &i) const override;
    virtual void debuginfo(Emitter &emitter, minijson::object_writer &out) const override;

    virtual std::string text() const override;
private:
    TypeInterfacePointer(const TypeInterfacePointer &);
    TypeInterfacePointer &operator=(const TypeInterfacePointer &);
};

class TypeValidInterfacePointer: public TypeInterfacePointer {
public:
    TypeValidInterfacePointer(const Token &declaration, const Interface *interface): TypeInterfacePointer(declaration, interface) {}
    virtual std::function<const Expression *(Analyzer *analyzer, const Expression *from)> make_converter(const Type *from) const override;

    virtual std::string text() const override;
};

class TypeFunctionPointer: public Type {
public:
    TypeFunctionPointer(const Token &declaration, const TypeFunction *functype);
    virtual void accept(IAstVisitor *visitor) const override { visitor->visit(this); }

    const TypeFunction *functype;

    virtual const Expression *make_default_value() const override;
    virtual std::function<const Expression *(Analyzer *analyzer, const Expression *e)> make_converter(const Type *from) const override;
    virtual void generate_load(Emitter &emitter) const override;
    virtual void generate_store(Emitter &emitter) const override;
    virtual void generate_call(Emitter &emitter) const override;
    virtual std::string get_type_descriptor(Emitter &emitter) const override;
    virtual void get_type_references(std::set<const Type *> &references) const override;
    virtual std::string serialize(const Expression *) const override;
    virtual const Expression *deserialize_value(const Bytecode::Bytes &value, int &i) const override;
    virtual void debuginfo(Emitter &emitter, minijson::object_writer &out) const override;

    virtual std::string text() const override { return "TypeFunctionPointer(" + functype->text() + ")"; }
private:
    TypeFunctionPointer(const TypeFunctionPointer &);
    TypeFunctionPointer &operator=(const TypeFunctionPointer &);
};

class TypeFunctionPointerNowhere: public TypeFunctionPointer {
public:
    TypeFunctionPointerNowhere(): TypeFunctionPointer(Token(), nullptr) {}
};

class TypeEnum: public Type {
public:
    TypeEnum(const Token &declaration, const std::string &module, const std::string &name, const std::map<std::string, int> &names, Analyzer *analyzer);
    virtual void accept(IAstVisitor *visitor) const override { visitor->visit(this); }
    const std::string module;
    const std::map<std::string, int> names;

    virtual const Expression *make_default_value() const override;
    virtual void generate_load(Emitter &emitter) const override;
    virtual void generate_store(Emitter &emitter) const override;
    virtual void generate_call(Emitter &emitter) const override;
    virtual std::string get_type_descriptor(Emitter &) const override;
    virtual std::string serialize(const Expression *value) const override;
    virtual const Expression *deserialize_value(const Bytecode::Bytes &value, int &i) const override;
    virtual void debuginfo(Emitter &emitter, minijson::object_writer &out) const override;

    virtual std::string text() const override { return "TypeEnum(...)"; }
};

class TypeModule: public Type {
public:
    TypeModule(): Type(Token(), "module") {}
    virtual void accept(IAstVisitor *visitor) const override { visitor->visit(this); }

    virtual const Expression *make_default_value() const override { internal_error("TypeModule"); }
    virtual void generate_load(Emitter &) const override { internal_error("TypeModule"); }
    virtual void generate_store(Emitter &) const override { internal_error("TypeModule"); }
    virtual void generate_call(Emitter &) const override { internal_error("TypeModule"); }
    virtual std::string get_type_descriptor(Emitter &) const override { internal_error("TypeModule"); }
    virtual std::string serialize(const Expression *) const override { internal_error("TypeModule"); }
    virtual const Expression *deserialize_value(const Bytecode::Bytes &, int &) const override { internal_error("TypeModule"); }
    virtual void debuginfo(Emitter &emitter, minijson::object_writer &out) const override;

    virtual std::string text() const override { return "TypeModule(...)"; }
};

extern TypeModule *TYPE_MODULE;

class TypeException: public Type {
public:
    TypeException(): Type(Token(), "Exception") {}
    virtual void accept(IAstVisitor *visitor) const override { visitor->visit(this); }

    virtual const Expression *make_default_value() const override { internal_error("TypeException"); }
    virtual void generate_load(Emitter &) const override { internal_error("TypeException"); }
    virtual void generate_store(Emitter &) const override { internal_error("TypeException"); }
    virtual void generate_call(Emitter &) const override { internal_error("TypeException"); }
    virtual std::string get_type_descriptor(Emitter &) const override { return "X"; }
    virtual std::string serialize(const Expression *) const override { internal_error("TypeException"); }
    virtual const Expression *deserialize_value(const Bytecode::Bytes &, int &) const override { internal_error("TypeException"); }
    virtual void debuginfo(Emitter &emitter, minijson::object_writer &out) const override;

    virtual std::string text() const override { return "TypeException"; }
};

extern TypeException *TYPE_EXCEPTION;

class TypeInterface: public Type {
public:
    TypeInterface(): Type(Token(), "Interface") {}
    virtual void accept(IAstVisitor *visitor) const override { visitor->visit(this); }

    virtual const Expression *make_default_value() const override { internal_error("TypeInterface"); }
    virtual void generate_load(Emitter &) const override { internal_error("TypeInterface"); }
    virtual void generate_store(Emitter &) const override { internal_error("TypeInterface"); }
    virtual void generate_call(Emitter &) const override { internal_error("TypeInterface"); }
    virtual std::string get_type_descriptor(Emitter &) const override { return "J"; }
    virtual std::string serialize(const Expression *) const override { internal_error("TypeInterface"); }
    virtual const Expression *deserialize_value(const Bytecode::Bytes &, int &) const override { internal_error("TypeInterface"); }
    virtual void debuginfo(Emitter &emitter, minijson::object_writer &out) const override;

    virtual std::string text() const override { return "TypeInterface"; }
};

extern TypeInterface *TYPE_INTERFACE;

class LoopLabel: public Name {
public:
    explicit LoopLabel(const Token &declaration): Name(declaration, declaration.text, nullptr) {}
    virtual void accept(IAstVisitor *visitor) const override { visitor->visit(this); }

    virtual void generate_export(Emitter &, const std::string &) const override { internal_error("LoopLabel"); }

    virtual std::string text() const override { return "LoopLable(" + declaration.text + ")"; }
};

class Variable: public Name {
public:
    Variable(const Token &declaration, const std::string &name, const Type *type, bool is_readonly): Name(declaration, name, type), is_readonly(is_readonly) {}

    bool is_readonly;

    virtual void generate_address(Emitter &emitter) const = 0;
    virtual void generate_load(Emitter &emitter) const;
    virtual void generate_store(Emitter &emitter) const;
    virtual void generate_call(Emitter &emitter) const;
    virtual void generate_export(Emitter &, const std::string &) const override { internal_error("Variable"); }

    virtual std::string text() const override { return "Variable(" + name + ", " + type->text() + ")"; }
};

class PredefinedVariable: public Variable {
public:
    PredefinedVariable(const std::string &name, const Type *type): Variable(Token(), name, type, true) {}
    virtual void accept(IAstVisitor *visitor) const override { visitor->visit(this); }

    virtual void generate_address(Emitter &emitter) const override;

    virtual std::string text() const override { return "PredefinedVariable(" + name + ", " + type->text() + ")"; }
};

class ModuleVariable: public Variable {
public:
    ModuleVariable(const std::string &module, const std::string &name, const Type *type, int index): Variable(Token(), name, type, true), module(module), index(index) {}
    virtual void accept(IAstVisitor *visitor) const override { visitor->visit(this); }
    const std::string module;
    const int index;

    virtual void predeclare(Emitter &emitter) const override;
    virtual void generate_address(Emitter &emitter) const override;

    virtual std::string text() const override { return "ModuleVariable(" + module + "." + name + ")"; }
};

class GlobalVariable: public Variable {
public:
    GlobalVariable(const Token &declaration, const std::string &name, const Type *type, bool is_readonly): Variable(declaration, name, type, is_readonly), index(-1) {}
    virtual void accept(IAstVisitor *visitor) const override { visitor->visit(this); }
    mutable int index;

    virtual void reset() override { index = -1; }
    virtual void predeclare(Emitter &emitter) const override;
    virtual void generate_address(Emitter &emitter) const override;
    virtual void generate_export(Emitter &emitter, const std::string &name) const override;

    virtual std::string text() const override { return "GlobalVariable(" + name + ", " + type->text() + ")"; }
};

class ExternalGlobalVariable: public Variable {
public:
    ExternalGlobalVariable(const Token &declaration, const std::string &name, const Type *type, bool is_readonly): Variable(declaration, name, type, is_readonly) {}
    virtual void accept(IAstVisitor *visitor) const override { visitor->visit(this); }

    virtual void generate_address(Emitter &emitter) const override;

    virtual std::string text() const override { return "ExternalGlobalVariable(" + name + ")"; }
};

class LocalVariable: public Variable {
public:
    LocalVariable(const Token &declaration, const std::string &name, const Type *type, size_t nesting_depth, bool is_readonly): Variable(declaration, name, type, is_readonly), nesting_depth(nesting_depth), index(-1) {}
    virtual void accept(IAstVisitor *visitor) const override { visitor->visit(this); }
    const size_t nesting_depth;
    int index;

    virtual void predeclare(Emitter &) const override { internal_error("LocalVariable"); }
    virtual void predeclare(Emitter &emitter, int slot);
    virtual void generate_address(Emitter &emitter) const override;

    virtual std::string text() const override { return "LocalVariable(" + name + ", " + type->text() + ")"; }
private:
    LocalVariable(const LocalVariable &);
    LocalVariable &operator=(const LocalVariable &);
};

class FunctionParameter: public LocalVariable {
public:
    FunctionParameter(const Token &declaration, const std::string &name, const Type *type, size_t nesting_depth, ParameterType::Mode mode, const Expression *default_value): LocalVariable(declaration, name, type, nesting_depth, mode == ParameterType::Mode::IN), mode(mode), default_value(default_value) {}
    virtual void accept(IAstVisitor *visitor) const override { visitor->visit(this); }
    ParameterType::Mode mode;
    const Expression *default_value;

    virtual void generate_address(Emitter &emitter) const override;

    virtual std::string text() const override { return "FunctionParameter(" + name + ", " + type->text() + ")"; }
private:
    FunctionParameter(const FunctionParameter &);
    FunctionParameter &operator=(const FunctionParameter &);
};

class Exception: public Name {
public:
    Exception(const Token &declaration, const std::string &name): Name(declaration, name, TYPE_EXCEPTION), subexceptions() {}
    virtual void accept(IAstVisitor *visitor) const override { visitor->visit(this); }
    virtual void generate_export(Emitter &emitter, const std::string &name) const override;

    std::map<std::string, Exception *> subexceptions;

    virtual std::string text() const override { return "Exception(" + name + ")"; }
private:
    Exception(const Exception &);
    Exception &operator=(const Exception &);
};

class Interface: public Name {
public:
    Interface(const Token &declaration, const std::string &name, const std::vector<std::pair<Token, const TypeFunction *>> &methods): Name(declaration, name, TYPE_INTERFACE), methods(methods) {}
    virtual void accept(IAstVisitor *visitor) const override { visitor->visit(this); }
    virtual void generate_export(Emitter &emitter, const std::string &name) const override;

    const std::vector<std::pair<Token, const TypeFunction *>> methods;

    virtual std::string text() const override { return "Interface(" + name + ")"; }
private:
    Interface(const Interface &);
    Interface &operator=(const Interface &);
};

class Expression: public AstNode {
public:
    Expression(const Type *type, bool is_constant, bool is_readonly = true): type(type), is_constant(is_constant), is_readonly(is_readonly) {}

    bool eval_boolean(const Token &token) const;
    Number eval_number(const Token &token) const;
    utf8string eval_string(const Token &token) const;
    void generate(Emitter &emitter) const;
    virtual void generate_expr(Emitter &emitter) const = 0;
    virtual void generate_call(Emitter &) const { internal_error("Expression::generate_call"); }

    const Type *type;
    const bool is_constant;
    const bool is_readonly;
protected:
    virtual bool eval_boolean() const = 0;
    virtual Number eval_number() const = 0;
    virtual utf8string eval_string() const = 0;
    friend class TypeBoolean;
    friend class TypeNumber;
    friend class TypeString;
    friend class TypeBytes;
    friend class TypeEnum;
    friend class UnaryMinusExpression;
    friend class LogicalNotExpression;
    friend class DisjunctionExpression;
    friend class ConjunctionExpression;
    friend class AdditionExpression;
    friend class SubtractionExpression;
    friend class MultiplicationExpression;
    friend class DivisionExpression;
    friend class ModuloExpression;
    friend class ExponentiationExpression;
    friend class BooleanComparisonExpression;
    friend class NumericComparisonExpression;
    friend class EnumComparisonExpression;
    friend class StringComparisonExpression;
    friend class BytesComparisonExpression;
    friend class ConstantExpression;
    friend class FunctionCall;
private:
    Expression(const Expression &);
    Expression &operator=(const Expression &);
};

class Constant: public Name {
public:
    Constant(const Token &declaration, const std::string &name, const Expression *value): Name(declaration, name, value->type), value(value) {}
    virtual void accept(IAstVisitor *visitor) const override { visitor->visit(this); }

    const Expression *value;

    virtual void generate_export(Emitter &emitter, const std::string &name) const override;

    virtual std::string text() const override { return "Constant(" + name + ", " + value->text() + ")"; }
private:
    Constant(const Constant &);
    Constant &operator=(const Constant &);
};

class ConstantBooleanExpression: public Expression {
public:
    explicit ConstantBooleanExpression(bool value): Expression(TYPE_BOOLEAN, true), value(value) {}
    virtual void accept(IAstVisitor *visitor) const override { visitor->visit(this); }

    const bool value;

    virtual bool eval_boolean() const override { return value; }
    virtual Number eval_number() const override { internal_error("ConstantBooleanExpression"); }
    virtual utf8string eval_string() const override { internal_error("ConstantBooleanExpression"); }
    virtual void generate_expr(Emitter &emitter) const override;

    virtual std::string text() const override;
};

class ConstantNumberExpression: public Expression {
public:
    explicit ConstantNumberExpression(Number value): Expression(TYPE_NUMBER, true), value(value) {}
    virtual void accept(IAstVisitor *visitor) const override { visitor->visit(this); }

    const Number value;

    virtual bool eval_boolean() const override { internal_error("ConstantNumberExpression"); }
    virtual Number eval_number() const override { return value; }
    virtual utf8string eval_string() const override { internal_error("ConstantNumberExpression"); }
    virtual void generate_expr(Emitter &emitter) const override;

    virtual std::string text() const override;
};

class ConstantStringExpression: public Expression {
public:
    explicit ConstantStringExpression(const utf8string &value): Expression(TYPE_STRING, true), value(value) {}
    virtual void accept(IAstVisitor *visitor) const override { visitor->visit(this); }

    const utf8string value;

    virtual bool eval_boolean() const override { internal_error("ConstantStringExpression"); }
    virtual Number eval_number() const override { internal_error("ConstantStringExpression"); }
    virtual utf8string eval_string() const override { return value; }
    virtual void generate_expr(Emitter &emitter) const override;

    virtual std::string text() const override;
};

class ConstantBytesExpression: public Expression {
public:
    ConstantBytesExpression(const std::string &name, const std::string &contents): Expression(TYPE_BYTES, true), name(name), contents(contents) {}
    virtual void accept(IAstVisitor *visitor) const override { visitor->visit(this); }

    const std::string name;
    const std::string contents;

    virtual bool eval_boolean() const override { internal_error("ConstantBytesExpression"); }
    virtual Number eval_number() const override { internal_error("ConstantBytesExpression"); }
    virtual utf8string eval_string() const override { internal_error("ConstantBytesExpression"); }
    virtual void generate_expr(Emitter &emitter) const override;

    virtual std::string text() const override;
};

class ConstantEnumExpression: public Expression {
public:
    ConstantEnumExpression(const TypeEnum *type, int value): Expression(type, true), value(value) {}
    virtual void accept(IAstVisitor *visitor) const override { visitor->visit(this); }

    const int value;

    virtual bool eval_boolean() const override { internal_error("ConstantEnumExpression"); }
    virtual Number eval_number() const override { return number_from_uint32(value); }
    virtual utf8string eval_string() const override { internal_error("ConstantEnumExpression"); }
    virtual void generate_expr(Emitter &emitter) const override;

    virtual std::string text() const override;
};

class ConstantNilExpression: public Expression {
public:
    ConstantNilExpression(): Expression(new TypePointerNil(), true) {}
    virtual void accept(IAstVisitor *visitor) const override { visitor->visit(this); }

    virtual bool eval_boolean() const override { internal_error("ConstantNilExpression"); }
    virtual Number eval_number() const override { internal_error("ConstantNilExpression"); }
    virtual utf8string eval_string() const override { internal_error("ConstantNilExpression"); }
    virtual void generate_expr(Emitter &emitter) const override;

    virtual std::string text() const override { return "ConstantNilExpression"; }
};

class ConstantNowhereExpression: public Expression {
public:
    ConstantNowhereExpression(): Expression(new TypeFunctionPointerNowhere(), true) {}
    virtual void accept(IAstVisitor *visitor) const override { visitor->visit(this); }

    virtual bool eval_boolean() const override { internal_error("ConstantNowhereExpression"); }
    virtual Number eval_number() const override { internal_error("ConstantNowhereExpression"); }
    virtual utf8string eval_string() const override { internal_error("ConstantNowhereExpression"); }
    virtual void generate_expr(Emitter &emitter) const override;

    virtual std::string text() const override { return "ConstantNowhereExpression"; }
};

class TypeConversionExpression: public Expression {
public:
    TypeConversionExpression(const Type *type, const Expression *expr): Expression(type, expr->is_constant), expr(expr) {}
    virtual void accept(IAstVisitor *visitor) const override { visitor->visit(this); }

    const Expression *expr;

    virtual bool eval_boolean() const override { internal_error("TypeConversionExpression"); }
    virtual Number eval_number() const override { internal_error("TypeConversionExpression"); }
    virtual utf8string eval_string() const override { internal_error("TypeConversionExpression"); }
    virtual void generate_expr(Emitter &) const override;

    virtual std::string text() const override { return "TypeConversionExpression(" + expr->text() + ")"; }
private:
    TypeConversionExpression(const TypeConversionExpression &);
    TypeConversionExpression &operator=(const TypeConversionExpression &);
};

class ArrayLiteralExpression: public Expression {
public:
    ArrayLiteralExpression(const Type *elementtype, const std::vector<const Expression *> &elements, const std::vector<Token> &elementtokens): Expression(new TypeArrayLiteral(Token(), elementtype, elements, elementtokens), all_constant(elements)), elementtype(elementtype), elements(elements) {}
    virtual void accept(IAstVisitor *visitor) const override { visitor->visit(this); }

    const Type *elementtype;
    const std::vector<const Expression *> elements;

    virtual bool eval_boolean() const override { internal_error("ArrayLiteralExpression"); }
    virtual Number eval_number() const override { internal_error("ArrayLiteralExpression"); }
    virtual utf8string eval_string() const override { internal_error("ArrayLiteralExpression"); }
    virtual void generate_expr(Emitter &) const override;

    virtual std::string text() const override { return "ArrayLiteralExpression(...)"; }
private:
    ArrayLiteralExpression(const ArrayLiteralExpression &);
    ArrayLiteralExpression &operator=(const ArrayLiteralExpression &);

    static bool all_constant(const std::vector<const Expression *> &elements);
};

class DictionaryLiteralExpression: public Expression {
public:
    DictionaryLiteralExpression(const Type *elementtype, const std::vector<std::pair<utf8string, const Expression *>> &elements, const std::vector<Token> &elementtokens): Expression(new TypeDictionaryLiteral(Token(), elementtype, elements, elementtokens), all_constant(elements)), elementtype(elementtype), dict(make_dictionary(elements)) {}
    virtual void accept(IAstVisitor *visitor) const override { visitor->visit(this); }

    const Type *elementtype;
    const std::map<utf8string, const Expression *> dict;

    virtual bool eval_boolean() const override { internal_error("DictionaryLiteralExpression"); }
    virtual Number eval_number() const override { internal_error("DictionaryLiteralExpression"); }
    virtual utf8string eval_string() const override { internal_error("DictionaryLiteralExpression"); }
    virtual void generate_expr(Emitter &) const override;

    virtual std::string text() const override { return "DictionaryLiteralExpression(...)"; }
private:
    DictionaryLiteralExpression(const DictionaryLiteralExpression &);
    DictionaryLiteralExpression &operator=(const DictionaryLiteralExpression &);

    static bool all_constant(const std::vector<std::pair<utf8string, const Expression *>> &elements);
    static std::map<utf8string, const Expression *> make_dictionary(const std::vector<std::pair<utf8string, const Expression *>> &elements);
};

class RecordLiteralExpression: public Expression {
public:
    RecordLiteralExpression(const TypeRecord *type, const std::vector<const Expression *> &values): Expression(type, all_constant(values)), values(values) {
        if (type == nullptr) {
            internal_error("RecordLiteralExpression: unexpected null type");
        }
    }
    virtual void accept(IAstVisitor *visitor) const override { visitor->visit(this); }

    const std::vector<const Expression *> values;

    virtual bool eval_boolean() const override { internal_error("RecordLiteralExpression"); }
    virtual Number eval_number() const override { internal_error("RecordLiteralExpression"); }
    virtual utf8string eval_string() const override { internal_error("RecordLiteralExpression"); }
    virtual void generate_expr(Emitter &) const override;

    virtual std::string text() const override { return "RecordLiteralExpression(...)"; }
private:
    RecordLiteralExpression(const RecordLiteralExpression &);
    RecordLiteralExpression &operator=(const RecordLiteralExpression &);

    static bool all_constant(const std::vector<const Expression *> &values);
};

class ClassLiteralExpression: public RecordLiteralExpression {
public:
    ClassLiteralExpression(const TypeClass *type, const std::vector<const Expression *> &values): RecordLiteralExpression(type, values) {}
    virtual void generate_expr(Emitter &) const override;

    virtual std::string text() const override { return "ClassLiteralExpression(...)"; }
private:
    ClassLiteralExpression(const ClassLiteralExpression &);
    ClassLiteralExpression &operator=(const ClassLiteralExpression &);
};

class NewClassExpression: public Expression {
public:
    NewClassExpression(const TypeClass *reftype, const Expression *value): Expression(new TypeValidPointer(Token(), reftype), false), reftype(reftype), value(value) {}
    virtual void accept(IAstVisitor *visitor) const override { visitor->visit(this); }

    const TypeClass *reftype;
    const Expression *value;

    virtual bool eval_boolean() const override { internal_error("NewClassExpression"); }
    virtual Number eval_number() const override { internal_error("NewClassExpression"); }
    virtual utf8string eval_string() const override { internal_error("NewClassExpression"); }
    virtual void generate_expr(Emitter &emitter) const override;

    virtual std::string text() const override { return "NewClassExpression(" + type->text() + ")"; }
private:
    NewClassExpression(const NewClassExpression &);
    NewClassExpression &operator=(const NewClassExpression &);
};

class UnaryMinusExpression: public Expression {
public:
    explicit UnaryMinusExpression(const Expression *value): Expression(TYPE_NUMBER, value->is_constant), value(value) {
        if (type != TYPE_NUMBER) {
            internal_error("UnaryMinusExpression");
        }
    }
    virtual void accept(IAstVisitor *visitor) const override { visitor->visit(this); }

    const Expression *const value;

    virtual bool eval_boolean() const override { internal_error("UnaryMinusExpression"); }
    virtual Number eval_number() const override { return number_negate(value->eval_number()); }
    virtual utf8string eval_string() const override { internal_error("UnaryMinusExpression"); }
    virtual void generate_expr(Emitter &emitter) const override;

    virtual std::string text() const override {
        return "UnaryMinusExpression(" + value->text() + ")";
    }
private:
    UnaryMinusExpression(const UnaryMinusExpression &);
    UnaryMinusExpression &operator=(const UnaryMinusExpression &);
};

class LogicalNotExpression: public Expression {
public:
    explicit LogicalNotExpression(const Expression *value): Expression(TYPE_BOOLEAN, value->is_constant), value(value) {
        if (type != TYPE_BOOLEAN) {
            internal_error("LogicalNotExpression");
        }
    }
    virtual void accept(IAstVisitor *visitor) const override { visitor->visit(this); }

    const Expression *const value;

    virtual bool eval_boolean() const override { return not value->eval_boolean(); }
    virtual Number eval_number() const override { internal_error("LogicalNotExpression"); }
    virtual utf8string eval_string() const override { internal_error("LogicalNotExpression"); }
    virtual void generate_expr(Emitter &emitter) const override;

    virtual std::string text() const override {
        return "LogicalNotExpression(" + value->text() + ")";
    }
private:
    LogicalNotExpression(const LogicalNotExpression &);
    LogicalNotExpression &operator=(const LogicalNotExpression &);
};

class ConditionalExpression: public Expression {
public:
    ConditionalExpression(const Expression *condition, const Expression *left, const Expression *right): Expression(left->type, left->is_constant && right->is_constant), condition(condition), left(left), right(right) {
        if (left->type != right->type) {
            internal_error("ConditionalExpression");
        }
    }
    virtual void accept(IAstVisitor *visitor) const override { visitor->visit(this); }

    const Expression *condition;
    const Expression *left;
    const Expression *right;

    virtual bool eval_boolean() const override { internal_error("ConditionalExpression"); }
    virtual Number eval_number() const override { internal_error("ConditionalExpression"); }
    virtual utf8string eval_string() const override { internal_error("ConditionalExpression"); }
    virtual void generate_expr(Emitter &emitter) const override;

    virtual std::string text() const override {
        return "ConditionalExpression(" + condition->text() + "," + left->text() + "," + right->text() + ")";
    }
private:
    ConditionalExpression(const ConditionalExpression &);
    ConditionalExpression &operator=(const ConditionalExpression &);
};

class TryTrap {
public:
    TryTrap(const std::vector<const Exception *> &exceptions, const Variable *name, const AstNode *handler): exceptions(exceptions), name(name), handler(handler) {}
    TryTrap(const TryTrap &rhs): exceptions(rhs.exceptions), name(rhs.name), handler(rhs.handler) {}
    TryTrap &operator=(const TryTrap &rhs) {
        if (this == &rhs) {
            return *this;
        }
        exceptions = rhs.exceptions;
        name = rhs.name;
        handler = rhs.handler;
        return *this;
    }
    std::vector<const Exception *> exceptions;
    const Variable *name;
    const AstNode *handler;
};

class TryExpression: public Expression {
public:
    TryExpression(const Expression *expr, const std::vector<TryTrap> &catches): Expression(expr->type, false), expr(expr), catches(catches) {}
    virtual void accept(IAstVisitor *visitor) const override { visitor->visit(this); }

    const Expression *expr;
    const std::vector<TryTrap> catches;

    virtual bool eval_boolean() const override { internal_error("TryExpression"); }
    virtual Number eval_number() const override { internal_error("TryExpression"); }
    virtual utf8string eval_string() const override { internal_error("TryExpression"); }
    virtual void generate_expr(Emitter &emitter) const override;

    virtual std::string text() const override {
        return "TryExpression(" + expr->text() + ")";
    }
private:
    TryExpression(const TryExpression &);
    TryExpression &operator=(const TryExpression &);
};

class DisjunctionExpression: public Expression {
public:
    DisjunctionExpression(const Expression *left, const Expression *right): Expression(TYPE_BOOLEAN, left->is_constant && right->is_constant), left(left), right(right) {
        if (left->type != TYPE_BOOLEAN || right->type != TYPE_BOOLEAN) {
            internal_error("DisjunctionExpression");
        }
    }
    virtual void accept(IAstVisitor *visitor) const override { visitor->visit(this); }

    const Expression *const left;
    const Expression *const right;

    virtual bool eval_boolean() const override { return left->eval_boolean() || right->eval_boolean(); }
    virtual Number eval_number() const override { internal_error("DisjunctionExpression"); }
    virtual utf8string eval_string() const override { internal_error("DisjunctionExpression"); }
    virtual void generate_expr(Emitter &emitter) const override;

    virtual std::string text() const override {
        return "DisjunctionExpression(" + left->text() + "," + right->text() + ")";
    }
private:
    DisjunctionExpression(const DisjunctionExpression &);
    DisjunctionExpression &operator=(const DisjunctionExpression &);
};

class ConjunctionExpression: public Expression {
public:
    ConjunctionExpression(const Expression *left, const Expression *right): Expression(TYPE_BOOLEAN, left->is_constant && right->is_constant), left(left), right(right) {
        if (left->type != TYPE_BOOLEAN || right->type != TYPE_BOOLEAN) {
            internal_error("ConjunctionExpression");
        }
    }
    virtual void accept(IAstVisitor *visitor) const override { visitor->visit(this); }

    const Expression *const left;
    const Expression *const right;

    virtual bool eval_boolean() const override { return left->eval_boolean() && right->eval_boolean(); }
    virtual Number eval_number() const override { internal_error("ConjunctionExpression"); }
    virtual utf8string eval_string() const override { internal_error("ConjunctionExpression"); }
    virtual void generate_expr(Emitter &emitter) const override;

    virtual std::string text() const override {
        return "ConjunctionExpression(" + left->text() + "," + right->text() + ")";
    }
private:
    ConjunctionExpression(const ConjunctionExpression &);
    ConjunctionExpression &operator=(const ConjunctionExpression &);
};

class TypeTestExpression: public Expression {
public:
    TypeTestExpression(const Expression *expr_before_conversion, const Expression *expr_after_conversion): Expression(TYPE_BOOLEAN, expr_before_conversion->type != TYPE_OBJECT), expr_before_conversion(expr_before_conversion), expr_after_conversion(expr_after_conversion) {
        if (expr_after_conversion == nullptr) {
            internal_error("expr_after_conversion");
        }
    }
    virtual void accept(IAstVisitor *visitor) const override { visitor->visit(this); }

    const Expression *expr_before_conversion;
    const Expression *expr_after_conversion;

    virtual bool eval_boolean() const override;
    virtual Number eval_number() const override { internal_error("TypeTestExpression"); }
    virtual utf8string eval_string() const override { internal_error("TypeTestExpression"); }
    virtual void generate_expr(Emitter &emitter) const override;

    virtual std::string text() const override { return "TypeTestExpression(" + expr_before_conversion->text() + ", " + expr_after_conversion->text() + ")"; }
private:
    TypeTestExpression(const TypeTestExpression &);
    TypeTestExpression &operator=(const TypeTestExpression &);
};

class ArrayInExpression: public Expression {
public:
    ArrayInExpression(const Expression *left, const Expression *right): Expression(TYPE_BOOLEAN, false), left(left), right(right) {}
    virtual void accept(IAstVisitor *visitor) const override { visitor->visit(this); }

    const Expression *left;
    const Expression *right;

    virtual bool eval_boolean() const override { internal_error("ArrayInExpression"); }
    virtual Number eval_number() const override { internal_error("ArrayInExpression"); }
    virtual utf8string eval_string() const override { internal_error("ArrayInExpression"); }
    virtual void generate_expr(Emitter &emitter) const override;

    virtual std::string text() const override { return "ArrayInExpression(" + left->text() + ", " + right->text() + ")"; }
private:
    ArrayInExpression(const ArrayInExpression &);
    ArrayInExpression &operator=(const ArrayInExpression &);
};

class DictionaryInExpression: public Expression {
public:
    DictionaryInExpression(const Expression *left, const Expression *right): Expression(TYPE_BOOLEAN, false), left(left), right(right) {}
    virtual void accept(IAstVisitor *visitor) const override { visitor->visit(this); }

    const Expression *left;
    const Expression *right;

    virtual bool eval_boolean() const override { internal_error("DictionaryInExpression"); }
    virtual Number eval_number() const override { internal_error("DictionaryInExpression"); }
    virtual utf8string eval_string() const override { internal_error("DictionaryInExpression"); }
    virtual void generate_expr(Emitter &emitter) const override;

    virtual std::string text() const override { return "DictionaryInExpression(" + left->text() + ", " + right->text() + ")"; }
private:
    DictionaryInExpression(const DictionaryInExpression &);
    DictionaryInExpression &operator=(const DictionaryInExpression &);
};

class ComparisonExpression: public Expression {
public:
    enum class Comparison {
        EQ, NE, LT, GT, LE, GE
    };
    static std::string to_string(Comparison comp) {
        switch (comp) {
            case Comparison::EQ: return "EQ";
            case Comparison::NE: return "NE";
            case Comparison::LT: return "LT";
            case Comparison::GT: return "GT";
            case Comparison::LE: return "LE";
            case Comparison::GE: return "GE";
        }
        return "(undefined)";
    }
    ComparisonExpression(const Type *operand_type, const Expression *left, const Expression *right, Comparison comp): Expression(TYPE_BOOLEAN, left->is_constant && right->is_constant), operand_type(operand_type), left(left), right(right), comp(comp) {}

    const Type *const operand_type;
    const Expression *const left;
    const Expression *const right;
    const Comparison comp;

    virtual void generate_expr(Emitter &emitter) const override;
    virtual void generate_comparison_opcode(Emitter &emitter) const = 0;
private:
    ComparisonExpression(const ComparisonExpression &);
    ComparisonExpression &operator=(const ComparisonExpression &);
};

class ChainedComparisonExpression: public Expression {
public:
    explicit ChainedComparisonExpression(const std::vector<const ComparisonExpression *> &comps): Expression(TYPE_BOOLEAN, false), comps(comps) {}
    virtual void accept(IAstVisitor *visitor) const override { visitor->visit(this); }

    const std::vector<const ComparisonExpression *> comps;

    virtual bool eval_boolean() const override { internal_error("ChainedComparisonExpression"); }
    virtual Number eval_number() const override { internal_error("ChainedComparisonExpression"); }
    virtual utf8string eval_string() const override { internal_error("ChainedComparisonExpression"); }
    virtual void generate_expr(Emitter &emitter) const override;

    virtual std::string text() const override { return "ChainedComparisonExpression(...)"; }
private:
    ChainedComparisonExpression(const ChainedComparisonExpression &);
    ChainedComparisonExpression &operator=(const ChainedComparisonExpression &);
};

class BooleanComparisonExpression: public ComparisonExpression {
public:
    BooleanComparisonExpression(const Expression *left, const Expression *right, Comparison comp): ComparisonExpression(TYPE_BOOLEAN, left, right, comp) {}
    virtual void accept(IAstVisitor *visitor) const override { visitor->visit(this); }

    virtual bool eval_boolean() const override;
    virtual Number eval_number() const override { internal_error("BooleanComparisonExpression"); }
    virtual utf8string eval_string() const override { internal_error("BooleanComparisonExpression"); }
    virtual void generate_comparison_opcode(Emitter &emitter) const override;

    virtual std::string text() const override {
        return "BooleanComparisonExpression(" + left->text() + to_string(comp) + right->text() + ")";
    }
};

class NumericComparisonExpression: public ComparisonExpression {
public:
    NumericComparisonExpression(const Expression *left, const Expression *right, Comparison comp): ComparisonExpression(TYPE_NUMBER, left, right, comp) {}
    virtual void accept(IAstVisitor *visitor) const override { visitor->visit(this); }

    virtual bool eval_boolean() const override;
    virtual Number eval_number() const override { internal_error("NumericComparisonExpression"); }
    virtual utf8string eval_string() const override { internal_error("NumericComparisonExpression"); }
    virtual void generate_comparison_opcode(Emitter &emitter) const override;

    virtual std::string text() const override {
        return "NumericComparisonExpression(" + left->text() + to_string(comp) + right->text() + ")";
    }
};

class EnumComparisonExpression: public ComparisonExpression {
public:
    EnumComparisonExpression(const Expression *left, const Expression *right, Comparison comp): ComparisonExpression(left->type, left, right, comp) {}
    virtual void accept(IAstVisitor *visitor) const override { visitor->visit(this); }

    virtual bool eval_boolean() const override;
    virtual Number eval_number() const override { internal_error("EnumComparisonExpression"); }
    virtual utf8string eval_string() const override { internal_error("EnumComparisonExpression"); }
    virtual void generate_comparison_opcode(Emitter &emitter) const override;

    virtual std::string text() const override {
        return "EnumComparisonExpression(" + left->text() + to_string(comp) + right->text() + ")";
    }
};

class StringComparisonExpression: public ComparisonExpression {
public:
    StringComparisonExpression(const Expression *left, const Expression *right, Comparison comp): ComparisonExpression(TYPE_STRING, left, right, comp) {}
    virtual void accept(IAstVisitor *visitor) const override { visitor->visit(this); }

    virtual bool eval_boolean() const override;
    virtual Number eval_number() const override { internal_error("StringComparisonExpression"); }
    virtual utf8string eval_string() const override { internal_error("StringComparisonExpression"); }
    virtual void generate_comparison_opcode(Emitter &emitter) const override;

    virtual std::string text() const override {
        return "StringComparisonExpression(" + left->text() + to_string(comp) + right->text() + ")";
    }
};

class BytesComparisonExpression: public ComparisonExpression {
public:
    BytesComparisonExpression(const Expression *left, const Expression *right, Comparison comp): ComparisonExpression(TYPE_BYTES, left, right, comp) {}
    virtual void accept(IAstVisitor *visitor) const override { visitor->visit(this); }

    virtual bool eval_boolean() const override;
    virtual Number eval_number() const override { internal_error("BytesComparisonExpression"); }
    virtual utf8string eval_string() const override { internal_error("BytesComparisonExpression"); }
    virtual void generate_comparison_opcode(Emitter &emitter) const override;

    virtual std::string text() const override {
        return "BytesComparisonExpression(" + left->text() + to_string(comp) + right->text() + ")";
    }
};

class ArrayComparisonExpression: public ComparisonExpression {
public:
    ArrayComparisonExpression(const Expression *left, const Expression *right, Comparison comp): ComparisonExpression(left->type, left, right, comp) {}
    virtual void accept(IAstVisitor *visitor) const override { visitor->visit(this); }

    virtual bool eval_boolean() const override { internal_error("ArrayComparisonExpression"); }
    virtual Number eval_number() const override { internal_error("ArrayComparisonExpression"); }
    virtual utf8string eval_string() const override { internal_error("ArrayComparisonExpression"); }
    virtual void generate_comparison_opcode(Emitter &emitter) const override;

    virtual std::string text() const override {
        return "ArrayComparisonExpression(" + left->text() + to_string(comp) + right->text() + ")";
    }
};

class DictionaryComparisonExpression: public ComparisonExpression {
public:
    DictionaryComparisonExpression(const Expression *left, const Expression *right, Comparison comp): ComparisonExpression(left->type, left, right, comp) {}
    virtual void accept(IAstVisitor *visitor) const override { visitor->visit(this); }

    virtual bool eval_boolean() const override { internal_error("DictionaryComparisonExpression"); }
    virtual Number eval_number() const override { internal_error("DictionaryComparisonExpression"); }
    virtual utf8string eval_string() const override { internal_error("DictionaryComparisonExpression"); }
    virtual void generate_comparison_opcode(Emitter &emitter) const override;

    virtual std::string text() const override {
        return "DictionaryComparisonExpression(" + left->text() + to_string(comp) + right->text() + ")";
    }
};

class RecordComparisonExpression: public ComparisonExpression {
public:
    RecordComparisonExpression(const Expression *left, const Expression *right, Comparison comp): ComparisonExpression(left->type, left, right, comp) {}
    virtual void accept(IAstVisitor *visitor) const override { visitor->visit(this); }

    virtual bool eval_boolean() const override { internal_error("RecordComparisonExpression"); }
    virtual Number eval_number() const override { internal_error("RecordComparisonExpression"); }
    virtual utf8string eval_string() const override { internal_error("RecordComparisonExpression"); }
    virtual void generate_comparison_opcode(Emitter &emitter) const override;

    virtual std::string text() const override {
        return "RecordComparisonExpression(" + left->text() + to_string(comp) + right->text() + ")";
    }
};

class PointerComparisonExpression: public ComparisonExpression {
public:
    PointerComparisonExpression(const Expression *left, const Expression *right, Comparison comp): ComparisonExpression(left->type, left, right, comp) {}
    virtual void accept(IAstVisitor *visitor) const override { visitor->visit(this); }

    virtual bool eval_boolean() const override { internal_error("PointerComparisonExpression"); }
    virtual Number eval_number() const override { internal_error("PointerComparisonExpression"); }
    virtual utf8string eval_string() const override { internal_error("PointerComparisonExpression"); }
    virtual void generate_comparison_opcode(Emitter &emitter) const override;

    virtual std::string text() const override {
        return "PointerComparisonExpression(" + left->text() + to_string(comp) + right->text() + ")";
    }
};

class ValidPointerExpression: public PointerComparisonExpression {
public:
    ValidPointerExpression(const Variable *var, const Expression *ptr): PointerComparisonExpression(ptr, new ConstantNilExpression(), ComparisonExpression::Comparison::NE), var(var) {}
    virtual void accept(IAstVisitor *visitor) const override { visitor->visit(this); }

    const Variable *var;

    virtual void generate_expr(Emitter &emitter) const override;

    virtual std::string text() const override {
        return "ValidPointerExpression(" + left->text() + ")";
    }
private:
    ValidPointerExpression(const ValidPointerExpression &);
    ValidPointerExpression &operator=(const ValidPointerExpression &);
};

class FunctionPointerComparisonExpression: public ComparisonExpression {
public:
    FunctionPointerComparisonExpression(const Expression *left, const Expression *right, Comparison comp): ComparisonExpression(left->type, left, right, comp) {}
    virtual void accept(IAstVisitor *visitor) const override { visitor->visit(this); }

    virtual bool eval_boolean() const override { internal_error("FunctionPointerComparisonExpression"); }
    virtual Number eval_number() const override { internal_error("FunctionPointerComparisonExpression"); }
    virtual utf8string eval_string() const override { internal_error("FunctionPointerComparisonExpression"); }
    virtual void generate_comparison_opcode(Emitter &emitter) const override;

    virtual std::string text() const override {
        return "FunctionPointerComparisonExpression(" + left->text() + to_string(comp) + right->text() + ")";
    }
};

class AdditionExpression: public Expression {
public:
    AdditionExpression(const Expression *left, const Expression *right): Expression(TYPE_NUMBER, left->is_constant && right->is_constant), left(left), right(right) {
        if (left->type != TYPE_NUMBER || right->type != TYPE_NUMBER) {
            internal_error("AdditionExpression");
        }
    }
    virtual void accept(IAstVisitor *visitor) const override { visitor->visit(this); }

    const Expression *const left;
    const Expression *const right;

    virtual bool eval_boolean() const override { internal_error("AdditionExpression"); }
    virtual Number eval_number() const override { return number_add(left->eval_number(), right->eval_number()); }
    virtual utf8string eval_string() const override { internal_error("AdditionExpression"); }
    virtual void generate_expr(Emitter &emitter) const override;

    virtual std::string text() const override {
        return "AdditionExpression(" + left->text() + "," + right->text() + ")";
    }
private:
    AdditionExpression(const AdditionExpression &);
    AdditionExpression &operator=(const AdditionExpression &);
};

class SubtractionExpression: public Expression {
public:
    SubtractionExpression(const Expression *left, const Expression *right): Expression(TYPE_NUMBER, left->is_constant && right->is_constant), left(left), right(right) {
        if (left->type != TYPE_NUMBER || right->type != TYPE_NUMBER) {
            internal_error("SubtractionExpression");
        }
    }
    virtual void accept(IAstVisitor *visitor) const override { visitor->visit(this); }

    const Expression *const left;
    const Expression *const right;

    virtual bool eval_boolean() const override { internal_error("SubtractionExpression"); }
    virtual Number eval_number() const override { return number_subtract(left->eval_number(), right->eval_number()); }
    virtual utf8string eval_string() const override { internal_error("SubtractionExpression"); }
    virtual void generate_expr(Emitter &emitter) const override;

    virtual std::string text() const override {
        return "SubtractionExpression(" + left->text() + "," + right->text() + ")";
    }
private:
    SubtractionExpression(const SubtractionExpression &);
    SubtractionExpression &operator=(const SubtractionExpression &);
};

class MultiplicationExpression: public Expression {
public:
    MultiplicationExpression(const Expression *left, const Expression *right): Expression(TYPE_NUMBER, left->is_constant && right->is_constant), left(left), right(right) {
        if (left->type != TYPE_NUMBER || right->type != TYPE_NUMBER) {
            internal_error("MultiplicationExpression");
        }
    }
    virtual void accept(IAstVisitor *visitor) const override { visitor->visit(this); }

    const Expression *const left;
    const Expression *const right;

    virtual bool eval_boolean() const override { internal_error("MultiplicationExpression"); }
    virtual Number eval_number() const override { return number_multiply(left->eval_number(), right->eval_number()); }
    virtual utf8string eval_string() const override { internal_error("MultiplicationExpression"); }
    virtual void generate_expr(Emitter &emitter) const override;

    virtual std::string text() const override {
        return "MultiplicationExpression(" + left->text() + "," + right->text() + ")";
    }
private:
    MultiplicationExpression(const MultiplicationExpression &);
    MultiplicationExpression &operator=(const MultiplicationExpression &);
};

class DivisionExpression: public Expression {
public:
    DivisionExpression(const Expression *left, const Expression *right): Expression(TYPE_NUMBER, left->is_constant && right->is_constant), left(left), right(right) {
        if (left->type != TYPE_NUMBER || right->type != TYPE_NUMBER) {
            internal_error("DivisionExpression");
        }
    }
    virtual void accept(IAstVisitor *visitor) const override { visitor->visit(this); }

    const Expression *const left;
    const Expression *const right;

    virtual bool eval_boolean() const override { internal_error("DivisionExpression"); }
    virtual Number eval_number() const override { return number_divide(left->eval_number(), right->eval_number()); }
    virtual utf8string eval_string() const override { internal_error("DivisionExpression"); }
    virtual void generate_expr(Emitter &emitter) const override;

    virtual std::string text() const override {
        return "DivisionExpression(" + left->text() + "," + right->text() + ")";
    }
private:
    DivisionExpression(const DivisionExpression &);
    DivisionExpression &operator=(const DivisionExpression &);
};

class ModuloExpression: public Expression {
public:
    ModuloExpression(const Expression *left, const Expression *right): Expression(TYPE_NUMBER, left->is_constant && right->is_constant), left(left), right(right) {
        if (left->type != TYPE_NUMBER || right->type != TYPE_NUMBER) {
            internal_error("ModuloExpression");
        }
    }
    virtual void accept(IAstVisitor *visitor) const override { visitor->visit(this); }

    const Expression *const left;
    const Expression *const right;

    virtual bool eval_boolean() const override { internal_error("ModuloExpression"); }
    virtual Number eval_number() const override { return number_modulo(left->eval_number(), right->eval_number()); }
    virtual utf8string eval_string() const override { internal_error("ModuloExpression"); }
    virtual void generate_expr(Emitter &emitter) const override;

    virtual std::string text() const override {
        return "ModuloExpression(" + left->text() + "," + right->text() + ")";
    }
private:
    ModuloExpression(const ModuloExpression &);
    ModuloExpression &operator=(const ModuloExpression &);
};

class ExponentiationExpression: public Expression {
public:
    ExponentiationExpression(const Expression *left, const Expression *right): Expression(TYPE_NUMBER, left->is_constant && right->is_constant), left(left), right(right) {
        if (left->type != TYPE_NUMBER || right->type != TYPE_NUMBER) {
            internal_error("ExponentiationExpression");
        }
    }
    virtual void accept(IAstVisitor *visitor) const override { visitor->visit(this); }

    const Expression *const left;
    const Expression *const right;

    virtual bool eval_boolean() const override { internal_error("ExponentiationExpression"); }
    virtual Number eval_number() const override { return number_pow(left->eval_number(), right->eval_number()); }
    virtual utf8string eval_string() const override { internal_error("ExponentiationExpression"); }
    virtual void generate_expr(Emitter &emitter) const override;

    virtual std::string text() const override {
        return "ExponentiationExpression(" + left->text() + "," + right->text() + ")";
    }
private:
    ExponentiationExpression(const ExponentiationExpression &);
    ExponentiationExpression &operator=(const ExponentiationExpression &);
};

class ReferenceExpression: public Expression {
public:
    ReferenceExpression(const Type *type, bool is_readonly): Expression(type, false, is_readonly) {}

    virtual void generate_expr(Emitter &emitter) const override { generate_load(emitter); }
    virtual bool can_generate_address() const { return true; }
    virtual void generate_address_read(Emitter &) const = 0;
    virtual void generate_address_write(Emitter &) const = 0;
    virtual void generate_load(Emitter &) const;
    virtual void generate_store(Emitter &) const;
private:
    ReferenceExpression(const ReferenceExpression &);
    ReferenceExpression &operator=(const ReferenceExpression &);
};

class DummyExpression: public ReferenceExpression {
public:
    DummyExpression(): ReferenceExpression(TYPE_DUMMY, false) {}
    virtual void accept(IAstVisitor *visitor) const override { visitor->visit(this); }

    virtual bool eval_boolean() const override { internal_error("DummyExpression"); }
    virtual Number eval_number() const override { internal_error("DummyExpression"); }
    virtual utf8string eval_string() const override { internal_error("DummyExpression"); }
    virtual bool can_generate_address() const override { return false; }
    virtual void generate_address_read(Emitter &) const override { internal_error("DummyExpression"); }
    virtual void generate_address_write(Emitter &) const override { internal_error("DummyExpression"); }
    virtual void generate_load(Emitter &) const override { internal_error("DummyExpression"); }
    virtual void generate_store(Emitter &) const override;

    virtual std::string text() const override { return "DummyExpression"; }
};

class ArrayReferenceIndexExpression: public ReferenceExpression {
public:
    ArrayReferenceIndexExpression(const Type *type, const ReferenceExpression *array, const Expression *index, bool always_create): ReferenceExpression(type, array->is_readonly), array(array), index(index), always_create(always_create) {}
    virtual void accept(IAstVisitor *visitor) const override { visitor->visit(this); }

    const ReferenceExpression *array;
    const Expression *index;
    const bool always_create;

    virtual bool eval_boolean() const override { internal_error("ArrayReferenceIndexExpression"); }
    virtual Number eval_number() const override { internal_error("ArrayReferenceIndexExpression"); }
    virtual utf8string eval_string() const override { internal_error("ArrayReferenceIndexExpression"); }
    virtual void generate_address_read(Emitter &) const override;
    virtual void generate_address_write(Emitter &) const override;

    virtual std::string text() const override { return "ArrayReferenceIndexExpression(" + array->text() + ", " + index->text() + ")"; }
private:
    ArrayReferenceIndexExpression(const ArrayReferenceIndexExpression &);
    ArrayReferenceIndexExpression &operator=(const ArrayReferenceIndexExpression &);
};

class ArrayValueIndexExpression: public Expression {
public:
    ArrayValueIndexExpression(const Type *type, const Expression *array, const Expression *index, bool always_create): Expression(type, false), array(array), index(index), always_create(always_create) {}
    virtual void accept(IAstVisitor *visitor) const override { visitor->visit(this); }

    const Expression *array;
    const Expression *index;
    const bool always_create;

    virtual bool eval_boolean() const override { internal_error("ArrayValueIndexExpression"); }
    virtual Number eval_number() const override { internal_error("ArrayValueIndexExpression"); }
    virtual utf8string eval_string() const override { internal_error("ArrayValueIndexExpression"); }
    virtual void generate_expr(Emitter &emitter) const override;

    virtual std::string text() const override { return "ArrayValueIndexExpression(" + array->text() + ", " + index->text() + ")"; }
private:
    ArrayValueIndexExpression(const ArrayValueIndexExpression &);
    ArrayValueIndexExpression &operator=(const ArrayValueIndexExpression &);
};

class DictionaryReferenceIndexExpression: public ReferenceExpression {
public:
    DictionaryReferenceIndexExpression(const Type *type, const ReferenceExpression *dictionary, const Expression *index): ReferenceExpression(type, dictionary->is_readonly), dictionary(dictionary), index(index) {}
    virtual void accept(IAstVisitor *visitor) const override { visitor->visit(this); }

    const ReferenceExpression *dictionary;
    const Expression *index;

    virtual bool eval_boolean() const override { internal_error("DictionaryReferenceIndexExpression"); }
    virtual Number eval_number() const override { internal_error("DictionaryReferenceIndexExpression"); }
    virtual utf8string eval_string() const override { internal_error("DictionaryReferenceIndexExpression"); }
    virtual void generate_address_read(Emitter &) const override;
    virtual void generate_address_write(Emitter &) const override;

    virtual std::string text() const override { return "DictionaryReferenceIndexExpression(" + dictionary->text() + ", " + index->text() + ")"; }
private:
    DictionaryReferenceIndexExpression(const DictionaryReferenceIndexExpression &);
    DictionaryReferenceIndexExpression &operator=(const DictionaryReferenceIndexExpression &);
};

class DictionaryValueIndexExpression: public Expression {
public:
    DictionaryValueIndexExpression(const Type *type, const Expression *dictionary, const Expression *index): Expression(type, false), dictionary(dictionary), index(index) {}
    virtual void accept(IAstVisitor *visitor) const override { visitor->visit(this); }

    const Expression *dictionary;
    const Expression *index;

    virtual bool eval_boolean() const override { internal_error("DictionaryValueIndexExpression"); }
    virtual Number eval_number() const override { internal_error("DictionaryValueIndexExpression"); }
    virtual utf8string eval_string() const override { internal_error("DictionaryValueIndexExpression"); }
    virtual void generate_expr(Emitter &emitter) const override;

    virtual std::string text() const override { return "DictionaryValueIndexExpression(" + dictionary->text() + ", " + index->text() + ")"; }
private:
    DictionaryValueIndexExpression(const DictionaryValueIndexExpression &);
    DictionaryValueIndexExpression &operator=(const DictionaryValueIndexExpression &);
};

class StringReferenceIndexExpression: public ReferenceExpression {
public:
    StringReferenceIndexExpression(const ReferenceExpression *ref, const Expression *first, bool first_from_end, const Expression *last, bool last_from_end, Analyzer *analyzer);
    virtual void accept(IAstVisitor *visitor) const override { visitor->visit(this); }

    const ReferenceExpression *ref;
    const Expression *first;
    const bool first_from_end;
    const Expression *last;
    const bool last_from_end;

    const FunctionCall *load;
    const FunctionCall *store;

    virtual bool eval_boolean() const override { internal_error("StringReferenceIndexExpression"); }
    virtual Number eval_number() const override { internal_error("StringReferenceIndexExpression"); }
    virtual utf8string eval_string() const override { internal_error("StringReferenceIndexExpression"); }
    virtual bool can_generate_address() const override { return false; }
    virtual void generate_address_read(Emitter &) const override { internal_error("StringReferenceIndexExpression"); }
    virtual void generate_address_write(Emitter &) const override { internal_error("StringReferenceIndexExpression"); }
    virtual void generate_load(Emitter &) const override;
    virtual void generate_store(Emitter &) const override;

    virtual std::string text() const override { return "StringReferenceIndexExpression(" + ref->text() + ", " + first->text() + ", " + last->text() + ")"; }
private:
    StringReferenceIndexExpression(const StringReferenceIndexExpression &);
    StringReferenceIndexExpression &operator=(const StringReferenceIndexExpression &);
};

class StringValueIndexExpression: public Expression {
public:
    StringValueIndexExpression(const Expression *str, const Expression *first, bool first_from_end, const Expression *last, bool last_from_end, Analyzer *analyzer);
    virtual void accept(IAstVisitor *visitor) const override { visitor->visit(this); }

    const Expression *str;
    const Expression *first;
    const bool first_from_end;
    const Expression *last;
    const bool last_from_end;

    const FunctionCall *load;

    virtual bool eval_boolean() const override { internal_error("StringValueIndexExpression"); }
    virtual Number eval_number() const override { internal_error("StringValueIndexExpression"); }
    virtual utf8string eval_string() const override { internal_error("StringValueIndexExpression"); }
    virtual void generate_expr(Emitter &) const override;

    virtual std::string text() const override { return "StringValueIndexExpression(" + str->text() + ", " + first->text() + ", " + last->text() + ")"; }
private:
    StringValueIndexExpression(const StringValueIndexExpression &);
    StringValueIndexExpression &operator=(const StringValueIndexExpression &);
};

class BytesReferenceIndexExpression: public ReferenceExpression {
public:
    BytesReferenceIndexExpression(const ReferenceExpression *ref, const Expression *first, bool first_from_end, const Expression *last, bool last_from_end, Analyzer *analyzer);
    virtual void accept(IAstVisitor *visitor) const override { visitor->visit(this); }

    const ReferenceExpression *ref;
    const Expression *first;
    const bool first_from_end;
    const Expression *last;
    const bool last_from_end;

    const FunctionCall *load;
    const FunctionCall *store;

    virtual bool eval_boolean() const override { internal_error("BytesReferenceIndexExpression"); }
    virtual Number eval_number() const override { internal_error("BytesReferenceIndexExpression"); }
    virtual utf8string eval_string() const override { internal_error("BytesReferenceIndexExpression"); }
    virtual bool can_generate_address() const override { return false; }
    virtual void generate_address_read(Emitter &) const override { internal_error("BytesReferenceIndexExpression"); }
    virtual void generate_address_write(Emitter &) const override { internal_error("BytesReferenceIndexExpression"); }
    virtual void generate_load(Emitter &) const override;
    virtual void generate_store(Emitter &) const override;

    virtual std::string text() const override { return "BytesReferenceIndexExpression(" + ref->text() + ", " + first->text() + ", " + last->text() + ")"; }
private:
    BytesReferenceIndexExpression(const BytesReferenceIndexExpression &);
    BytesReferenceIndexExpression &operator=(const BytesReferenceIndexExpression &);
};

class BytesValueIndexExpression: public Expression {
public:
    BytesValueIndexExpression(const Expression *str, const Expression *first, bool first_from_end, const Expression *last, bool last_from_end, Analyzer *analyzer);
    virtual void accept(IAstVisitor *visitor) const override { visitor->visit(this); }

    const Expression *str;
    const Expression *first;
    const bool first_from_end;
    const Expression *last;
    const bool last_from_end;

    const FunctionCall *load;

    virtual bool eval_boolean() const override { internal_error("BytesValueIndexExpression"); }
    virtual Number eval_number() const override { internal_error("BytesValueIndexExpression"); }
    virtual utf8string eval_string() const override { internal_error("BytesValueIndexExpression"); }
    virtual void generate_expr(Emitter &) const override;

    virtual std::string text() const override { return "BytesValueIndexExpression(" + str->text() + ", " + first->text() + ", " + last->text() + ")"; }
private:
    BytesValueIndexExpression(const BytesValueIndexExpression &);
    BytesValueIndexExpression &operator=(const BytesValueIndexExpression &);
};

class ObjectSubscriptExpression: public Expression {
public:
    ObjectSubscriptExpression(const Expression *obj, const Expression *index): Expression(TYPE_OBJECT, false), obj(obj), index(index) {}
    virtual void accept(IAstVisitor *visitor) const override { visitor->visit(this); }

    const Expression *obj;
    const Expression *index;

    virtual bool eval_boolean() const override { internal_error("ObjectSubscriptExpression"); }
    virtual Number eval_number() const override { internal_error("ObjectSubscriptExpression"); }
    virtual utf8string eval_string() const override { internal_error("ObjectSubscriptExpression"); }
    virtual void generate_expr(Emitter &) const override;

    virtual std::string text() const override { return "ObjectSubscriptExpression(" + obj->text() + ", " + index->text() + ")"; }
private:
    ObjectSubscriptExpression(const ObjectSubscriptExpression &);
    ObjectSubscriptExpression &operator=(const ObjectSubscriptExpression &);
};

class RecordReferenceFieldExpression: public ReferenceExpression {
public:
    RecordReferenceFieldExpression(const Type *type, const ReferenceExpression *ref, const std::string &field, bool always_create): ReferenceExpression(type, ref->is_readonly), ref(ref), field(field), always_create(always_create) {}
    virtual void accept(IAstVisitor *visitor) const override { visitor->visit(this); }

    const ReferenceExpression *ref;
    const std::string field;
    const bool always_create;

    virtual bool eval_boolean() const override { internal_error("RecordReferenceFieldExpression"); }
    virtual Number eval_number() const override { internal_error("RecordReferenceFieldExpression"); }
    virtual utf8string eval_string() const override { internal_error("RecordReferenceFieldExpression"); }
    virtual void generate_address_read(Emitter &) const override;
    virtual void generate_address_write(Emitter &) const override;

    virtual std::string text() const override { return "RecordReferenceFieldExpression(" + ref->text() + ", " + field + ")"; }
private:
    RecordReferenceFieldExpression(const RecordReferenceFieldExpression &);
    RecordReferenceFieldExpression &operator=(const RecordReferenceFieldExpression &);
};

class RecordValueFieldExpression: public Expression {
public:
    RecordValueFieldExpression(const Type *type, const Expression *rec, const std::string &field, bool always_create): Expression(type, rec->is_constant, rec->is_readonly), rec(rec), field(field), always_create(always_create) {}
    virtual void accept(IAstVisitor *visitor) const override { visitor->visit(this); }

    const Expression *rec;
    const std::string field;
    const bool always_create;

    virtual bool eval_boolean() const override { internal_error("RecordValueFieldExpression"); }
    virtual Number eval_number() const override { internal_error("RecordValueFieldExpression"); }
    virtual utf8string eval_string() const override { internal_error("RecordValueFieldExpression"); }
    virtual void generate_expr(Emitter &) const override;

    virtual std::string text() const override { return "RecordValueFieldExpression(" + rec->text() + ", " + field + ")"; }
private:
    RecordValueFieldExpression(const RecordValueFieldExpression &);
    RecordValueFieldExpression &operator=(const RecordValueFieldExpression &);
};

class ArrayReferenceRangeExpression: public ReferenceExpression {
public:
    ArrayReferenceRangeExpression(const ReferenceExpression *ref, const Expression *first, bool first_from_end, const Expression *last, bool last_from_end, Analyzer *analyzer);
    virtual void accept(IAstVisitor *visitor) const override { visitor->visit(this); }

    const ReferenceExpression *ref;
    const Expression *first;
    const bool first_from_end;
    const Expression *last;
    const bool last_from_end;

    const FunctionCall *load;
    const FunctionCall *store;

    virtual bool eval_boolean() const override { internal_error("ArrayReferenceRangeExpression"); }
    virtual Number eval_number() const override { internal_error("ArrayReferenceRangeExpression"); }
    virtual utf8string eval_string() const override { internal_error("ArrayReferenceRangeExpression"); }
    virtual bool can_generate_address() const override { return false; }
    virtual void generate_address_read(Emitter &) const override { internal_error("StringReferenceRangeExpression"); }
    virtual void generate_address_write(Emitter &) const override { internal_error("StringReferenceRangeExpression"); }
    virtual void generate_load(Emitter &) const override;
    virtual void generate_store(Emitter &) const override;

    virtual std::string text() const override { return "ArrayReferenceRangeExpression(" + ref->text() + ", " + first->text() + ", " + last->text() + ")"; }
private:
    ArrayReferenceRangeExpression(const ArrayReferenceRangeExpression &);
    ArrayReferenceRangeExpression &operator=(const ArrayReferenceRangeExpression &);
};

class ArrayValueRangeExpression: public Expression {
public:
    ArrayValueRangeExpression(const Expression *array, const Expression *first, bool first_from_end, const Expression *last, bool last_from_end, Analyzer *analyzer);
    virtual void accept(IAstVisitor *visitor) const override { visitor->visit(this); }

    const Expression *array;
    const Expression *first;
    const bool first_from_end;
    const Expression *last;
    const bool last_from_end;

    const FunctionCall *load;

    virtual bool eval_boolean() const override { internal_error("ArrayValueRangeExpression"); }
    virtual Number eval_number() const override { internal_error("ArrayValueRangeExpression"); }
    virtual utf8string eval_string() const override { internal_error("ArrayValueRangeExpression"); }
    virtual void generate_expr(Emitter &emitter) const override;

    virtual std::string text() const override { return "ArrayValueRangeExpression(" + array->text() + ", " + first->text() + ", " + last->text() + ")"; }
private:
    ArrayValueRangeExpression(const ArrayValueRangeExpression &);
    ArrayValueRangeExpression &operator=(const ArrayValueRangeExpression &);
};

class PointerDereferenceExpression: public ReferenceExpression {
public:
    PointerDereferenceExpression(const Type *type, const Expression *ptr): ReferenceExpression(type, false), ptr(ptr) {}
    virtual void accept(IAstVisitor *visitor) const override { visitor->visit(this); }

    const Expression *ptr;

    virtual bool eval_boolean() const override { internal_error("PointerDereferenceExpression"); }
    virtual Number eval_number() const override { internal_error("PointerDereferenceExpression"); }
    virtual utf8string eval_string() const override { internal_error("PointerDereferenceExpression"); }
    virtual void generate_address_read(Emitter &emitter) const override;
    virtual void generate_address_write(Emitter &emitter) const override;

    virtual std::string text() const override { return "PointerDereferenceExpression(" + ptr->text() + ")"; }
private:
    PointerDereferenceExpression(const PointerDereferenceExpression &);
    PointerDereferenceExpression &operator=(const PointerDereferenceExpression &);
};

class ConstantExpression: public Expression {
public:
    explicit ConstantExpression(const Constant *constant): Expression(constant->type, true, true), constant(constant) {}
    virtual void accept(IAstVisitor *visitor) const override { visitor->visit(this); }

    const Constant *constant;

    virtual bool eval_boolean() const override { return constant->value->eval_boolean(); }
    virtual Number eval_number() const override { return constant->value->eval_number(); }
    virtual utf8string eval_string() const override { return constant->value->eval_string(); }
    virtual void generate_expr(Emitter &emitter) const override { constant->value->generate(emitter); }

    virtual std::string text() const override { return "ConstantExpression(" + constant->text() + ")"; }
private:
    ConstantExpression(const ConstantExpression &);
    ConstantExpression &operator=(const ConstantExpression &);
};

class VariableExpression: public ReferenceExpression {
public:
    explicit VariableExpression(const Variable *var): ReferenceExpression(var->type, var->is_readonly), var(var) {}
    virtual void accept(IAstVisitor *visitor) const override { visitor->visit(this); }

    const Variable *var;

    virtual bool eval_boolean() const override { internal_error("VariableExpression"); }
    virtual Number eval_number() const override { internal_error("VariableExpression"); }
    virtual utf8string eval_string() const override { internal_error("VariableExpression"); }
    virtual void generate_expr(Emitter &emitter) const override;
    virtual void generate_call(Emitter &emitter) const override { var->generate_call(emitter); }
    virtual void generate_address_read(Emitter &emitter) const override { var->generate_address(emitter); }
    virtual void generate_address_write(Emitter &emitter) const override { var->generate_address(emitter); }

    virtual std::string text() const override {
        return "VariableExpression(" + var->text() + ")";
    }
private:
    VariableExpression(const VariableExpression &);
    VariableExpression &operator=(const VariableExpression &);
};

class InterfaceMethodExpression: public Expression {
public:
    InterfaceMethodExpression(const TypeFunction *functype, size_t index): Expression(functype->returntype, false), functype(functype), index(index) {}
    virtual void accept(IAstVisitor *visitor) const override { visitor->visit(this); }

    const TypeFunction *functype;
    const size_t index;

    virtual bool eval_boolean() const override { internal_error("InterfaceMethodExpression"); }
    virtual Number eval_number() const override { internal_error("InterfaceMethodExpression"); }
    virtual utf8string eval_string() const override { internal_error("InterfaceMethodExpression"); }
    virtual void generate_expr(Emitter &) const override { internal_error("InterfaceMethodExpression"); }
    virtual void generate_call(Emitter &) const override;

    virtual std::string text() const override { return "InterfaceMethodExpression(" + std::to_string(index) + ")"; }
private:
    InterfaceMethodExpression(const InterfaceMethodExpression &);
    InterfaceMethodExpression &operator=(const InterfaceMethodExpression &);
};

class InterfacePointerConstructor: public Expression {
public:
    InterfacePointerConstructor(const TypeInterfacePointer *type, const Expression *expr, size_t index): Expression(type, false), expr(expr), index(index) {}
    virtual void accept(IAstVisitor *visitor) const override { visitor->visit(this); }

    const Expression *const expr;
    const size_t index;

    virtual bool eval_boolean() const override { internal_error("InterfacePointerConstructor"); }
    virtual Number eval_number() const override { internal_error("InterfacePointerConstructor"); }
    virtual utf8string eval_string() const override { internal_error("InterfacePointerConstructor"); }
    virtual void generate_expr(Emitter &) const override;
    virtual void generate_call(Emitter &) const override { internal_error("InterfacePointerConstructor"); }

    virtual std::string text() const override { return "InterfacePointerConstructor(" + std::to_string(index) + ")"; }
private:
    InterfacePointerConstructor(const InterfacePointerConstructor &);
    InterfacePointerConstructor &operator=(const InterfacePointerConstructor &);
};

class InterfacePointerDeconstructor: public Expression {
public:
    explicit InterfacePointerDeconstructor(const Expression *expr): Expression(new TypePointer(Token(), nullptr), false), expr(expr) {}
    virtual void accept(IAstVisitor *visitor) const override { visitor->visit(this); }

    const Expression *const expr;

    virtual bool eval_boolean() const override { internal_error("InterfacePointerDeconstructor"); }
    virtual Number eval_number() const override { internal_error("InterfacePointerDeconstructor"); }
    virtual utf8string eval_string() const override { internal_error("InterfacePointerDeconstructor"); }
    virtual void generate_expr(Emitter &) const override;
    virtual void generate_call(Emitter &) const override { internal_error("InterfacePointerDeconstructor"); }

    virtual std::string text() const override { return "InterfacePointerDeconstructor()"; }
private:
    InterfacePointerDeconstructor(const InterfacePointerDeconstructor &);
    InterfacePointerDeconstructor &operator=(const InterfacePointerDeconstructor &);
};

class FunctionCall: public Expression {
public:
    FunctionCall(const Expression *func, const std::vector<const Expression *> &args, const Expression *dispatch = nullptr): Expression(get_expr_type(func), is_intrinsic(func, args)), func(func), dispatch(dispatch), args(args) {}
    virtual void accept(IAstVisitor *visitor) const override { visitor->visit(this); }

    const Expression *const func;
    const Expression *const dispatch;
    const std::vector<const Expression *> args;

    virtual bool eval_boolean() const override;
    virtual Number eval_number() const override;
    virtual utf8string eval_string() const override;
    virtual void generate_expr(Emitter &emitter) const override;
    void generate_parameters(Emitter &emitter) const;
    bool all_in_parameters() const;

    virtual std::string text() const override;
private:
    FunctionCall(const FunctionCall &);
    FunctionCall &operator=(const FunctionCall &);

    static const Type *get_expr_type(const Expression *func) {
        const TypeFunction *f = dynamic_cast<const TypeFunction *>(func->type);
        if (f != nullptr) {
            return f->returntype;
        }
        const TypeFunctionPointer *p = dynamic_cast<const TypeFunctionPointer *>(func->type);
        if (p != nullptr) {
            return p->functype->returntype;
        }
        const InterfaceMethodExpression *ime = dynamic_cast<const InterfaceMethodExpression *>(func);
        if (ime != nullptr) {
            return ime->type;
        }
        internal_error("not function or functionpointer: " + func->text());
    }

    static bool is_intrinsic(const Expression *func, const std::vector<const Expression *> &args);
};

class StatementExpression: public Expression {
public:
    StatementExpression(const Statement *stmt, const Expression *expr): Expression(expr != nullptr ? expr->type : TYPE_NOTHING, false), stmt(stmt), expr(expr) {}
    virtual void accept(IAstVisitor *visitor) const override { visitor->visit(this); }

    const Statement *const stmt;
    const Expression *const expr;

    virtual bool eval_boolean() const override { internal_error("StatementExpression"); }
    virtual Number eval_number() const override { internal_error("StatementExpression"); }
    virtual utf8string eval_string() const override { internal_error("StatementExpression"); }
    virtual void generate_expr(Emitter &emitter) const override;

    virtual std::string text() const override { return "StatementExpression"; }
private:
    StatementExpression(const StatementExpression &);
    StatementExpression &operator=(const StatementExpression &);
};

class Statement: public AstNode {
public:
    explicit Statement(int line): line(line) {}
    const int line;

    virtual bool always_returns() const { return false; }
    virtual bool is_scope_exit_statement() const { return false; }

    void generate(Emitter &emitter) const;
    virtual void generate_code(Emitter &emitter) const = 0;
};

class CompoundStatement: public Statement {
public:
    CompoundStatement(int line, const std::vector<const Statement *> &statements): Statement(line), statements(statements) {}
    virtual void accept(IAstVisitor *visitor) const override { for (auto s: statements) s->accept(visitor); }

    const std::vector<const Statement *> statements;

    virtual void generate_code(Emitter &emitter) const override { for (auto s: statements) s->generate_code(emitter); }

    virtual void dumpsubnodes(std::ostream &out, int depth) const override;
    virtual std::string text() const override { return "CompoundStatement"; }
};

class NullStatement: public Statement {
public:
    explicit NullStatement(int line): Statement(line) {}
    virtual void accept(IAstVisitor *visitor) const override { visitor->visit(this); }

    virtual void generate_code(Emitter &) const override {}

    virtual std::string text() const override { return "NullStatement"; }
};

class TypeDeclarationStatement: public Statement {
public:
    TypeDeclarationStatement(int line, const std::string &name, const ast::Type *type): Statement(line), name(name), type(type) {}
    virtual void accept(IAstVisitor *visitor) const override { visitor->visit(this); }
    const std::string name;
    const ast::Type *type;

    virtual void generate_code(Emitter &) const override;

    virtual std::string text() const override { return "TypeDeclarationStatement(" + name + ", " + type->text() + ")"; }
private:
    TypeDeclarationStatement(const TypeDeclarationStatement &);
    TypeDeclarationStatement &operator=(const TypeDeclarationStatement &);
};

class DeclarationStatement: public Statement {
public:
    DeclarationStatement(int line, Variable *decl): Statement(line), decl(decl) {}
    virtual void accept(IAstVisitor *visitor) const override { visitor->visit(this); }
    Variable *decl;

    virtual void generate_code(Emitter &) const override {}

    virtual std::string text() const override { return "DeclarationStatement(" + decl->text() + ")"; }
private:
    DeclarationStatement(const DeclarationStatement &);
    DeclarationStatement &operator=(const DeclarationStatement &);
};

class ExceptionHandlerStatement: public CompoundStatement {
public:
    ExceptionHandlerStatement(int line, const std::vector<const Statement *> &statements): CompoundStatement(line, statements) {}
    virtual void accept(IAstVisitor *visitor) const override { visitor->visit(this); }

    virtual void generate_code(Emitter &) const override;

    virtual std::string text() const override { return "ExceptionHandlerStatement"; }
};

class AssertStatement: public CompoundStatement {
public:
    AssertStatement(int line, const std::vector<const Statement *> &statements, const Expression *expr, const std::string &source): CompoundStatement(line, statements), expr(expr), source(source) {}
    virtual void accept(IAstVisitor *visitor) const override { visitor->visit(this); }

    const Expression *const expr;
    const std::string source;

    virtual void generate_code(Emitter &emitter) const override;

    virtual std::string text() const override { return "AssertStatement(" + expr->text() + ")"; }

private:
    AssertStatement(const AssertStatement &);
    AssertStatement &operator=(const AssertStatement &);
};

class AssignmentStatement: public Statement {
public:
    AssignmentStatement(int line, const std::vector<const ReferenceExpression *> &vars, const Expression *expr): Statement(line), variables(vars), expr(expr) {
        for (auto v: variables) {
            if (v->type->make_converter(expr->type) == nullptr) {
                internal_error("AssignmentStatement: found " + expr->type->text() + ", cannot convert to " + v->type->text());
            }
        }
    }
    virtual void accept(IAstVisitor *visitor) const override { visitor->visit(this); }

    const std::vector<const ReferenceExpression *> variables;
    const Expression *const expr;

    virtual void generate_code(Emitter &emitter) const override;

    virtual std::string text() const override {
        std::string s = "AssignmentStatement(";
        for (auto v: variables) {
            s += v->text() + ", ";
        }
        return s + expr->text() + ")";
    }

private:
    AssignmentStatement(const AssignmentStatement &);
    AssignmentStatement &operator=(const AssignmentStatement &);
};

class ExpressionStatement: public Statement {
public:
    ExpressionStatement(int line, const Expression *expr): Statement(line), expr(expr) {}
    virtual void accept(IAstVisitor *visitor) const override { visitor->visit(this); }

    const Expression *const expr;

    virtual void generate_code(Emitter &emitter) const override;

    virtual std::string text() const override {
        return "ExpressionStatement(" + expr->text() + ")";
    }
private:
    ExpressionStatement(const ExpressionStatement &);
    ExpressionStatement &operator=(const ExpressionStatement &);
};

class ReturnStatement: public Statement {
public:
    ReturnStatement(int line, const Expression *expr): Statement(line), expr(expr) {}
    virtual void accept(IAstVisitor *visitor) const override { visitor->visit(this); }

    const Expression *const expr;

    virtual bool always_returns() const override { return true; }
    virtual bool is_scope_exit_statement() const override { return true; }

    virtual void generate_code(Emitter &emitter) const override;

    virtual std::string text() const override { return "ReturnStatement(" + (expr != nullptr ? expr->text() : "") + ")"; }
private:
    ReturnStatement(const ReturnStatement &);
    ReturnStatement &operator=(const ReturnStatement &);
};

class IncrementStatement: public Statement {
public:
    IncrementStatement(int line, const ReferenceExpression *ref, int delta): Statement(line), ref(ref), delta(delta) {}
    virtual void accept(IAstVisitor *visitor) const override { visitor->visit(this); }

    const ReferenceExpression *ref;
    int delta;

    virtual void generate_code(Emitter &emitter) const override;

    virtual std::string text() const override {
        return "IncrementStatement(" + ref->text() + ", " + std::to_string(delta) + ")";
    }
private:
    IncrementStatement(const IncrementStatement &);
    IncrementStatement &operator=(const IncrementStatement &);
};

class IfStatement: public Statement {
public:
    IfStatement(int line, const std::vector<std::pair<const Expression *, std::vector<const Statement *>>> &condition_statements, const std::vector<const Statement *> &else_statements): Statement(line), condition_statements(condition_statements), else_statements(else_statements) {}
    virtual void accept(IAstVisitor *visitor) const override { visitor->visit(this); }

    const std::vector<std::pair<const Expression *, std::vector<const Statement *>>> condition_statements;
    const std::vector<const Statement *> else_statements;

    virtual bool always_returns() const override;
    virtual bool is_scope_exit_statement() const override;

    virtual void generate_code(Emitter &emitter) const override;

    virtual std::string text() const override {
        return "IfStatement(" + condition_statements[0].first->text() + ")";
    }
private:
    IfStatement(const IfStatement &);
    IfStatement &operator=(const IfStatement &);
};

class BaseLoopStatement: public CompoundStatement {
public:
    BaseLoopStatement(int line, unsigned int loop_id, const std::vector<const Statement *> &prologue, const std::vector<const Statement *> &statements, const std::vector<const Statement *> &tail, bool infinite_loop): CompoundStatement(line, statements), prologue(prologue), tail(tail), infinite_loop(infinite_loop), loop_id(loop_id) {}
    virtual void accept(IAstVisitor *visitor) const override { visitor->visit(this); }

    const std::vector<const Statement *> prologue;
    const std::vector<const Statement *> tail;

    const bool infinite_loop;
    const unsigned int loop_id;

    virtual bool always_returns() const override;

    virtual void generate_code(Emitter &emitter) const override;

    virtual std::string text() const override {
        return "BaseLoopStatement(...)";
    }
};

class CaseStatement: public Statement {
public:
    class WhenCondition {
    public:
        explicit WhenCondition(const Token &token): token(token) {}
        virtual ~WhenCondition() {}
        const Token token;
        virtual bool overlaps(const WhenCondition *cond) const = 0;
        virtual void generate(Emitter &emitter) const = 0;
    private:
        WhenCondition(const WhenCondition &);
        WhenCondition &operator=(const WhenCondition &);
    };
    class ComparisonWhenCondition: public WhenCondition {
    public:
        ComparisonWhenCondition(const Token &token, ComparisonExpression::Comparison comp, const Expression *expr): WhenCondition(token), comp(comp), expr(expr) {}
        ComparisonExpression::Comparison comp;
        const Expression *expr;
        virtual bool overlaps(const WhenCondition *cond) const override;
        virtual void generate(Emitter &emitter) const override;
    private:
        ComparisonWhenCondition(const ComparisonWhenCondition &);
        ComparisonWhenCondition &operator=(const ComparisonWhenCondition &);
    };
    class RangeWhenCondition: public WhenCondition {
    public:
        RangeWhenCondition(const Token &token, const Expression *low_expr, const Expression *high_expr): WhenCondition(token), low_expr(low_expr), high_expr(high_expr) {}
        const Expression *low_expr;
        const Expression *high_expr;
        virtual bool overlaps(const WhenCondition *cond) const override;
        virtual void generate(Emitter &emitter) const override;
    private:
        RangeWhenCondition(const RangeWhenCondition &);
        RangeWhenCondition &operator=(const RangeWhenCondition &);
    };
    class TypeTestWhenCondition: public WhenCondition {
    public:
        TypeTestWhenCondition(const Token &token, const Expression *expr, const Type *target): WhenCondition(token), expr(expr), target(target) {}
        const Expression *expr;
        const Type *target;
        virtual bool overlaps(const WhenCondition *cond) const override;
        virtual void generate(Emitter &emitter) const override;
    private:
        TypeTestWhenCondition(const TypeTestWhenCondition &);
        TypeTestWhenCondition &operator=(const TypeTestWhenCondition &);
    };
    CaseStatement(int line, const Expression *expr, const std::vector<std::pair<std::vector<const WhenCondition *>, std::vector<const Statement *>>> &clauses): Statement(line), expr(expr), clauses(clauses) {}
    virtual void accept(IAstVisitor *visitor) const override { visitor->visit(this); }

    const Expression *expr;
    const std::vector<std::pair<std::vector<const WhenCondition *>, std::vector<const Statement *>>> clauses;

    virtual bool always_returns() const override;

    virtual void generate_code(Emitter &emitter) const override;

    virtual std::string text() const override {
        return "CaseStatement(" + expr->text() + ")";
    }
private:
    CaseStatement(const CaseStatement &);
    CaseStatement &operator=(const CaseStatement &);
};

class ExitStatement: public Statement {
public:
    ExitStatement(int line, unsigned int loop_id): Statement(line), loop_id(loop_id) {}
    virtual void accept(IAstVisitor *visitor) const override { visitor->visit(this); }

    const unsigned int loop_id;

    virtual bool is_scope_exit_statement() const override { return true; }

    virtual void generate_code(Emitter &emitter) const override;

    virtual std::string text() const override { return "ExitStatement(...)"; }
private:
    ExitStatement(const ExitStatement &);
    ExitStatement &operator=(const ExitStatement &);
};

class NextStatement: public Statement {
public:
    NextStatement(int line, unsigned int loop_id): Statement(line), loop_id(loop_id) {}
    virtual void accept(IAstVisitor *visitor) const override { visitor->visit(this); }

    const unsigned int loop_id;

    virtual bool is_scope_exit_statement() const override { return true; }

    virtual void generate_code(Emitter &emitter) const override;

    virtual std::string text() const override { return "NextStatement(...)"; }
private:
    NextStatement(const NextStatement &);
    NextStatement &operator=(const NextStatement &);
};

class TryStatement: public Statement {
public:
    TryStatement(int line, const std::vector<const Statement *> &statements, const std::vector<TryTrap> &catches): Statement(line), statements(statements), catches(catches) {}
    virtual void accept(IAstVisitor *visitor) const override { visitor->visit(this); }

    const std::vector<const Statement *> statements;
    const std::vector<TryTrap> catches;

    virtual bool always_returns() const override;

    virtual void generate_code(Emitter &emitter) const override;

    virtual std::string text() const override { return "TryStatement(...)"; }
private:
    TryStatement(const TryStatement &);
    TryStatement &operator=(const TryStatement &);
};

class RaiseStatement: public Statement {
public:
    RaiseStatement(int line, const Exception *exception, const Expression *info): Statement(line), exception(exception), info(info) {}
    virtual void accept(IAstVisitor *visitor) const override { visitor->visit(this); }

    const Exception *exception;
    const Expression *info;

    virtual bool always_returns() const override { return true; }
    virtual bool is_scope_exit_statement() const override { return true; }

    virtual void generate_code(Emitter &emitter) const override;

    virtual std::string text() const override { return "RaiseStatement(" + exception->text() + ")"; }
private:
    RaiseStatement(const RaiseStatement &);
    RaiseStatement &operator=(const RaiseStatement &);
};

class ResetStatement: public Statement {
public:
    ResetStatement(int line, const std::vector<const ReferenceExpression *> &vars): Statement(line), variables(vars) {}
    virtual void accept(IAstVisitor *visitor) const override { visitor->visit(this); }

    const std::vector<const ReferenceExpression *> variables;

    virtual void generate_code(Emitter &emitter) const override;

    virtual std::string text() const override {
        std::string s = "ResetStatement(";
        for (auto v: variables) {
            s += v->text() + ", ";
        }
        return s + ")";
    }

private:
    ResetStatement(const ResetStatement &);
    ResetStatement &operator=(const ResetStatement &);
};

class BaseFunction: public Variable {
public:
    BaseFunction(const Token &declaration, const std::string &name, const TypeFunction *ftype): Variable(declaration, name, ftype, true), ftype(ftype), function_index(UINT_MAX) {}
    const TypeFunction *ftype;
    mutable unsigned int function_index;

    virtual void reset() override { function_index = UINT_MAX; }
    virtual void predeclare(Emitter &emitter) const override;
    virtual void generate_export(Emitter &emitter, const std::string &name) const override;
private:
    BaseFunction(const BaseFunction &);
    BaseFunction &operator=(const BaseFunction &);
};

class Function: public BaseFunction {
public:
    Function(const Token &declaration, const std::string &name, const Type *returntype, Frame *outer, Scope *parent, const std::vector<FunctionParameter *> &params, bool variadic, size_t nesting_depth);
    virtual void accept(IAstVisitor *visitor) const override { visitor->visit(this); }

    Frame *frame;
    Scope *scope;
    const std::vector<FunctionParameter *> params;
    size_t nesting_depth;

    std::vector<const Statement *> statements;

<<<<<<< HEAD
    static const Type *makeFunctionType(const Type *returntype, const std::vector<FunctionParameter *> &params, bool variadic);
=======
    static const TypeFunction *makeFunctionType(const Type *returntype, const std::vector<FunctionParameter *> &params);
>>>>>>> 29ca6f65
    int get_stack_delta() const;

    virtual void predeclare(Emitter &emitter) const override;
    virtual void postdeclare(Emitter &emitter) const override;
    virtual void generate_address(Emitter &) const override {}
    virtual void generate_load(Emitter &) const override;
    virtual void generate_store(Emitter &) const override { internal_error("Function"); }
    virtual void generate_call(Emitter &emitter) const override;

    virtual void debuginfo(Emitter &emitter, minijson::object_writer &out) const;

    virtual std::string text() const override { return "Function(" + name + ", " + type->text() + ")"; }
private:
    Function(const Function &);
    Function &operator=(const Function &);
};

class PredefinedFunction: public BaseFunction {
public:
    PredefinedFunction(const std::string &name, const TypeFunction *ftype): BaseFunction(Token(), name, ftype) {}
    virtual void accept(IAstVisitor *visitor) const override { visitor->visit(this); }

    virtual void reset() override {}
    virtual void predeclare(Emitter &emitter) const override;
    virtual void generate_address(Emitter &) const override { internal_error("PredefinedFunction"); }
    virtual void generate_load(Emitter &) const override { internal_error("PredefinedFunction"); }
    virtual void generate_store(Emitter &) const override { internal_error("PredefinedFunction"); }
    virtual void generate_call(Emitter &emitter) const override;
    virtual void generate_export(Emitter &, const std::string &) const override {}

    int get_stack_delta() const;

    virtual std::string text() const override { return "PredefinedFunction(" + name + ", " + type->text() + ")"; }
};

class ExtensionFunction: public BaseFunction {
public:
<<<<<<< HEAD
    ExtensionFunction(const Token &declaration, const std::string &module, const std::string &name, const Type *returntype, Frame *outer, Scope *parent, const std::vector<FunctionParameter *> &params, bool variadic): Function(declaration, name, returntype, outer, parent, params, variadic, 1), module(module) {}
=======
    ExtensionFunction(const Token &declaration, const std::string &module, const std::string &name, const TypeFunction *ftype): BaseFunction(declaration, name, ftype), module(module) {}
>>>>>>> 29ca6f65
    virtual void accept(IAstVisitor *visitor) const override { visitor->visit(this); }

    const std::string module;

    virtual void reset() override {}
    virtual void postdeclare(Emitter &) const override;
    virtual void generate_address(Emitter &) const override { internal_error("ExtensionFunction"); }
    virtual void generate_load(Emitter &) const override { internal_error("ExtensionFunction"); }
    virtual void generate_store(Emitter &) const override { internal_error("ExtensionFunction"); }
    virtual void generate_call(Emitter &emitter) const override;

    virtual std::string text() const override { return "ExtensionFunction(" + module + ", " + name + ", " + type->text() + ")"; }
};

class ModuleFunction: public BaseFunction {
public:
    ModuleFunction(const std::string &module, const std::string &name, const TypeFunction *ftype, const std::string &descriptor): BaseFunction(Token(), name, ftype), module(module), name(name), descriptor(descriptor) {}
    virtual void accept(IAstVisitor *visitor) const override { visitor->visit(this); }

    const std::string module;
    const std::string name;
    const std::string descriptor;

    virtual void predeclare(Emitter &emitter) const override;
    virtual void generate_address(Emitter &) const override { internal_error("ModuleFunction"); }
    virtual void generate_load(Emitter &) const override { internal_error("ModuleFunction"); }
    virtual void generate_store(Emitter &) const override { internal_error("ModuleFunction"); }
    virtual void generate_call(Emitter &emitter) const override;

    int get_stack_delta() const;

    virtual std::string text() const override { return "ModuleFunction(" + module + "." + name + ", " + type->text() + ")"; }
};

class ForeignFunction: public BaseFunction {
public:
<<<<<<< HEAD
    ForeignFunction(const Token &declaration, const std::string &name, const Type *returntype, Frame *outer, Scope *parent, const std::vector<FunctionParameter *> &params): Function(declaration, name, returntype, outer, parent, params, false, 1), library_name(), param_types(), foreign_index(-1) {}
=======
    ForeignFunction(const Token &declaration, const std::string &name, const TypeFunction *ftype): BaseFunction(declaration, name, ftype), library_name(), param_types(), foreign_index(-1) {}
    virtual void accept(IAstVisitor *visitor) const override { visitor->visit(this); }
>>>>>>> 29ca6f65

    utf8string library_name;
    std::map<utf8string, utf8string> param_types;
    mutable int foreign_index;

    virtual void reset() override { foreign_index = -1; }
    virtual void predeclare(Emitter &) const override;
    virtual void postdeclare(Emitter &) const override;
    virtual void generate_address(Emitter &) const override { internal_error("ForeignFunction"); }
    virtual void generate_call(Emitter &emitter) const override;

private:
    ForeignFunction(const ForeignFunction &);
    ForeignFunction &operator=(const ForeignFunction &);
};

class Module: public Name {
public:
    Module(const Token &declaration, Scope *scope, const std::string &name): Name(declaration, name, TYPE_MODULE), scope(new Scope(scope, scope->frame)) {}
    virtual void accept(IAstVisitor *visitor) const override { visitor->visit(this); }

    Scope *scope;

    virtual void reset() override { for (size_t i = 0; i < scope->frame->getCount(); i++) { scope->frame->getSlot(i).ref->reset(); } }
    virtual void predeclare(Emitter &emitter) const override;
    virtual void generate_export(Emitter &, const std::string &) const override { internal_error("can't export module"); }

    virtual std::string text() const override { return "Module"; }
private:
    Module(const Module &);
    Module &operator=(const Module &);
};

class Program: public AstNode {
public:
    Program(const std::string &source_path, const std::string &source_hash, const std::string &module_name);
    virtual void accept(IAstVisitor *visitor) const override { visitor->visit(this); }

    const std::string source_path;
    const std::string source_hash;
    const std::string module_name;
    Frame *frame;
    Scope *scope;
    std::vector<const Statement *> statements;
    std::map<std::string, const Name *> exports;

    virtual void generate(Emitter &emitter) const;

    virtual void debuginfo(Emitter &emitter, minijson::object_writer &out) const;

    virtual std::string text() const override { return "Program"; }
    virtual void dumpsubnodes(std::ostream &out, int depth) const override;
private:
    Program(const Program &);
    Program &operator=(const Program &);
};

} // namespace ast

#endif<|MERGE_RESOLUTION|>--- conflicted
+++ resolved
@@ -2747,11 +2747,7 @@
 
     std::vector<const Statement *> statements;
 
-<<<<<<< HEAD
-    static const Type *makeFunctionType(const Type *returntype, const std::vector<FunctionParameter *> &params, bool variadic);
-=======
-    static const TypeFunction *makeFunctionType(const Type *returntype, const std::vector<FunctionParameter *> &params);
->>>>>>> 29ca6f65
+    static const TypeFunction *makeFunctionType(const Type *returntype, const std::vector<FunctionParameter *> &params, bool variadic);
     int get_stack_delta() const;
 
     virtual void predeclare(Emitter &emitter) const override;
@@ -2789,11 +2785,7 @@
 
 class ExtensionFunction: public BaseFunction {
 public:
-<<<<<<< HEAD
-    ExtensionFunction(const Token &declaration, const std::string &module, const std::string &name, const Type *returntype, Frame *outer, Scope *parent, const std::vector<FunctionParameter *> &params, bool variadic): Function(declaration, name, returntype, outer, parent, params, variadic, 1), module(module) {}
-=======
     ExtensionFunction(const Token &declaration, const std::string &module, const std::string &name, const TypeFunction *ftype): BaseFunction(declaration, name, ftype), module(module) {}
->>>>>>> 29ca6f65
     virtual void accept(IAstVisitor *visitor) const override { visitor->visit(this); }
 
     const std::string module;
@@ -2830,12 +2822,8 @@
 
 class ForeignFunction: public BaseFunction {
 public:
-<<<<<<< HEAD
-    ForeignFunction(const Token &declaration, const std::string &name, const Type *returntype, Frame *outer, Scope *parent, const std::vector<FunctionParameter *> &params): Function(declaration, name, returntype, outer, parent, params, false, 1), library_name(), param_types(), foreign_index(-1) {}
-=======
     ForeignFunction(const Token &declaration, const std::string &name, const TypeFunction *ftype): BaseFunction(declaration, name, ftype), library_name(), param_types(), foreign_index(-1) {}
     virtual void accept(IAstVisitor *visitor) const override { visitor->visit(this); }
->>>>>>> 29ca6f65
 
     utf8string library_name;
     std::map<utf8string, utf8string> param_types;
