#if (${CMAKE_SYSTEM_NAME} STREQUAL "Darwin")
#    enable_language(ASM)
#    set(ffi_platform
#        libffi-3.2.1/src/x86/darwin64.S
#        libffi-3.2.1/src/x86/ffi64.c
#    )
#elseif (${CMAKE_SYSTEM_NAME} STREQUAL "Linux")
#    enable_language(ASM)
#    set(ffi_platform
#        libffi-3.2.1/src/x86/ffi64.c
#        libffi-3.2.1/src/x86/unix64.S
#    )
#elseif (${CMAKE_SYSTEM_NAME} STREQUAL "Windows")
#    enable_language(ASM_MASM)
#    set(ffi_platform
#        libffi-3.2.1/x86-win64/win62.asm
#    )
#endif ()
#add_library(ffi
#    libffi-3.2.1/src/closures.c
#    libffi-3.2.1/src/x86/ffi.c
#    libffi-3.2.1/src/prep_cif.c
#    libffi-3.2.1/src/types.c
#    ${ffi_platform}
#)
#target_compile_options(ffi PUBLIC -DFFI_BUILDING)
#if (${CMAKE_SYSTEM_NAME} STREQUAL "Darwin")
#    target_include_directories(ffi
#        PRIVATE libffi-3.2.1/include
#        PUBLIC lib/libffi-3.2.1/include
#    )
#elseif (${CMAKE_SYSTEM_NAME} STREQUAL "Linux")
#    target_include_directories(ffi
#        PRIVATE libffi-3.2.1/include
#        PUBLIC lib/libffi-3.2.1/include
#    )
#elseif (${CMAKE_SYSTEM_NAME} STREQUAL "Windows")
#    target_include_directories(ffi
#        PRIVATE libffi-3.2.1/include
#        PUBLIC lib/libffi-3.2.1/include
#    )
#endif ()
find_library(
    ffi
    NAMES ffi libffi
    PATHS lib
)
if (NOT ffi)
<<<<<<< HEAD
    #message(FATAL_ERROR "Could not find ffi library, run 'scons external/lib' first")
=======
    message(FATAL_ERROR "Could not find ffi library, run 'scons external/lib' first")
    #if (NOT EXISTS libffi-3.2.1)
    #    execute_process(
    #        COMMAND python ../scripts/extract.py libffi-3.2.1.tar.gz .
    #        WORKING_DIRECTORY ${CMAKE_CURRENT_SOURCE_DIR}
    #        RESULT_VARIABLE retcode
    #    )
    #    if (NOT "${retcode}" STREQUAL "0")
    #        message(FATAL_ERROR "Fatal error extracting archive")
    #    endif ()
    #endif ()
    #if (WIN32)
    #else (WIN32)
    #    add_custom_command(
    #        OUTPUT lib/libffi.a
    #        COMMAND cd libffi-3.2.1 && ./configure --prefix=`pwd`/.. && make && make install
    #    )
    #    add_custom_target(libffi DEPENDS lib/libffi.a)
    #    add_library(ffi STATIC IMPORTED GLOBAL)
    #    add_dependencies(ffi libffi)
    #    set_target_properties(ffi PROPERTIES IMPORTED_LOCATION external/lib/libffi.a)
    #endif (WIN32)
>>>>>>> 50b770b4
endif ()<|MERGE_RESOLUTION|>--- conflicted
+++ resolved
@@ -46,10 +46,7 @@
     PATHS lib
 )
 if (NOT ffi)
-<<<<<<< HEAD
     #message(FATAL_ERROR "Could not find ffi library, run 'scons external/lib' first")
-=======
-    message(FATAL_ERROR "Could not find ffi library, run 'scons external/lib' first")
     #if (NOT EXISTS libffi-3.2.1)
     #    execute_process(
     #        COMMAND python ../scripts/extract.py libffi-3.2.1.tar.gz .
@@ -71,5 +68,4 @@
     #    add_dependencies(ffi libffi)
     #    set_target_properties(ffi PROPERTIES IMPORTED_LOCATION external/lib/libffi.a)
     #endif (WIN32)
->>>>>>> 50b770b4
 endif ()