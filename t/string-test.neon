IMPORT string

FUNCTION bstr(z: Boolean): String
    RETURN (IF z THEN "TRUE" ELSE "FALSE")
END FUNCTION

print(str(string.find("hello world", "world")))
--= 6

print(string.fromCodePoint(65))
--= A

TRY
    print(string.fromCodePoint(1.5))
TRAP ValueRangeException AS x DO
    print(x.info)
END TRY
--= fromCodePoint() argument not an integer

TRY
    print(string.fromCodePoint(0x110000))
TRAP ValueRangeException AS x DO
    print(x.info)
END TRY
--= fromCodePoint() argument out of range 0-0x10ffff

print(string.join(["hello", "world"], " "))
--= hello world

print(string.lower("Hello World"))
--= hello world

LET a: Array<String> := string.split("Hello World Everybody", " ")
print("\(a.size())")
--= 3
print(a[0])
--= Hello
print(a[1])
--= World
print(a[2])
--= Everybody

TESTCASE string.splitLines("").size() = 0
TESTCASE string.splitLines("\n") = [""]
TESTCASE string.splitLines("\n\n") = ["", ""]
TESTCASE string.splitLines("a\n") = ["a"]
TESTCASE string.splitLines("a\nb") = ["a", "b"]
TESTCASE string.splitLines("a\nb\n") = ["a", "b"]
TESTCASE string.splitLines("hello\nworld\r\neverybody\n") = ["hello", "world", "everybody"]

print(str(string.toCodePoint("B")))
--= 66

TESTCASE string.toCodePoint("AB") EXPECT ArrayIndexException

print(string.trimCharacters("  Hello World  ", " ", " "))
--= Hello World

print(string.trimCharacters("  Hello World  ", " ", ""))
--= Hello World  

print(string.trimCharacters("  Hello World  ", "", " "))
--=   Hello World

print(string.trimCharacters(" ", " ", " "))
--= 

print(string.upper("Hello World"))
--= HELLO WORLD

print(bstr(string.hasPrefix("Hello World", "He")))
print(bstr(string.hasPrefix("Hello World", "he")))
--= TRUE
--= FALSE

print(bstr(string.hasSuffix("Hello World", "orld")))
print(bstr(string.hasSuffix("Hello World", "old")))
--= TRUE
--= FALSE

print(string.quoted("abc"))
--= "abc"
print(string.quoted("hello" & string.fromCodePoint(9) & "world"))
--= "hello\tworld"
print(string.quoted("hello" & string.fromCodePoint(92) & "world"))
--= "hello\\world"
print(string.quoted("hello\u{atom symbol}world"))
--= "hello\u269bworld"
print(string.quoted("hello\u{open book}world"))
--= "hello\U0001f4d6world"

TESTCASE string.repeat("*", 5) = "*****"
TESTCASE string.repeat("XY", 2) = "XYXY"

TESTCASE string.replaceOne("hello world", "l", "xxx") = "hexxxlo world"
TESTCASE string.replaceAll("hello world", "l", "xxx") = "hexxxxxxo worxxxd"
TESTCASE string.replaceAll("hello world", "l", "") = "heo word"
TESTCASE string.replaceAll("hello world", "l", "ell") = "heellello worelld"
<<<<<<< HEAD
TESTCASE string.replaceAll("hello world", "d", "") = "hello worl"
=======
TESTCASE string.replaceAll("hello world", "d", "") = "hello worl"
TESTCASE string.replaceAll("hello world", "xxx", "") = "hello world"
TESTCASE string.replaceAll("hello world", "", "xxx") = "hello world"
>>>>>>> 3d34e2d9
<|MERGE_RESOLUTION|>--- conflicted
+++ resolved
@@ -96,10 +96,6 @@
 TESTCASE string.replaceAll("hello world", "l", "xxx") = "hexxxxxxo worxxxd"
 TESTCASE string.replaceAll("hello world", "l", "") = "heo word"
 TESTCASE string.replaceAll("hello world", "l", "ell") = "heellello worelld"
-<<<<<<< HEAD
-TESTCASE string.replaceAll("hello world", "d", "") = "hello worl"
-=======
 TESTCASE string.replaceAll("hello world", "d", "") = "hello worl"
 TESTCASE string.replaceAll("hello world", "xxx", "") = "hello world"
-TESTCASE string.replaceAll("hello world", "", "xxx") = "hello world"
->>>>>>> 3d34e2d9
+TESTCASE string.replaceAll("hello world", "", "xxx") = "hello world"