IMPORT net

LET server: net.Socket := net.udpSocket()
server.bind("", 21012)

LET client: net.Socket := net.udpSocket()
client.connect("127.0.0.1", 21012)

LET s: String := "UDP packet."
<<<<<<< HEAD
client.send(s.toBytes())
LET r := server.recv(1000)
CHECK r ISA net.RecvResult.data ELSE
    RAISE TestFailedException
END CHECK
print(r.data.decodeToString())
=======
client.send(s.encodeUTF8())
VAR buf: Bytes
_ := server.recv(1000, OUT buf)
print(buf.decodeUTF8().expectString())
>>>>>>> 20dd976d
--= UDP packet.

client.close()
server.close()<|MERGE_RESOLUTION|>--- conflicted
+++ resolved
@@ -7,19 +7,12 @@
 client.connect("127.0.0.1", 21012)
 
 LET s: String := "UDP packet."
-<<<<<<< HEAD
-client.send(s.toBytes())
+client.send(s.encodeUTF8())
 LET r := server.recv(1000)
 CHECK r ISA net.RecvResult.data ELSE
     RAISE TestFailedException
 END CHECK
-print(r.data.decodeToString())
-=======
-client.send(s.encodeUTF8())
-VAR buf: Bytes
-_ := server.recv(1000, OUT buf)
-print(buf.decodeUTF8().expectString())
->>>>>>> 20dd976d
+print(r.data.decodeUTF8().expectString())
 --= UDP packet.
 
 client.close()
