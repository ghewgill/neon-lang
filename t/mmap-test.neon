--- conflicted
+++ resolved
@@ -1,14 +1,9 @@
 IMPORT mmap
 
-<<<<<<< HEAD
 VAR r: mmap.OpenResult := mmap.open("LICENSE.txt", mmap.Mode.read)
 CHECK r ISA mmap.OpenResult.file ELSE
     RAISE TestFailedException
 END CHECK
 VAR f: mmap.MemoryFile := r.file
-TESTCASE mmap.read(f, 0, 21).decodeToString() = "The MIT License (MIT)"
-=======
-VAR f: mmap.MemoryFile := mmap.open("LICENSE.txt", mmap.Mode.read)
 TESTCASE mmap.read(f, 0, 21).decodeUTF8().expectString() = "The MIT License (MIT)"
->>>>>>> 20dd976d
 mmap.close(f)