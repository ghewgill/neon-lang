IMPORT http
--IMPORT io
IMPORT json
IMPORT os
IMPORT time

CONSTANT Port: Number := 20179

FUNCTION get(url: String): Object
    --io.write(io.stderr(), "get \(url)\n")
    LET hr := http.get("http://127.0.0.1:\(Port)\(url)", {})
    --io.write(io.stderr(), "\(data)\n")
    CHECK hr ISA http.HttpResult.response ELSE
        print(hr.error)
        EXIT PROCESS FAILURE
    END CHECK
    LET d := json.decode(hr.response.data.decodeToString())
    CHECK d ISA json.DecodeResult.data ELSE
        print(d.error.message)
        EXIT PROCESS FAILURE
    END CHECK
    RETURN d.data
END FUNCTION

FUNCTION post(url: String, post_data: String): Object
    --io.write(io.stderr(), "post \(url)\n")
    LET hr := http.post("http://127.0.0.1:\(Port)\(url)", post_data, {})
    CHECK hr ISA http.HttpResult.response ELSE
        print(hr.error)
        EXIT PROCESS FAILURE
    END CHECK
    LET d := json.decode(hr.response.data.decodeToString())
    CHECK d ISA json.DecodeResult.data ELSE
        print(d.error.message)
        EXIT PROCESS FAILURE
    END CHECK
    RETURN d.data
END FUNCTION

<<<<<<< HEAD
LET sr: os.SpawnResult := os.spawn("bin/neon -d \(Port) t/debug-example.neon")
CHECK sr ISA os.SpawnResult.process ELSE
    print("error executing debug-example")
    EXIT PROCESS FAILURE
END CHECK
VAR p: os.Process := sr.process
=======
VAR p: os.Process := os.spawn("bin/neon --debug-port \(Port) t/debug-example.neon")
>>>>>>> 77ac1b68
time.sleep(1)
VAR r: Object

r := get("/module/-/bytecode")
VAR a: Array<Object> := r
TESTCASE a.size() > 0

LET debuginfo: Object := get("/module/-/debuginfo")

r := get("/module/-/source")
TESTCASE r[1] = "IMPORT debugger"

r := get("/status")
TESTCASE r.state = "stopped"
TESTCASE r.module = "t/debug-example.neon"
TESTCASE r.ip = 0

a := get("/opstack")
TESTCASE a.size() = 0

r := post("/step/instruction", "")

a := get("/opstack")
TESTCASE a.size() = 1
TESTCASE a[0].type = "string"
TESTCASE a[0].value = "hello world"

r := post("/step/source/0", "")

r := get("/status")
TESTCASE r.ip = 5 -- Dependent on actual bytecode

r := get("/module/-/global/0")
TESTCASE r.type = "string"
TESTCASE r.value = "hello world"

r := post("/step/source/0", "")
--= hello world
r := get("/status")

VAR entry_g: Number := 0
a := debuginfo.functions
FOREACH f IN a DO
    IF f.name = "g" THEN
        entry_g := f.entry
        EXIT FOREACH
    END IF
END FOREACH
TESTCASE entry_g <> 0

r := post("/break/\(entry_g)", "true")

a := get("/break")
TESTCASE a.size() = 1
TESTCASE a[0] = entry_g

r := post("/continue", "")

r := get("/status")
TESTCASE r.ip = entry_g

r := post("/continue", "")
--= 5

r := get("/status")
TESTCASE r.log_messages = 1

a := post("/log", "")
TESTCASE a.size() = 1
TESTCASE a[0] = "hello debugger"

a := post("/log", "")
TESTCASE a.size() = 0

r := post("/continue", "")

LET rc: Number := os.wait(p)<|MERGE_RESOLUTION|>--- conflicted
+++ resolved
@@ -37,16 +37,12 @@
     RETURN d.data
 END FUNCTION
 
-<<<<<<< HEAD
-LET sr: os.SpawnResult := os.spawn("bin/neon -d \(Port) t/debug-example.neon")
+LET sr: os.SpawnResult := os.spawn("bin/neon --debug-port \(Port) t/debug-example.neon")
 CHECK sr ISA os.SpawnResult.process ELSE
     print("error executing debug-example")
     EXIT PROCESS FAILURE
 END CHECK
 VAR p: os.Process := sr.process
-=======
-VAR p: os.Process := os.spawn("bin/neon --debug-port \(Port) t/debug-example.neon")
->>>>>>> 77ac1b68
 time.sleep(1)
 VAR r: Object
 
