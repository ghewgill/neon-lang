IMPORT net

LET server: net.Socket := net.tcpSocket()
server.listen(21011)

LET client: net.Socket := net.tcpSocket()
client.connect("127.0.0.1", 21011)

LET t: net.Socket := server.accept()

LET s: String := "GET / HTTP/1.0"
<<<<<<< HEAD
client.send(s.toBytes())
LET r := t.recv(1000)
CHECK r ISA net.RecvResult.data ELSE
    RAISE TestFailedException
END CHECK
print(r.data.decodeToString())
=======
client.send(s.encodeUTF8())
VAR buf: Bytes
_ := t.recv(1000, OUT buf)
print(buf.decodeUTF8().expectString())
>>>>>>> 20dd976d
--= GET / HTTP/1.0

client.close()
server.close()<|MERGE_RESOLUTION|>--- conflicted
+++ resolved
@@ -9,19 +9,12 @@
 LET t: net.Socket := server.accept()
 
 LET s: String := "GET / HTTP/1.0"
-<<<<<<< HEAD
-client.send(s.toBytes())
+client.send(s.encodeUTF8())
 LET r := t.recv(1000)
 CHECK r ISA net.RecvResult.data ELSE
     RAISE TestFailedException
 END CHECK
-print(r.data.decodeToString())
-=======
-client.send(s.encodeUTF8())
-VAR buf: Bytes
-_ := t.recv(1000, OUT buf)
-print(buf.decodeUTF8().expectString())
->>>>>>> 20dd976d
+print(r.data.decodeUTF8().expectString())
 --= GET / HTTP/1.0
 
 client.close()
