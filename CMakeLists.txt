--- conflicted
+++ resolved
@@ -200,34 +200,20 @@
 endif (WIN32)
 
 add_custom_command(
-<<<<<<< HEAD
-    OUTPUT ${CMAKE_BINARY_DIR}/src/thunks.inc ${CMAKE_BINARY_DIR}/src/functions_compile.inc ${CMAKE_BINARY_DIR}/src/functions_exec.inc ${CMAKE_BINARY_DIR}/src/enums.inc ${CMAKE_BINARY_DIR}/src/exceptions.inc
+    OUTPUT ${CMAKE_BINARY_DIR}/gen/thunks.inc ${CMAKE_BINARY_DIR}/gen/functions_compile.inc ${CMAKE_BINARY_DIR}/gen/functions_exec.inc ${CMAKE_BINARY_DIR}/gen/enums.inc ${CMAKE_BINARY_DIR}/gen/exceptions.inc
     COMMAND python3 ${CMAKE_SOURCE_DIR}/scripts/make_thunks.py ${RTL_NEON}
-=======
-    OUTPUT gen/thunks.inc gen/functions_compile.inc gen/functions_exec.inc gen/enums.inc gen/exceptions.inc
-    COMMAND python3 scripts/make_thunks.py ${RTL_NEON}
->>>>>>> 313d8277
     DEPENDS scripts/make_thunks.py
     DEPENDS ${RTL_NEON}
 )
 set_source_files_properties(
     src/ast.cpp
     src/intrinsic.cpp
-<<<<<<< HEAD
-    PROPERTIES OBJECT_DEPENDS ${CMAKE_BINARY_DIR}/src/exceptions.inc
-)
-
-add_custom_command(
-    OUTPUT src/unicodedata.inc
-    COMMAND python3 ${CMAKE_SOURCE_DIR}/tools/helium.py --neonpath ${CMAKE_SOURCE_DIR}/lib ${CMAKE_SOURCE_DIR}/scripts/make_unicode.neon ${CMAKE_SOURCE_DIR}/data/UnicodeData.txt >src/unicodedata.inc
-=======
-    PROPERTIES OBJECT_DEPENDS gen/exceptions.inc
+    PROPERTIES OBJECT_DEPENDS ${CMAKE_BINARY_DIR}/gen/exceptions.inc
 )
 
 add_custom_command(
     OUTPUT gen/unicodedata.inc
-    COMMAND python3 tools/helium.py scripts/make_unicode.neon data/UnicodeData.txt >gen/unicodedata.inc
->>>>>>> 313d8277
+    COMMAND python3 ${CMAKE_SOURCE_DIR}/tools/helium.py --neonpath ${CMAKE_SOURCE_DIR}/lib ${CMAKE_SOURCE_DIR}/scripts/make_unicode.neon ${CMAKE_SOURCE_DIR}/data/UnicodeData.txt >gen/unicodedata.inc
     DEPENDS tools/helium.py
     DEPENDS scripts/make_unicode.neon
     DEPENDS data/UnicodeData.txt
@@ -331,13 +317,8 @@
 )
 
 add_custom_command(
-<<<<<<< HEAD
-    OUTPUT src/rtl.inc
+    OUTPUT gen/rtl.inc
     COMMAND python3 ${CMAKE_SOURCE_DIR}/scripts/build_rtl_inc.py ${RTL_NEON}
-=======
-    OUTPUT gen/rtl.inc
-    COMMAND python3 scripts/build_rtl_inc.py ${RTL_NEON}
->>>>>>> 313d8277
     DEPENDS scripts/build_rtl_inc.py
     DEPENDS ${RTL_NEON}
 )
@@ -357,17 +338,10 @@
 )
 set_source_files_properties(
     src/support_compiler.cpp
-<<<<<<< HEAD
-    PROPERTIES OBJECT_DEPENDS ${CMAKE_BINARY_DIR}/src/rtl.inc
-)
-target_include_directories(compiler
-    PRIVATE ${CMAKE_BINARY_DIR}/src
-=======
-    PROPERTIES OBJECT_DEPENDS gen/rtl.inc
+    PROPERTIES OBJECT_DEPENDS ${CMAKE_BINARY_DIR}/gen/rtl.inc
 )
 target_include_directories(compiler
     PRIVATE gen
->>>>>>> 313d8277
 )
 target_link_libraries(compiler
     common
@@ -465,11 +439,7 @@
 target_compile_options(executor PRIVATE)
 set_source_files_properties(
     src/exec.cpp
-<<<<<<< HEAD
-    PROPERTIES OBJECT_DEPENDS ${CMAKE_BINARY_DIR}/src/exceptions.inc
-=======
-    PROPERTIES OBJECT_DEPENDS gen/exceptions.inc
->>>>>>> 313d8277
+    PROPERTIES OBJECT_DEPENDS ${CMAKE_BINARY_DIR}/gen/exceptions.inc
 )
 target_include_directories(executor
     PRIVATE common
@@ -642,13 +612,8 @@
 )
 
 add_custom_command(
-<<<<<<< HEAD
-    OUTPUT src/errors.txt
+    OUTPUT gen/errors.txt
     COMMAND python3 ${CMAKE_SOURCE_DIR}/tools/helium.py --neonpath ${CMAKE_SOURCE_DIR}/lib ${CMAKE_SOURCE_DIR}/scripts/extract_errors.neon ${CMAKE_SOURCE_DIR}/src
-=======
-    OUTPUT gen/errors.txt
-    COMMAND python3 tools/helium.py scripts/extract_errors.neon
->>>>>>> 313d8277
     DEPENDS src/lexer.cpp
     DEPENDS src/parser.cpp
     DEPENDS src/analyzer.cpp
