--- conflicted
+++ resolved
@@ -23,89 +23,48 @@
         s := s[FIRST TO LAST-1]
     END IF
 
-<<<<<<< HEAD
-        -- Convert = to ::=.
-        LET equals: string.FindResult := string.find(s, " =")
-        IF equals ISA string.FindResult.index THEN
-            s[equals.index+1] := "::="
-        END IF
-
-        -- Remove commas separating items.
-        LOOP
-            LET comma: string.FindResult := string.find(s, ", ")
-            CHECK comma ISA string.FindResult.index ELSE
-                EXIT LOOP
-            END CHECK
-            s[comma.index] := ""
-        END LOOP
-
-        -- Convert [...] to (...)?.
-        LOOP
-            LET bracket: string.FindResult := string.find(s, " [")
-            CHECK bracket ISA string.FindResult.index ELSE
-                EXIT LOOP
-            END CHECK
-            LET rbracket: string.FindResult := string.find(s, "]")
-            CHECK rbracket ISA string.FindResult.index ELSE
-                ASSERT FALSE
-            END CHECK
-            s[bracket.index+1] := "("
-            s[rbracket.index] := ")?"
-        END LOOP
-
-        -- Convert {...} to (...)*.
-        LOOP
-            LET brace: string.FindResult := string.find(s, " {")
-            CHECK brace ISA string.FindResult.index ELSE
-                EXIT LOOP
-            END CHECK
-            LET rbrace: string.FindResult := string.find(s, "}")
-            CHECK rbrace ISA string.FindResult.index ELSE
-                ASSERT FALSE
-            END CHECK
-            s[brace.index+1] := "("
-            s[rbrace.index] := ")*"
-        END LOOP
-=======
     -- Convert = to ::=.
-    LET equals: Number := string.find(s, " =")
-    IF equals >= 0 THEN
-        s[equals+1] := "::="
+    LET equals: string.FindResult := string.find(s, " =")
+    IF equals ISA string.FindResult.index THEN
+        s[equals.index+1] := "::="
     END IF
 
     -- Remove commas separating items.
     LOOP
-        LET comma: Number := string.find(s, ", ")
-        IF comma < 0 THEN
+        LET comma: string.FindResult := string.find(s, ", ")
+        CHECK comma ISA string.FindResult.index ELSE
             EXIT LOOP
-        END IF
-        s[comma] := ""
+        END CHECK
+        s[comma.index] := ""
     END LOOP
 
     -- Convert [...] to (...)?.
     LOOP
-        LET bracket: Number := string.find(s, " [")
-        IF bracket < 0 THEN
+        LET bracket: string.FindResult := string.find(s, " [")
+        CHECK bracket ISA string.FindResult.index ELSE
             EXIT LOOP
-        END IF
-        LET rbracket: Number := string.find(s, "]")
-        ASSERT rbracket > bracket
-        s[bracket+1] := "("
-        s[rbracket] := ")?"
+        END CHECK
+        LET rbracket: string.FindResult := string.find(s, "]")
+        CHECK rbracket ISA string.FindResult.index ELSE
+            ASSERT FALSE
+        END CHECK
+        s[bracket.index+1] := "("
+        s[rbracket.index] := ")?"
     END LOOP
 
     -- Convert {...} to (...)*.
     LOOP
-        LET brace: Number := string.find(s, " {")
-        IF brace < 0 THEN
+        LET brace: string.FindResult := string.find(s, " {")
+        CHECK brace ISA string.FindResult.index ELSE
             EXIT LOOP
-        END IF
-        LET rbrace: Number := string.find(s, "}")
-        ASSERT rbrace > brace
-        s[brace+1] := "("
-        s[rbrace] := ")*"
+        END CHECK
+        LET rbrace: string.FindResult := string.find(s, "}")
+        CHECK rbrace ISA string.FindResult.index ELSE
+            ASSERT FALSE
+        END CHECK
+        s[brace.index+1] := "("
+        s[rbrace.index] := ")*"
     END LOOP
->>>>>>> 3d686735
 
     print(s)
 END LOOP