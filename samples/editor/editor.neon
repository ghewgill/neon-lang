--- conflicted
+++ resolved
@@ -246,15 +246,11 @@
 
 FUNCTION Editor.load(INOUT self: Editor, filename: String)
     self.filename := filename
-<<<<<<< HEAD
     LET br := file.readBytes(filename)
     CHECK br ISA file.BytesResult.data ELSE
         EXIT FUNCTION
     END CHECK
-    self.buffer.load(br.data.decodeToString())
-=======
-    self.buffer.load(file.readBytes(filename).decodeUTF8().expectString())
->>>>>>> 20dd976d
+    self.buffer.load(br.data.decodeUTF8().expectString())
 END FUNCTION
 
 FUNCTION Editor.refresh(self: Editor)
