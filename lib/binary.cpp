--- conflicted
+++ resolved
@@ -216,13 +216,6 @@
 Number xor32(Number x, Number y)                            { return binary_xor<uint32_t>(x, y); }
 Number xor64(Number x, Number y)                            { return binary_xor<uint64_t>(x, y); }
 
-<<<<<<< HEAD
-std::string xorBytes(const std::string &x, const std::string &y)
-{
-    std::string r;
-    for (size_t i = 0; i < x.length(); i++) {
-        r.push_back(x[i] ^ y[i]);
-=======
 std::string andBytes(const std::string &x, const std::string &y)
 {
     if (x.size() != y.size()) {
@@ -268,7 +261,6 @@
     r.resize(x.size());
     for (size_t i = 0; i < x.length(); i++) {
         r[i] = x[i] ^ y[i];
->>>>>>> 9c089103
     }
     return r;
 }
