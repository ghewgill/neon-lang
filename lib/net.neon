/*  File: net
 *
 *  Functions for working with network sockets.
 */

EXPORT Socket
EXPORT SocketException

EXPORT select
EXPORT tcpSocket
EXPORT udpSocket

/*  Exception: SocketException
 *
 *  Indicates some kind of socket error.
 */
EXCEPTION SocketException

/*  Type: Socket
 *
 *  Opaque type representing a network socket.
 */
<<<<<<< HEAD
-- TODO: This should be just
--   TYPE Socket IS Object
-- but there is a conflict with the new generic object method call
-- support. The fact that this is a new Socket type should allow us
-- to add methods to the Socket type without interfering with Object.
TYPE Socket IS RECORD
    s: Object
END RECORD

DECLARE NATIVE FUNCTION socket_accept(socket: Object): Object
DECLARE NATIVE FUNCTION socket_bind(socket: Object, address: String, port: Number)
DECLARE NATIVE FUNCTION socket_close(socket: Object)
DECLARE NATIVE FUNCTION socket_connect(socket: Object, host: String, port: Number)
DECLARE NATIVE FUNCTION socket_listen(socket: Object, port: Number)
DECLARE NATIVE FUNCTION socket_recv(socket: Object, count: Number): Bytes
DECLARE NATIVE FUNCTION socket_recvfrom(socket: Object, count: Number, OUT remote_address: String, OUT remote_port: Number): Bytes
DECLARE NATIVE FUNCTION socket_send(socket: Object, data: Bytes)
=======
TYPE Socket IS Object

DECLARE NATIVE FUNCTION socket_accept(socket: Socket): Socket
DECLARE NATIVE FUNCTION socket_bind(socket: Socket, address: String, port: Number)
DECLARE NATIVE FUNCTION socket_close(socket: Socket)
DECLARE NATIVE FUNCTION socket_connect(socket: Socket, host: String, port: Number)
DECLARE NATIVE FUNCTION socket_listen(socket: Socket, port: Number)
DECLARE NATIVE FUNCTION socket_recv(socket: Socket, count: Number, OUT buffer: Bytes): Boolean
DECLARE NATIVE FUNCTION socket_recvfrom(socket: Socket, count: Number, OUT remote_address: String, OUT remote_port: Number, OUT buffer: Bytes): Boolean
DECLARE NATIVE FUNCTION socket_send(socket: Socket, data: Bytes)
>>>>>>> 9604deb5
DECLARE NATIVE FUNCTION socket_select(INOUT read, write, error: Array<Socket>, timeout_seconds: Number): Boolean
DECLARE NATIVE FUNCTION socket_tcpSocket(): Object
DECLARE NATIVE FUNCTION socket_udpSocket(): Object

/*  Function: tcpSocket
 *
 *  Create a new TCP/IP (stream) socket.
 */
FUNCTION tcpSocket(): Socket
    RETURN Socket(s WITH socket_tcpSocket())
END FUNCTION

/*  Function: udpSocket
 *
 *  Create a new UDP/IP (datagram) socket.
 */
FUNCTION udpSocket(): Socket
    RETURN Socket(s WITH socket_udpSocket())
END FUNCTION

/*  Function: select
 *
 *  Select sockets with pending activity subject to an optional timeout.
 */
FUNCTION select(INOUT read, write, error: Array<Socket>, timeout_seconds: Number): Boolean
    -- TODO: This function works around some problem with calling a predefined
    -- function with an Array<Socket> parameter.
    RETURN socket_select(INOUT read, INOUT write, INOUT error, timeout_seconds)
END FUNCTION

/*  Function: Socket.accept
 *
 *  Accept an incoming connection request on a socket and returns a new socket.
 */
FUNCTION Socket.accept(self: Socket): Socket
    RETURN Socket(s WITH socket_accept(self.s))
END FUNCTION

/*  Function: Socket.bind
 *
 *  Bind a socket to an address and port number.
 */
FUNCTION Socket.bind(self: Socket, address: String, port: Number)
    socket_bind(self.s, address, port)
END FUNCTION

/*  Function: Socket.close
 *
 *  Close a socket.
 */
FUNCTION Socket.close(self: Socket)
    socket_close(self.s)
END FUNCTION

/*  Function: Socket.connect
 *
 *  Connect a socket to a given host and port.
 */
FUNCTION Socket.connect(self: Socket, host: String, port: Number)
    socket_connect(self.s, host, port)
END FUNCTION

/*  Function: Socket.listen
 *
 *  Listen for incoming connections on a specific port.
 */
FUNCTION Socket.listen(self: Socket, port: Number)
    socket_listen(self.s, port)
END FUNCTION

/*  Function: Socket.recv
 *
 *  Receive (read) bytes from a socket.
 */
<<<<<<< HEAD
FUNCTION Socket.recv(self: Socket, count: Number): Bytes
    RETURN socket_recv(self.s, count)
=======
FUNCTION Socket.recv(self: Socket, count: Number, OUT buffer: Bytes): Boolean
    RETURN socket_recv(self, count, OUT buffer)
>>>>>>> 9604deb5
END FUNCTION

/*  Function: Socket.recvfrom
 *
 *  Receive (read) bytes from a socket, also returning the remote address where they came from.
 */
<<<<<<< HEAD
FUNCTION Socket.recvfrom(self: Socket, count: Number, OUT remote_address: String, OUT remote_port: Number): Bytes
    RETURN socket_recvfrom(self.s, count, OUT remote_address, OUT remote_port)
=======
FUNCTION Socket.recvfrom(self: Socket, count: Number, OUT remote_address: String, OUT remote_port: Number, OUT buffer: Bytes): Boolean
    RETURN socket_recvfrom(self, count, OUT remote_address, OUT remote_port, OUT buffer)
>>>>>>> 9604deb5
END FUNCTION

/*  Function: Socket.send
 *
 *  Send (write) bytes to a socket.
 */
FUNCTION Socket.send(self: Socket, data: Bytes)
    socket_send(self.s, data)
END FUNCTION<|MERGE_RESOLUTION|>--- conflicted
+++ resolved
@@ -20,7 +20,6 @@
  *
  *  Opaque type representing a network socket.
  */
-<<<<<<< HEAD
 -- TODO: This should be just
 --   TYPE Socket IS Object
 -- but there is a conflict with the new generic object method call
@@ -35,21 +34,9 @@
 DECLARE NATIVE FUNCTION socket_close(socket: Object)
 DECLARE NATIVE FUNCTION socket_connect(socket: Object, host: String, port: Number)
 DECLARE NATIVE FUNCTION socket_listen(socket: Object, port: Number)
-DECLARE NATIVE FUNCTION socket_recv(socket: Object, count: Number): Bytes
-DECLARE NATIVE FUNCTION socket_recvfrom(socket: Object, count: Number, OUT remote_address: String, OUT remote_port: Number): Bytes
+DECLARE NATIVE FUNCTION socket_recv(socket: Object, count: Number, OUT buffer: Bytes): Boolean
+DECLARE NATIVE FUNCTION socket_recvfrom(socket: Object, count: Number, OUT remote_address: String, OUT remote_port: Number, OUT buffer: Bytes): Boolean
 DECLARE NATIVE FUNCTION socket_send(socket: Object, data: Bytes)
-=======
-TYPE Socket IS Object
-
-DECLARE NATIVE FUNCTION socket_accept(socket: Socket): Socket
-DECLARE NATIVE FUNCTION socket_bind(socket: Socket, address: String, port: Number)
-DECLARE NATIVE FUNCTION socket_close(socket: Socket)
-DECLARE NATIVE FUNCTION socket_connect(socket: Socket, host: String, port: Number)
-DECLARE NATIVE FUNCTION socket_listen(socket: Socket, port: Number)
-DECLARE NATIVE FUNCTION socket_recv(socket: Socket, count: Number, OUT buffer: Bytes): Boolean
-DECLARE NATIVE FUNCTION socket_recvfrom(socket: Socket, count: Number, OUT remote_address: String, OUT remote_port: Number, OUT buffer: Bytes): Boolean
-DECLARE NATIVE FUNCTION socket_send(socket: Socket, data: Bytes)
->>>>>>> 9604deb5
 DECLARE NATIVE FUNCTION socket_select(INOUT read, write, error: Array<Socket>, timeout_seconds: Number): Boolean
 DECLARE NATIVE FUNCTION socket_tcpSocket(): Object
 DECLARE NATIVE FUNCTION socket_udpSocket(): Object
@@ -124,26 +111,16 @@
  *
  *  Receive (read) bytes from a socket.
  */
-<<<<<<< HEAD
-FUNCTION Socket.recv(self: Socket, count: Number): Bytes
-    RETURN socket_recv(self.s, count)
-=======
 FUNCTION Socket.recv(self: Socket, count: Number, OUT buffer: Bytes): Boolean
-    RETURN socket_recv(self, count, OUT buffer)
->>>>>>> 9604deb5
+    RETURN socket_recv(self.s, count, OUT buffer)
 END FUNCTION
 
 /*  Function: Socket.recvfrom
  *
  *  Receive (read) bytes from a socket, also returning the remote address where they came from.
  */
-<<<<<<< HEAD
-FUNCTION Socket.recvfrom(self: Socket, count: Number, OUT remote_address: String, OUT remote_port: Number): Bytes
-    RETURN socket_recvfrom(self.s, count, OUT remote_address, OUT remote_port)
-=======
 FUNCTION Socket.recvfrom(self: Socket, count: Number, OUT remote_address: String, OUT remote_port: Number, OUT buffer: Bytes): Boolean
-    RETURN socket_recvfrom(self, count, OUT remote_address, OUT remote_port, OUT buffer)
->>>>>>> 9604deb5
+    RETURN socket_recvfrom(self.s, count, OUT remote_address, OUT remote_port, OUT buffer)
 END FUNCTION
 
 /*  Function: Socket.send
