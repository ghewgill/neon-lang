%|
 |  File: hash
 |
 |  Functions for hashing data using a variety of algorithms.
 |%

EXPORT crc32
EXPORT md5
EXPORT md5Raw
EXPORT sha1
EXPORT sha1Raw
EXPORT sha256
EXPORT sha256Raw
<<<<<<< HEAD
=======
EXPORT sha512
>>>>>>> 70f9e0dc
EXPORT sha512Raw
EXPORT sha3
EXPORT sha3Raw

%|
 |  Function: crc32
 |
 |  Return the CRC32 of given <Bytes>.
 |%
DECLARE NATIVE FUNCTION crc32(data: Bytes): Number

%|
 |  Function: md5
 |
 |  Return the MD5 hash of given <Bytes> as a hex string.
 |%
DECLARE NATIVE FUNCTION md5(data: Bytes): String

%|
 |  Function: md5Raw
 |
 |  Return the MD5 hash of given <Bytes> as a raw <Bytes>.
 |%
DECLARE NATIVE FUNCTION md5Raw(data: Bytes): Bytes

%|
 |  Function: sha1
 |
 |  Return the SHA1 hash of given <Bytes> as a hex string.
 |%
DECLARE NATIVE FUNCTION sha1(data: Bytes): String

%|
 |  Function: sha1Raw
 |
 |  Return the SHA1 hash of given <Bytes> as a raw <Bytes>.
 |%
DECLARE NATIVE FUNCTION sha1Raw(data: Bytes): Bytes

%|
 |  Function: sha256
 |
 |  Return the SHA256 hash of given <Bytes> as a hex string.
 |%
DECLARE NATIVE FUNCTION sha256(data: Bytes): String

%|
 |  Function: sha256Raw
 |
 |  Return the SHA256 hash of given <Bytes> as a raw <Bytes>.
 |%
DECLARE NATIVE FUNCTION sha256Raw(data: Bytes): Bytes

DECLARE NATIVE FUNCTION sha512Raw(data: Bytes): Bytes

%|
 |  Function: sha512
 |
 |  Return the SHA512 hash of given <Bytes> as a hex string.
 |%
DECLARE NATIVE FUNCTION sha512(data: Bytes): String

%|
 |  Function: sha512Raw
 |
 |  Return the SHA512 hash of given <Bytes> as a raw <Bytes>.
 |%
DECLARE NATIVE FUNCTION sha512Raw(data: Bytes): Bytes

%|
 |  Function: sha3
 |
 |  Return the SHA3 hash of given <Bytes> as a hex string.
 |%
DECLARE NATIVE FUNCTION sha3(data: Bytes): String

%|
 |  Function: sha3Raw
 |
 |  Return the SHA3 hash of given <Bytes> as a raw <Bytes>.
 |%
DECLARE NATIVE FUNCTION sha3Raw(data: Bytes): Bytes<|MERGE_RESOLUTION|>--- conflicted
+++ resolved
@@ -11,10 +11,7 @@
 EXPORT sha1Raw
 EXPORT sha256
 EXPORT sha256Raw
-<<<<<<< HEAD
-=======
 EXPORT sha512
->>>>>>> 70f9e0dc
 EXPORT sha512Raw
 EXPORT sha3
 EXPORT sha3Raw
@@ -68,8 +65,6 @@
  |%
 DECLARE NATIVE FUNCTION sha256Raw(data: Bytes): Bytes
 
-DECLARE NATIVE FUNCTION sha512Raw(data: Bytes): Bytes
-
 %|
  |  Function: sha512
  |
