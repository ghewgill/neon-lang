#include <errno.h>
#include <iso646.h>
#include <stdio.h>

#include <openssl/ssl.h>
#include <openssl/x509.h>

#include "cell.h"
#include "rtl_exec.h"
#include "socketx.h"

#include "enums.inc"

// https://wiki.openssl.org/index.php/SSL/TLS_Client

class SocketObject: public Object {
public:
    SocketObject() {}
    SocketObject(const SocketObject &) = delete;
    SocketObject &operator=(const SocketObject &) = delete;
    virtual ~SocketObject() {}
    virtual bool is_valid() = 0;
    virtual SOCKET get_handle() = 0;
    virtual std::shared_ptr<SocketObject> accept() = 0;
    virtual void bind(const utf8string &address, Number port) = 0;
    virtual void close() = 0;
    virtual void connect(const utf8string &host, Number port) = 0;
    virtual bool getTlsPeerCertificate(Cell * /*certificate*/) { return false; }
    virtual utf8string getTlsVersion() { return utf8string(); }
    virtual bool isTlsInitComplete() { return false; }
    virtual void listen(Number port) = 0;
    virtual bool needsWrite() { return false; }
    virtual bool recv(Number count, std::vector<unsigned char> *buffer) = 0;
    virtual bool recvfrom(Number count, utf8string *remote_address, Number *remote_port, std::vector<unsigned char> *buffer) = 0;
    virtual void send(const std::vector<unsigned char> &data) = 0;
};

class RawSocketObject: public SocketObject {
    SOCKET handle;
public:
    explicit RawSocketObject(SOCKET handle): handle(handle) {}
    RawSocketObject(const RawSocketObject &) = delete;
    RawSocketObject &operator=(const RawSocketObject &) = delete;
    virtual ~RawSocketObject() {
        close();
    }
    virtual utf8string toString() const override { return utf8string("<RawSocket:" + std::to_string(handle) + ">"); }
    virtual bool is_valid() override { return handle != INVALID_SOCKET; }
    virtual SOCKET get_handle() override { return handle; }
    virtual std::shared_ptr<SocketObject> accept() override {
        sockaddr_in sin;
        socklen_t slen = sizeof(sin);
        SOCKET r = ::accept(handle, reinterpret_cast<sockaddr *>(&sin), &slen);
        if (r < 0) {
            perror("accept");
            return nullptr;
        }
        return std::make_shared<RawSocketObject>(r);
    }
    virtual void bind(const utf8string &address, Number port) override {
        int p = number_to_sint32(port);
        in_addr addr;
        if (address.empty()) {
            addr.s_addr = INADDR_ANY;
        } else {
            addr.s_addr = inet_addr(address.c_str());
            if (addr.s_addr == INADDR_NONE) {
                struct hostent *he = gethostbyname(address.c_str());
                if (he == NULL) {
                    return;
                }
                addr = *reinterpret_cast<in_addr *>(he->h_addr);
            }
        }
        sockaddr_in sin;
        sin.sin_family = AF_INET;
        sin.sin_addr = addr;
        sin.sin_port = htons(static_cast<uint16_t>(p));
        int r = ::bind(handle, reinterpret_cast<sockaddr *>(&sin), sizeof(sin));
        if (r < 0) {
            perror("bind");
        }
    }
    virtual void close() override {
        if (handle != INVALID_SOCKET) {
            closesocket(handle);
            handle = INVALID_SOCKET;
        }
    }
    virtual void connect(const utf8string &host, Number port) override {
        int p = number_to_sint32(port);
        in_addr addr;
        addr.s_addr = inet_addr(host.c_str());
        if (addr.s_addr == INADDR_NONE) {
            struct hostent *he = gethostbyname(host.c_str());
            if (he == NULL) {
                return;
            }
            addr = *reinterpret_cast<in_addr *>(he->h_addr);
        }
        sockaddr_in sin;
        sin.sin_family = AF_INET;
        sin.sin_addr = addr;
        sin.sin_port = htons(static_cast<uint16_t>(p));
        int r = ::connect(handle, reinterpret_cast<sockaddr *>(&sin), sizeof(sin));
        if (r < 0) {
            perror("connect");
        }
    }
    virtual void listen(Number port) override {
        int on = 1;
        setsockopt(handle, SOL_SOCKET, SO_REUSEADDR, reinterpret_cast<char *>(&on), sizeof(on));
        int p = number_to_sint32(port);
        sockaddr_in sin;
        sin.sin_family = AF_INET;
        sin.sin_addr.s_addr = INADDR_ANY;
        sin.sin_port = htons(static_cast<uint16_t>(p));
        int r = ::bind(handle, reinterpret_cast<sockaddr *>(&sin), sizeof(sin));
        if (r < 0) {
            perror("bind");
            return;
        }
        r = ::listen(handle, 5);
        if (r < 0) {
            perror("listen");
            return;
        }
    }
    virtual bool recv(Number count, std::vector<unsigned char> *buffer) override {
        int n = number_to_sint32(count);
        buffer->resize(n);
        int r = ::recv(handle, reinterpret_cast<char *>(const_cast<unsigned char *>(buffer->data())), n, 0);
        if (r < 0) {
            perror("recv");
            buffer->clear();
            return false;
        }
        if (r == 0) {
            buffer->clear();
            return false;
        }
        buffer->resize(r);
        return true;
    }
    virtual bool recvfrom(Number count, utf8string *remote_address, Number *remote_port, std::vector<unsigned char> *buffer) override {
        int n = number_to_sint32(count);
        buffer->resize(n);
        struct sockaddr_in sin;
        socklen_t sin_len = sizeof(sin);
        int r = ::recvfrom(handle, reinterpret_cast<char *>(const_cast<unsigned char *>(buffer->data())), n, 0, reinterpret_cast<sockaddr *>(&sin), &sin_len);
        if (r < 0) {
            perror("recvfrom");
            buffer->clear();
            return false;
        }
        if (r == 0) {
            buffer->clear();
            return false;
        }
        buffer->resize(r);
        *remote_address = utf8string(inet_ntoa(sin.sin_addr));
        *remote_port = number_from_uint32(ntohs(sin.sin_port));
        return true;
    }
    virtual void send(const std::vector<unsigned char> &data) override {
        ::send(handle, reinterpret_cast<const char *>(data.data()), static_cast<int>(data.size()), 0);
    }
};

SSL_CTX *ctx = nullptr;

class TlsSocketObject: public SocketObject {
    std::shared_ptr<SocketObject> socket;
    const uint32_t validateMode;
    SSL *ssl = nullptr;
    BIO *read_bio = nullptr;
    BIO *write_bio = nullptr;
    std::vector<unsigned char> write_buf;
    std::vector<unsigned char> encrypt_buf;
public:
    enum class TlsMode { CLIENT, SERVER };
    TlsSocketObject(std::shared_ptr<SocketObject> socket, TlsMode mode, uint32_t validateMode, const char *certfile, const char *keyfile): socket(socket), validateMode(validateMode) {
        if (ctx == nullptr) {
            SSL_library_init();
            OpenSSL_add_all_algorithms();
            ctx = SSL_CTX_new(SSLv23_method());
            SSL_CTX_set_options(ctx, SSL_OP_ALL | SSL_OP_NO_SSLv2 | SSL_OP_NO_SSLv3);
            if (certfile != nullptr && keyfile != nullptr) {
                SSL_CTX_use_certificate_chain_file(ctx, certfile);
                SSL_CTX_use_PrivateKey_file(ctx, keyfile, SSL_FILETYPE_PEM);
                if (SSL_CTX_check_private_key(ctx) != 1) {
                    abort();
                }
            }
        }
        ssl = SSL_new(ctx);
        read_bio = BIO_new(BIO_s_mem());
        write_bio = BIO_new(BIO_s_mem());
        switch (mode) {
            case TlsMode::CLIENT:
                SSL_set_connect_state(ssl);
                break;
            case TlsMode::SERVER:
                SSL_set_accept_state(ssl);
                break;
            default:
                abort();
        }
        SSL_set_bio(ssl, read_bio, write_bio);
    }
    TlsSocketObject(const TlsSocketObject &) = delete;
    TlsSocketObject &operator=(const TlsSocketObject &) = delete;
    virtual ~TlsSocketObject() {
        close();
        SSL_free(ssl);
    }
    virtual utf8string toString() const override { return utf8string("<TlsSocket:" + std::to_string(ctx != nullptr) + ">"); }
    virtual bool is_valid() override { return ctx != nullptr; }
    virtual SOCKET get_handle() override { return socket->get_handle(); }
    virtual std::shared_ptr<SocketObject> accept() override {
        return std::make_shared<TlsSocketObject>(socket->accept(), TlsMode::SERVER, ENUM_TlsPeerValidateMode_AllowInvalidCertificate, nullptr, nullptr);
    }
    virtual void bind(const utf8string &address, Number port) override {
        socket->bind(address, port);
    }
    virtual void close() override {
        socket->close();
    }
    virtual void connect(const utf8string &host, Number port) override {
        socket->connect(host, port);
        SSL_set_tlsext_host_name(ssl, host.c_str());
        do_handshake();
    }
    virtual bool getTlsPeerCertificate(Cell *certificate) override {
        *certificate = Cell();
        for (;;) {
            do_handshake();
            if (SSL_is_init_finished(ssl)) {
                break;
            }
            if (validateMode == ENUM_TlsPeerValidateMode_RequireValidCertificate && SSL_get_verify_result(ssl) != X509_V_OK) {
                throw RtlException(rtl::ne_net::Exception_SocketException_PeerCertificateInvalid, utf8string(""));
            }
            std::vector<unsigned char> raw_buffer;
            if (not socket->recv(number_from_uint32(1000), &raw_buffer)) {
                return false;
            }
            int n = BIO_write(read_bio, raw_buffer.data(), raw_buffer.size());
            if (n < static_cast<int>(raw_buffer.size())) {
                abort(); // TODO
            }
        }
        X509 *cert = SSL_get_peer_certificate(ssl);
        if (cert != nullptr) {
            struct X509_name_st *name = X509_get_subject_name(cert);
            int index = X509_NAME_get_index_by_NID(name, NID_commonName, -1);
            X509_NAME_ENTRY *entry = X509_NAME_get_entry(name, index);
            ASN1_STRING *cn = X509_NAME_ENTRY_get_data(entry);
            #if OPENSSL_VERSION_NUMBER >= 0x10100000
                const unsigned char *data = ASN1_STRING_get0_data(cn);
            #else
                const unsigned char *data = ASN1_STRING_data(cn);
            #endif
            int len = ASN1_STRING_length(cn);
            certificate->array_index_for_write(0) = Cell(utf8string(std::string(reinterpret_cast<const char *>(data), len)));
            X509_free(cert);
            return true;
        }
        return false;
    }
    virtual utf8string getTlsVersion() override {
        return utf8string(SSL_get_version(ssl));
    }
    virtual bool isTlsInitComplete() override {
        return SSL_is_init_finished(ssl);
    }
    virtual void listen(Number port) override {
        socket->listen(port);
    }
    virtual bool needsWrite() override {
        return write_buf.size() > 0;
    }
    virtual bool recv(Number count, std::vector<unsigned char> *buffer) override {
        //printf("recv\n");
        buffer->clear();
        std::vector<unsigned char> raw_buffer;
        bool r = socket->recv(count, &raw_buffer);
        if (not r) {
            //printf("  close\n");
            return false;
        }
        //printf("  raw_buffer=%zd\n", raw_buffer.size());
        size_t i = 0;
        while (i < raw_buffer.size()) {
            //printf("  i=%zd size=%zd\n", i, raw_buffer.size());
            int n = BIO_write(read_bio, raw_buffer.data() + i, raw_buffer.size() - i);
            if (n <= 0) {
                abort(); // TODO
            }
            i += n;
            if (not SSL_is_init_finished(ssl)) {
                //printf("  init not finished\n");
                do_handshake();
                if (not SSL_is_init_finished(ssl)) {
                    return true;
                }
                if (validateMode == ENUM_TlsPeerValidateMode_RequireValidCertificate && SSL_get_verify_result(ssl) != X509_V_OK) {
                    throw RtlException(rtl::ne_net::Exception_SocketException_PeerCertificateInvalid, utf8string(""));
                }
                //printf("  init finished\n");
                process_send_data();
                process_outgoing_data();
            }
            for (;;) {
                unsigned char buf[1024];
                int r = SSL_read(ssl, buf, sizeof(buf));
                //printf("  r=%d\n", r);
                if (r <= 0) {
                    break;
                }
                std::copy(buf, buf + r, std::back_inserter(*buffer));
            }
            int err = SSL_get_error(ssl, n);
            (void)err; //printf("  err=%d\n", err);
        }
        return true;
    }
    virtual bool recvfrom(Number, utf8string *, Number *, std::vector<unsigned char> *) override {
        return false;
    }
    virtual void send(const std::vector<unsigned char> &data) override {
        //printf("send %zd\n", data.size());
        std::copy(data.begin(), data.end(), std::back_inserter(encrypt_buf));
        process_outgoing_data();
    }
private:
    void do_handshake() {
        //printf("do_handshake\n");
        int r = SSL_do_handshake(ssl);
        //printf("  r=%d\n", r);
        int err = SSL_get_error(ssl, r);
        //printf("  err=%d\n", err);
        switch (err) {
            case SSL_ERROR_WANT_READ:
            case SSL_ERROR_WANT_WRITE:
                process_send_data();
                break;
        }
        if (not write_buf.empty()) {
            //printf("  send write_buf %zd\n", write_buf.size());
            socket->send(write_buf);
            write_buf.clear();
        }
    }
    void process_outgoing_data() {
        //printf("process_outgoing_data\n");
        if (not SSL_is_init_finished(ssl)) {
            //printf("  waiting until init finished buffer=%zd\n", encrypt_buf.size());
            return;
        }
        while (not encrypt_buf.empty()) {
            //printf("  encrypting %zd\n", encrypt_buf.size());
            int n = SSL_write(ssl, encrypt_buf.data(), encrypt_buf.size());
            // TODO: check status
            if (n > 0) {
                encrypt_buf.erase(encrypt_buf.begin(), encrypt_buf.begin() + n);
                process_send_data();
            } else {
                break;
            }
        }
    }
    void process_send_data() {
        //printf("process_send_data\n");
        for (;;) {
            unsigned char buf[1024];
            int r = BIO_read(write_bio, buf, sizeof(buf));
            if (r > 0) {
                //printf("  copy %d to write_buf\n", r);
                std::copy(buf, buf+r, std::back_inserter(write_buf));
                fd_set fds;
                FD_ZERO(&fds);
                SOCKET h = socket->get_handle();
                FD_SET(h, &fds);
                if (select(h+1, NULL, &fds, NULL, 0) > 0) {
                    //printf("  actually sending write_buf\n");
                    socket->send(write_buf);
                    write_buf.clear();
                }
            } else if (not BIO_should_retry(write_bio)) {
                abort(); // TODO
            } else {
                break;
            }
        }
    }
};

static SocketObject *check_socket(const std::shared_ptr<Object> &ps)
{
    SocketObject *so = dynamic_cast<SocketObject *>(ps.get());
    if (so == nullptr || not so->is_valid()) {
        throw RtlException(rtl::ne_net::Exception_SocketException, utf8string(""));
    }
    return so;
}

namespace rtl {

namespace ne_net {

#ifdef _WIN32
void initWinsock()
{
    static bool initialized = false;
    if (!initialized) {
        WSADATA wsa;
        WSAStartup(MAKEWORD(1, 1), &wsa);
        initialized = true;
    }
}
#endif

std::shared_ptr<Object> socket_tcpSocket()
{
#ifdef _WIN32
    initWinsock();
#endif
    SOCKET s = socket(AF_INET, SOCK_STREAM, 0);
    return std::make_shared<RawSocketObject>(s);
}

std::shared_ptr<Object> socket_tlsClientSocket(Cell &validateMode)
{
    SOCKET s = socket(AF_INET, SOCK_STREAM, 0);
    return std::make_shared<TlsSocketObject>(std::make_shared<RawSocketObject>(s), TlsSocketObject::TlsMode::CLIENT, number_to_uint32(validateMode.number()), nullptr, nullptr);
}

std::shared_ptr<Object> socket_tlsServerSocket(const utf8string &certfile, const utf8string &keyfile)
{
    SOCKET s = socket(AF_INET, SOCK_STREAM, 0);
    return std::make_shared<TlsSocketObject>(std::make_shared<RawSocketObject>(s), TlsSocketObject::TlsMode::SERVER, ENUM_TlsPeerValidateMode_RequireValidCertificate, certfile.c_str(), keyfile.c_str());
}

std::shared_ptr<Object> socket_udpSocket()
{
#ifdef _WIN32
    initWinsock();
#endif
    SOCKET s = socket(AF_INET, SOCK_DGRAM, 0);
    return std::make_shared<RawSocketObject>(s);
}

std::shared_ptr<Object> socket_accept(const std::shared_ptr<Object> &socket)
{
    return check_socket(socket)->accept();
}

void socket_bind(const std::shared_ptr<Object> &socket, const utf8string &address, Number port)
{
    check_socket(socket)->bind(address, port);
}

void socket_close(const std::shared_ptr<Object> &socket)
{
    check_socket(socket)->close();
}

void socket_connect(const std::shared_ptr<Object> &socket, const utf8string &host, Number port)
{
    check_socket(socket)->connect(host, port);
}

bool socket_getTlsPeerCertificate(const std::shared_ptr<Object> &socket, Cell *certificate)
{
    return check_socket(socket)->getTlsPeerCertificate(certificate);
}

utf8string socket_getTlsVersion(const std::shared_ptr<Object> &socket)
{
    return check_socket(socket)->getTlsVersion();
}

bool socket_isTlsInitComplete(const std::shared_ptr<Object> &socket)
{
    return check_socket(socket)->isTlsInitComplete();
}

void socket_listen(const std::shared_ptr<Object> &socket, Number port)
{
    check_socket(socket)->listen(port);
}

<<<<<<< HEAD
bool socket_needsWrite(const std::shared_ptr<Object> &socket)
{
    return check_socket(socket)->needsWrite();
}

bool socket_recv(const std::shared_ptr<Object> &socket, Number count, std::vector<unsigned char> *buffer)
{
    return check_socket(socket)->recv(count, buffer);
}

bool socket_recvfrom(const std::shared_ptr<Object> &socket, Number count, utf8string *remote_address, Number *remote_port, std::vector<unsigned char> *buffer)
{
    return check_socket(socket)->recvfrom(count, remote_address, remote_port, buffer);
=======
bool socket_recv(const std::shared_ptr<Object> &socket, Number count, std::vector<unsigned char> *buffer)
{
    SOCKET s = check_socket(socket)->handle;
    int n = number_to_sint32(count);
    buffer->resize(n);
    int r = recv(s, reinterpret_cast<char *>(const_cast<unsigned char *>(buffer->data())), n, 0);
    if (r < 0) {
        perror("recv");
        buffer->clear();
        return false;
    }
    if (r == 0) {
        buffer->clear();
        return false;
    }
    buffer->resize(r);
    return true;
}

bool socket_recvfrom(const std::shared_ptr<Object> &socket, Number count, utf8string *remote_address, Number *remote_port, std::vector<unsigned char> *buffer)
{
    SOCKET s = check_socket(socket)->handle;
    int n = number_to_sint32(count);
    buffer->resize(n);
    struct sockaddr_in sin;
    socklen_t sin_len = sizeof(sin);
    int r = recvfrom(s, reinterpret_cast<char *>(const_cast<unsigned char *>(buffer->data())), n, 0, reinterpret_cast<sockaddr *>(&sin), &sin_len);
    if (r < 0) {
        perror("recvfrom");
        buffer->clear();
        return false;
    }
    if (r == 0) {
        buffer->clear();
        return false;
    }
    buffer->resize(r);
    *remote_address = utf8string(inet_ntoa(sin.sin_addr));
    *remote_port = number_from_uint32(ntohs(sin.sin_port));
    return true;
>>>>>>> 24113f7f
}

void socket_send(const std::shared_ptr<Object> &socket, const std::vector<unsigned char> &data)
{
    check_socket(socket)->send(data);
}

bool socket_select(Cell *read, Cell *write, Cell *error, Number timeout_seconds)
{
    fd_set rfds, wfds, efds;
    FD_ZERO(&rfds);
    FD_ZERO(&wfds);
    FD_ZERO(&efds);
    int nfds = 0;

    std::vector<Cell> &ra = read->array_for_write();
    for (auto &s: ra) {
<<<<<<< HEAD
        SOCKET fd = check_socket(s.object())->get_handle();
        if (fd != INVALID_SOCKET) {
            FD_SET(fd, &rfds);
            if (fd+1 > nfds) {
                nfds = fd+1;
            }
=======
        int fd = check_socket(s.array_index_for_read(0).object())->handle;
        FD_SET(fd, &rfds);
        if (fd+1 > nfds) {
            nfds = fd+1;
>>>>>>> 24113f7f
        }
    }

    std::vector<Cell> &wa = write->array_for_write();
    for (auto &s: wa) {
<<<<<<< HEAD
        SOCKET fd = check_socket(s.object())->get_handle();
        if (fd != INVALID_SOCKET) {
            FD_SET(fd, &wfds);
            if (fd+1 > nfds) {
                nfds = fd+1;
            }
=======
        int fd = check_socket(s.array_index_for_read(0).object())->handle;
        FD_SET(fd, &wfds);
        if (fd+1 > nfds) {
            nfds = fd+1;
>>>>>>> 24113f7f
        }
    }

    std::vector<Cell> &ea = error->array_for_write();
    for (auto &s: ea) {
<<<<<<< HEAD
        SOCKET fd = check_socket(s.object())->get_handle();
        if (fd != INVALID_SOCKET) {
            FD_SET(fd, &efds);
            if (fd+1 > nfds) {
                nfds = fd+1;
            }
=======
        int fd = check_socket(s.array_index_for_read(0).object())->handle;
        FD_SET(fd, &efds);
        if (fd+1 > nfds) {
            nfds = fd+1;
>>>>>>> 24113f7f
        }
    }

    struct timeval actual_tv;
    struct timeval *tv = NULL;
    if (not number_is_negative(timeout_seconds)) {
        actual_tv.tv_sec = number_to_sint32(number_trunc(timeout_seconds));
        actual_tv.tv_usec = number_to_sint32(number_modulo(number_multiply(timeout_seconds, number_from_sint32(1000000)), number_from_sint32(1000000)));
        tv = &actual_tv;
    }
    int r;
    do {
        r = select(nfds, &rfds, &wfds, &efds, tv);
        if (r < 0 && errno == EAGAIN) {
            continue;
        }
    } while (false);
    if (r < 0) {
        throw RtlException(Exception_SocketException, utf8string(""));
    }
    if (r == 0) {
        ra.clear();
        wa.clear();
        ea.clear();
        return false;
    }

    for (auto i = ra.begin(); i != ra.end(); ) {
<<<<<<< HEAD
        SOCKET fd = check_socket(i->object())->get_handle();
        if (fd != INVALID_SOCKET) {
            if (FD_ISSET(fd, &rfds)) {
                ++i;
            } else {
                i = ra.erase(i);
            }
=======
        int fd = check_socket(i->array_index_for_read(0).object())->handle;
        if (FD_ISSET(fd, &rfds)) {
            ++i;
        } else {
            i = ra.erase(i);
>>>>>>> 24113f7f
        }
    }

    for (auto i = wa.begin(); i != wa.end(); ) {
<<<<<<< HEAD
        SOCKET fd = check_socket(i->object())->get_handle();
        if (fd != INVALID_SOCKET) {
            if (FD_ISSET(fd, &wfds)) {
                ++i;
            } else {
                i = wa.erase(i);
            }
=======
        int fd = check_socket(i->array_index_for_read(0).object())->handle;
        if (FD_ISSET(fd, &wfds)) {
            ++i;
        } else {
            i = wa.erase(i);
>>>>>>> 24113f7f
        }
    }

    for (auto i = ea.begin(); i != ea.end(); ) {
<<<<<<< HEAD
        SOCKET fd = check_socket(i->object())->get_handle();
        if (fd != INVALID_SOCKET) {
            if (FD_ISSET(fd, &efds)) {
                ++i;
            } else {
                i = ea.erase(i);
            }
=======
        int fd = check_socket(i->array_index_for_read(0).object())->handle;
        if (FD_ISSET(fd, &efds)) {
            ++i;
        } else {
            i = ea.erase(i);
>>>>>>> 24113f7f
        }
    }

    return true;
}

} // namespace ne_net

} // namespace rtl<|MERGE_RESOLUTION|>--- conflicted
+++ resolved
@@ -491,7 +491,6 @@
     check_socket(socket)->listen(port);
 }
 
-<<<<<<< HEAD
 bool socket_needsWrite(const std::shared_ptr<Object> &socket)
 {
     return check_socket(socket)->needsWrite();
@@ -505,48 +504,6 @@
 bool socket_recvfrom(const std::shared_ptr<Object> &socket, Number count, utf8string *remote_address, Number *remote_port, std::vector<unsigned char> *buffer)
 {
     return check_socket(socket)->recvfrom(count, remote_address, remote_port, buffer);
-=======
-bool socket_recv(const std::shared_ptr<Object> &socket, Number count, std::vector<unsigned char> *buffer)
-{
-    SOCKET s = check_socket(socket)->handle;
-    int n = number_to_sint32(count);
-    buffer->resize(n);
-    int r = recv(s, reinterpret_cast<char *>(const_cast<unsigned char *>(buffer->data())), n, 0);
-    if (r < 0) {
-        perror("recv");
-        buffer->clear();
-        return false;
-    }
-    if (r == 0) {
-        buffer->clear();
-        return false;
-    }
-    buffer->resize(r);
-    return true;
-}
-
-bool socket_recvfrom(const std::shared_ptr<Object> &socket, Number count, utf8string *remote_address, Number *remote_port, std::vector<unsigned char> *buffer)
-{
-    SOCKET s = check_socket(socket)->handle;
-    int n = number_to_sint32(count);
-    buffer->resize(n);
-    struct sockaddr_in sin;
-    socklen_t sin_len = sizeof(sin);
-    int r = recvfrom(s, reinterpret_cast<char *>(const_cast<unsigned char *>(buffer->data())), n, 0, reinterpret_cast<sockaddr *>(&sin), &sin_len);
-    if (r < 0) {
-        perror("recvfrom");
-        buffer->clear();
-        return false;
-    }
-    if (r == 0) {
-        buffer->clear();
-        return false;
-    }
-    buffer->resize(r);
-    *remote_address = utf8string(inet_ntoa(sin.sin_addr));
-    *remote_port = number_from_uint32(ntohs(sin.sin_port));
-    return true;
->>>>>>> 24113f7f
 }
 
 void socket_send(const std::shared_ptr<Object> &socket, const std::vector<unsigned char> &data)
@@ -564,55 +521,34 @@
 
     std::vector<Cell> &ra = read->array_for_write();
     for (auto &s: ra) {
-<<<<<<< HEAD
-        SOCKET fd = check_socket(s.object())->get_handle();
+        SOCKET fd = check_socket(s.array_index_for_read(0).object())->get_handle();
         if (fd != INVALID_SOCKET) {
             FD_SET(fd, &rfds);
             if (fd+1 > nfds) {
                 nfds = fd+1;
             }
-=======
-        int fd = check_socket(s.array_index_for_read(0).object())->handle;
-        FD_SET(fd, &rfds);
-        if (fd+1 > nfds) {
-            nfds = fd+1;
->>>>>>> 24113f7f
         }
     }
 
     std::vector<Cell> &wa = write->array_for_write();
     for (auto &s: wa) {
-<<<<<<< HEAD
-        SOCKET fd = check_socket(s.object())->get_handle();
+        SOCKET fd = check_socket(s.array_index_for_read(0).object())->get_handle();
         if (fd != INVALID_SOCKET) {
             FD_SET(fd, &wfds);
             if (fd+1 > nfds) {
                 nfds = fd+1;
             }
-=======
-        int fd = check_socket(s.array_index_for_read(0).object())->handle;
-        FD_SET(fd, &wfds);
-        if (fd+1 > nfds) {
-            nfds = fd+1;
->>>>>>> 24113f7f
         }
     }
 
     std::vector<Cell> &ea = error->array_for_write();
     for (auto &s: ea) {
-<<<<<<< HEAD
-        SOCKET fd = check_socket(s.object())->get_handle();
+        SOCKET fd = check_socket(s.array_index_for_read(0).object())->get_handle();
         if (fd != INVALID_SOCKET) {
             FD_SET(fd, &efds);
             if (fd+1 > nfds) {
                 nfds = fd+1;
             }
-=======
-        int fd = check_socket(s.array_index_for_read(0).object())->handle;
-        FD_SET(fd, &efds);
-        if (fd+1 > nfds) {
-            nfds = fd+1;
->>>>>>> 24113f7f
         }
     }
 
@@ -641,59 +577,35 @@
     }
 
     for (auto i = ra.begin(); i != ra.end(); ) {
-<<<<<<< HEAD
-        SOCKET fd = check_socket(i->object())->get_handle();
+        SOCKET fd = check_socket(i->array_index_for_read(0).object())->get_handle();
         if (fd != INVALID_SOCKET) {
             if (FD_ISSET(fd, &rfds)) {
                 ++i;
             } else {
                 i = ra.erase(i);
             }
-=======
-        int fd = check_socket(i->array_index_for_read(0).object())->handle;
-        if (FD_ISSET(fd, &rfds)) {
-            ++i;
-        } else {
-            i = ra.erase(i);
->>>>>>> 24113f7f
         }
     }
 
     for (auto i = wa.begin(); i != wa.end(); ) {
-<<<<<<< HEAD
-        SOCKET fd = check_socket(i->object())->get_handle();
+        SOCKET fd = check_socket(i->array_index_for_read(0).object())->get_handle();
         if (fd != INVALID_SOCKET) {
             if (FD_ISSET(fd, &wfds)) {
                 ++i;
             } else {
                 i = wa.erase(i);
             }
-=======
-        int fd = check_socket(i->array_index_for_read(0).object())->handle;
-        if (FD_ISSET(fd, &wfds)) {
-            ++i;
-        } else {
-            i = wa.erase(i);
->>>>>>> 24113f7f
         }
     }
 
     for (auto i = ea.begin(); i != ea.end(); ) {
-<<<<<<< HEAD
-        SOCKET fd = check_socket(i->object())->get_handle();
+        SOCKET fd = check_socket(i->array_index_for_read(0).object())->get_handle();
         if (fd != INVALID_SOCKET) {
             if (FD_ISSET(fd, &efds)) {
                 ++i;
             } else {
                 i = ea.erase(i);
             }
-=======
-        int fd = check_socket(i->array_index_for_read(0).object())->handle;
-        if (FD_ISSET(fd, &efds)) {
-            ++i;
-        } else {
-            i = ea.erase(i);
->>>>>>> 24113f7f
         }
     }
 
