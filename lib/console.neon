--- conflicted
+++ resolved
@@ -1,14 +1,6 @@
-<<<<<<< HEAD
 --  File: console
 --
---  Console input and output functions.
-=======
-#|
- |  File: console
- |
- |  Functions for console input and output.
- |#
->>>>>>> fcc8b881
+--  Functions for console input and output.
 
 EXPORT input
 EXPORT output
