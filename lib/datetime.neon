/*  File: datetime
 *
 *  Functions for date and time manipulation.
 */

EXPORT Instant
EXPORT DateTime
EXPORT Interval
EXPORT Period
EXPORT Duration
EXPORT now
EXPORT makeFromInstant
EXPORT makeFromParts

EXPORT MonthNames
EXPORT January
EXPORT February
EXPORT March
EXPORT April
EXPORT May
EXPORT June
EXPORT July
EXPORT August
EXPORT September
EXPORT October
EXPORT November
EXPORT December

EXPORT WeekdayNames
EXPORT Monday
EXPORT Tuesday
EXPORT Wednesday
EXPORT Thursday
EXPORT Friday
EXPORT Saturday
EXPORT Sunday

IMPORT math
IMPORT time

<<<<<<< HEAD
CONSTANT MonthNames := [
=======
EXCEPTION TodoException

CONSTANT MonthNames: Array<String> := [
>>>>>>> 2978665f
    "",
    "January",
    "February",
    "March",
    "April",
    "May",
    "June",
    "July",
    "August",
    "September",
    "October",
    "November",
    "December",
]
CONSTANT January  : Number := 1
CONSTANT February : Number := 2
CONSTANT March    : Number := 3
CONSTANT April    : Number := 4
CONSTANT May      : Number := 5
CONSTANT June     : Number := 6
CONSTANT July     : Number := 7
CONSTANT August   : Number := 8
CONSTANT September: Number := 9
CONSTANT October  : Number := 10
CONSTANT November : Number := 11
CONSTANT December : Number := 12

CONSTANT WeekdayNames: Array<String> := [
    "",
    "Monday",
    "Tuesday",
    "Wednesday",
    "Thursday",
    "Friday",
    "Saturday",
    "Sunday",
]
CONSTANT Monday   : Number := 1
CONSTANT Tuesday  : Number := 2
CONSTANT Wednesday: Number := 3
CONSTANT Thursday : Number := 4
CONSTANT Friday   : Number := 5
CONSTANT Saturday : Number := 6
CONSTANT Sunday   : Number := 7

/*  Type: Instant
 *
 *  Represents a particular instant in global time.
 */
-- TODO: Currently using bare Number instead because helium can't handle this type declaration.
TYPE Instant IS Number

/*  Type: DateTime
 *
 *  Represents a particular instant in global time,
 *  broken down to components in UTC.
 *
 *  Fields:
 *      year - year
 *      month - month (1=January, 12=December)
 *      day - day
 *      weekday - weekday (1=Monday, 7=Sunday)
 *      hour - hour
 *      minute - minute
 *      second - second
 *      fraction - seconds fractional part
 */
TYPE DateTime IS RECORD
    instant: Number
    year: Number
    month: Number
    day: Number
    weekday: Number
    hour: Number
    minute: Number
    second: Number
    fraction: Number
END RECORD

/*  Type: Interval
 *
 *  Represents a time period between a start and an end time.
 *
 *  Fields:
 *      start - start
 *      end - end
 */
TYPE Interval IS RECORD
    start: DateTime
    end: DateTime
END RECORD

/*  Type: Duration
 *
 *  Represents a specific amount of time measured in seconds.
 */
TYPE Duration IS Number

/*  Type: Period
 *
 *  Represents an amount of time measured by components.
 *
 *  Fields:
 *      years - years
 *      months - months
 *      days - days
 *      hours - hours
 *      minutes - minutes
 *      seconds - seconds
 */
TYPE Period IS RECORD
    years: Number
    months: Number
    days: Number
    hours: Number
    minutes: Number
    seconds: Number
END RECORD

TYPE struct_tm IS RECORD
    tm_sec: Number      -- seconds (0 - 60)
    tm_min: Number      -- minutes (0 - 59)
    tm_hour: Number     -- hours (0 - 23)
    tm_mday: Number     -- day of month (1 - 31)
    tm_mon: Number      -- month of year (0 - 11)
    tm_year: Number     -- year - 1900
    tm_wday: Number     -- day of week (Sunday = 0)
    tm_yday: Number     -- day of year (0 - 365)
    tm_isdst: Number    -- is summer time in effect?
END RECORD

DECLARE NATIVE FUNCTION gmtime(t: Number): struct_tm
DECLARE NATIVE FUNCTION timegm(tm: struct_tm): Number

/*  Function: now
 *
 *  Return the current timestamp as a <DateTime>.
 */
FUNCTION now(): DateTime
    RETURN makeFromInstant(time.now())
END FUNCTION

/*  Function: makeFromInstant
 *
 *  Convert a specific instant into a <DateTime> record.
 */
FUNCTION makeFromInstant(inst: Number): DateTime
    LET frac: Number := inst - math.trunc(inst)
    LET tm: struct_tm := gmtime(inst)
    RETURN DateTime(
        instant WITH inst,
        year WITH 1900 + tm.tm_year,
        month WITH 1 + tm.tm_mon,
        day WITH tm.tm_mday,
        weekday WITH 1 + (tm.tm_wday + 6) MOD 7,
        hour WITH tm.tm_hour,
        minute WITH tm.tm_min,
        second WITH tm.tm_sec,
        fraction WITH frac
    )
END FUNCTION

/*  Function: makeFromParts
 *
 *  Given timestamp parts, return a <DateTime> representing the instant.
 *  This function must be called after filling in an empty DateTime.
 */
FUNCTION makeFromParts(dt: DateTime): DateTime
    VAR tm: struct_tm := struct_tm()
    tm.tm_sec := dt.second
    tm.tm_min := dt.minute
    tm.tm_hour := dt.hour
    tm.tm_mday := dt.day
    tm.tm_mon := dt.month - 1
    tm.tm_year := dt.year - 1900
    RETURN makeFromInstant(timegm(tm))
END FUNCTION

/*  Function: makeFromString
 *
 *  Make a DateTime from a string representation.
 */
FUNCTION makeFromString(s: String): DateTime
    TESTCASE FALSE -- Not implemented
    RETURN DateTime()
END FUNCTION

/*  Function: DateTime.minusDuration
 *
 *  Subtract a <Duration> from a <DateTime> and return a new <DateTime>.
 */
FUNCTION DateTime.minusDuration(self: DateTime, duration: Duration): DateTime
    RETURN makeFromInstant(self.instant - duration)
END FUNCTION

/*  Function: DateTime.minusPeriod
 *
 *  Subtract a <Period> from a <DateTime> and return a new <DateTime>.
 */
FUNCTION DateTime.minusPeriod(self: DateTime, period: Period): DateTime
    TESTCASE FALSE -- Not implemented
    RETURN DateTime()
END FUNCTION

/*  Function: DateTime.plusDuration
 *
 *  Add a <Duration> to a <DateTime> and return a new <DateTime>.
 */
FUNCTION DateTime.plusDuration(self: DateTime, duration: Duration): DateTime
    RETURN makeFromInstant(self.instant + duration)
END FUNCTION

/*  Function: DateTime.plusPeriod
 *
 *  Add a <Period> to a <DateTime> and return a new <DateTime>.
 */
FUNCTION DateTime.plusPeriod(self: DateTime, period: Period): DateTime
    VAR dt: DateTime := self
    dt.year := dt.year + period.years
    LET m: Number := dt.month - 1 + period.months
    dt.year := dt.year + math.floor(m / 12)
    dt.month := 1 + (m MOD 12)
    RETURN makeFromParts(dt).plusDuration(86400*period.days + 3600*period.hours + 60*period.minutes + period.seconds)
END FUNCTION

/*  Function: DateTime.toString
 *
 *  Return an ISO 8601 formatted representation of a <DateTime>.
 */
FUNCTION DateTime.toString(self: DateTime): String
    RETURN "\(self.year:04d)-\(self.month:02d)-\(self.day:02d)T\(self.hour:02d):\(self.minute:02d):\(self.second:02d)Z"
END FUNCTION

/*  Function: DateTime.withDate
 *
 *  Return a new <DateTime> with the given year, month, and day based on
 *  an existing DateTime.
 */
FUNCTION DateTime.withDate(self: DateTime, year, month, day: Number): DateTime
    VAR dt: DateTime := self
    dt.year := year
    dt.month := month
    dt.day := day
    RETURN makeFromParts(dt)
END FUNCTION

/*  Function: DateTime.withYear
 *
 *  Return a new <DateTime> with the given year based on an existing DateTime.
 */
FUNCTION DateTime.withYear(self: DateTime, year: Number): DateTime
    VAR dt: DateTime := self
    dt.year := year
    RETURN makeFromParts(dt)
END FUNCTION

/*  Function: DateTime.withMonth
 *
 *  Return a new <DateTime> with the given month based on an existing DateTime.
 */
FUNCTION DateTime.withMonth(self: DateTime, month: Number): DateTime
    VAR dt: DateTime := self
    dt.month := month
    RETURN makeFromParts(dt)
END FUNCTION

/*  Function: DateTime.withDay
 *
 *  Return a new <DateTime> with the given day based on an existing DateTime.
 */
FUNCTION DateTime.withDay(self: DateTime, day: Number): DateTime
    VAR dt: DateTime := self
    dt.day := day
    RETURN makeFromParts(dt)
END FUNCTION

/*  Function: DateTime.withTime
 *
 *  Return a new <DateTime> with the given hour, minute, and second based on
 *  an existing DateTime.
 */
FUNCTION DateTime.withTime(self: DateTime, hour, minute, second: Number): DateTime
    VAR dt: DateTime := self
    dt.hour := hour
    dt.minute := minute
    dt.second := second
    RETURN makeFromParts(dt)
END FUNCTION

/*  Function: DateTime.withHour
 *
 *  Return a new <DateTime> with the given hour based on an existing DateTime.
 */
FUNCTION DateTime.withHour(self: DateTime, hour: Number): DateTime
    VAR dt: DateTime := self
    dt.hour := hour
    RETURN makeFromParts(dt)
END FUNCTION

/*  Function: DateTime.withMinute
 *
 *  Return a new <DateTime> with the given minute based on an existing DateTime.
 */
FUNCTION DateTime.withMinute(self: DateTime, minute: Number): DateTime
    VAR dt: DateTime := self
    dt.minute := minute
    RETURN makeFromParts(dt)
END FUNCTION

/*  Function: DateTime.withSecond
 *
 *  Return a new <DateTime> with the given second based on an existing DateTime.
 */
FUNCTION DateTime.withSecond(self: DateTime, second: Number): DateTime
    VAR dt: DateTime := self
    dt.second := second
    RETURN makeFromParts(dt)
END FUNCTION<|MERGE_RESOLUTION|>--- conflicted
+++ resolved
@@ -38,13 +38,7 @@
 IMPORT math
 IMPORT time
 
-<<<<<<< HEAD
-CONSTANT MonthNames := [
-=======
-EXCEPTION TodoException
-
 CONSTANT MonthNames: Array<String> := [
->>>>>>> 2978665f
     "",
     "January",
     "February",
