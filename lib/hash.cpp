--- conflicted
+++ resolved
@@ -6,12 +6,8 @@
 
 #include "crc32.h"
 #include "md5.h"
-<<<<<<< HEAD
-=======
 #include "sha1.h"
->>>>>>> 6099c6fb
 #include "sha3.h"
-#include "openssl/sha.h"
 
 #include "rtl_exec.h"
 
@@ -72,8 +68,10 @@
 
 std::string sha1Raw(const std::string &bytes)
 {
-    unsigned char buf[SHA_DIGEST_LENGTH];
-    SHA1(reinterpret_cast<const unsigned char *>(bytes.data()), bytes.length(), buf);
+    SHA1 sha1;
+    sha1(bytes.data(), bytes.length());
+    unsigned char buf[SHA1::HashBytes];
+    sha1.getHash(buf);
     return std::string(reinterpret_cast<char *>(buf), sizeof(buf));
 }
 
@@ -82,33 +80,6 @@
     return to_hex(sha1Raw(bytes));
 }
 
-<<<<<<< HEAD
-std::string sha256Raw(const std::string &bytes)
-{
-    unsigned char buf[SHA256_DIGEST_LENGTH];
-    SHA256(reinterpret_cast<const unsigned char *>(bytes.data()), bytes.length(), buf);
-    return std::string(reinterpret_cast<char *>(buf), sizeof(buf));
-}
-
-std::string sha256(const std::string &bytes)
-{
-    return to_hex(sha256Raw(bytes));
-}
-
-std::string sha512Raw(const std::string &bytes)
-{
-    unsigned char buf[SHA512_DIGEST_LENGTH];
-    SHA512(reinterpret_cast<const unsigned char *>(bytes.data()), bytes.length(), buf);
-    return std::string(reinterpret_cast<char *>(buf), sizeof(buf));
-}
-
-std::string sha512(const std::string &bytes)
-{
-    return to_hex(sha512Raw(bytes));
-}
-
-=======
->>>>>>> 6099c6fb
 std::string sha3(const std::string &bytes)
 {
     SHA3 sha3;
