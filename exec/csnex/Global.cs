﻿using System;
using System.Collections.Generic;
using System.Linq;
using System.Text;

namespace csnex
{
    public class Global
    {
        private Executor Exec;

        public Global(Executor exec)
        {
            Exec = exec;
        }

#region Global Functions
        public void num()
        {
            string s = Exec.stack.Pop().String;

            Number n = null;
            try {
                n = Number.FromString(s);
            } catch {
                Exec.Raise("PANIC", "num() argument not a number");
                return;
            }

            if (n == null || n.IsNaN()) {
                Exec.Raise("PANIC", "num() argument not a number");
                return;
            }

            Exec.stack.Push(Cell.CreateNumberCell(n));
        }

        public void print()
        {
            Object o = Exec.stack.Pop().Object;
            if (o == null) {
                System.Console.Out.WriteLine("NIL");
                return;
            }
            System.Console.Out.WriteLine(o.toString());
        }

        public void str()
        {
            string sbuf = Exec.stack.Pop().Number.ToString();
            if (sbuf.IndexOf('.') >= 0) {
                while (sbuf.Length > 1 && sbuf[sbuf.Length-1] == '0') {
                    sbuf = sbuf.Substring(0, sbuf.Length-1);
                }
                if (sbuf[sbuf.Length-1] == '.') {
                    sbuf = sbuf.Substring(0, sbuf.Length-1);
                }
            }
            Exec.stack.Push(Cell.CreateStringCell(sbuf));
        }
#endregion
<<<<<<< HEAD
#region Array Functions
        public void array__append()
        {
            Cell element = Exec.stack.Pop();
            Cell array = Exec.stack.Pop().Address;
            array.Array.Add(element);
        }

        public void array__concat()
        {
            List<Cell> right = Exec.stack.Pop().Array;
            List<Cell> left = Exec.stack.Pop().Array;
            Cell[] a = new Cell[right.Count + left.Count];

            left.CopyTo(a, 0);
            right.CopyTo(a, left.Count);

            Exec.stack.Push(Cell.CreateArrayCell(new List<Cell>(a)));
        }

        public void array__extend()
        {
            Cell elements = Exec.stack.Pop();
            Cell array = Exec.stack.Pop().Address;

            foreach (Cell item in elements.Array) {
                array.Array.Add(item);
            }
        }

        public void array__find()
        {
            Cell e = Exec.stack.Pop();
            List<Cell> a = Exec.stack.Pop().Array;

            Number r = new Number(-1);

            for (int i = 0; i < a.Count; i++) {
                if (a[i].Equals(e)) {
                    r = new Number(i);
                    break;
                }
            }

            if (r.IsNegative()) {
                Exec.Raise("PANIC", "value not found in array");
                return;
            }

            Exec.stack.Push(Cell.CreateNumberCell(r));
        }

        public void array__range()
        {
            Number step = Exec.stack.Pop().Number;
            Number last = Exec.stack.Pop().Number;
            Number first = Exec.stack.Pop().Number;
            List<Cell> r = new List<Cell>();

            if (step.IsZero()) {
                Exec.Raise("PANIC", step.ToString());
                return;
            }

            if (step.IsNegative()) {
                for (Number i = first; Number.IsGreaterOrEqual(i, last); i = Number.Add(i, step)) {
                    r.Add(Cell.CreateNumberCell(i));
                }
            } else {
                for (Number i = first; Number.IsLessOrEqual(i, last); i = Number.Add(i, step)) {
                    r.Add(Cell.CreateNumberCell(i));
                }
            }

            Exec.stack.Push(Cell.CreateArrayCell(r));
        }

        public void array__remove()
        {
            Number index = Exec.stack.Pop().Number;
            List<Cell> array = Exec.stack.Pop().Address.Array;

            if (!index.IsInteger() || index.IsNegative()) {
                Exec.Raise("PANIC", "Invalid array index: " + index.ToString());
                return;
            }
            if (Number.number_to_int32(index) > array.Count) {
                Exec.Raise("PANIC", "Array index exceeds size " + array.Count.ToString() + ": " + index.ToString());
                return;
            }

            int i = Number.number_to_int32(index);
            array.Remove(array[i]);
        }

        public void array__resize()
        {
            Number new_size = Exec.stack.Pop().Number;
            List<Cell> array = Exec.stack.Pop().Address.Array;

            if (!new_size.IsInteger()) {
                Exec.Raise("PANIC", "Invalid array size: " + new_size.ToString());
                return;
            }

            if (Number.number_to_int32(new_size) < array.Count) {
                array.RemoveRange(Number.number_to_int32(new_size), array.Count - Number.number_to_int32(new_size));
            } else {
                int array_size = array.Count;
                for (int i = array_size; i < Number.number_to_int32(new_size); i++) {
                    array.Add(new Cell(Cell.Type.None));
                }
            }
        }

        public void array__reversed()
        {
            List<Cell> a = Exec.stack.Peek().Array;

            a.Reverse();
        }

        public void array__size()
        {
            List<Cell> a = Exec.stack.Pop().Array;

            Exec.stack.Push(Cell.CreateNumberCell(new Number(a.Count)));
        }

        public void array__slice()
        {
            bool last_from_end = Exec.stack.Pop().Boolean;
            Number last = Exec.stack.Pop().Number;
            bool first_from_end = Exec.stack.Pop().Boolean;
            Number first  = Exec.stack.Pop().Number;
            Cell array = Exec.stack.Pop();

            if (!first.IsInteger()) {
                Exec.Raise("PANIC", "First index not an integer: " + first.ToString());
                return;
            }
            if (!last.IsInteger()) {
                Exec.Raise("PANIC", "Last index not an integer: " + last.ToString());
                return;
            }

            Int32 fst = Number.number_to_int32(first);
            Int32 lst = Number.number_to_int32(last);
            if (first_from_end) {
                fst += array.Array.Count - 1;
            }
            if (fst < 0) {
                fst = 0;
            }
            if (fst > array.Array.Count) {
                fst = array.Array.Count;
            }
            if (last_from_end) {
                lst += array.Array.Count - 1;
            }
            if (lst < -1) {
                lst = -1;
            }
            if (lst >= array.Array.Count) {
                lst = array.Array.Count - 1;
            }
            if (lst < fst) {
                lst = fst - 1;
            }
            List<Cell> r = new List<Cell>(lst - fst + 1);

            for (int i = fst; i < lst + 1; i++) {
                r.Add(Cell.FromCell(array.Array[i]));
            }

            Exec.stack.Push(Cell.CreateArrayCell(r));
        }

        public void array__splice()
        {
            bool last_from_end = Exec.stack.Pop().Boolean;
            Number last = Exec.stack.Pop().Number;
            bool first_from_end = Exec.stack.Pop().Boolean;
            Number first  = Exec.stack.Pop().Number;
            Cell a = Exec.stack.Pop();
            Cell b = Exec.stack.Pop();

            Int32 fst = Number.number_to_int32(first);
            Int32 lst = Number.number_to_int32(last);
            if (first_from_end) {
                fst += a.Array.Count - 1;
            }
            if (fst < 0) {
                fst = 0;
            }
            if (fst > a.Array.Count) {
                fst = a.Array.Count;
            }
            if (last_from_end) {
                lst += a.Array.Count - 1;
            }
            if (lst < -1) {
                lst = -1;
            }
            if (lst >= a.Array.Count) {
                lst = a.Array.Count - 1;
            }

            List<Cell> r = new List<Cell>();
            for (int i = 0; i < fst; i++) {
                r.Add(Cell.FromCell(a.Array[i]));
            }
            for (int i = 0; i < b.Array.Count; i++) {
                r.Add(Cell.FromCell(b.Array[i]));
            }
            for (int i = lst + 1; i < a.Array.Count; i++) {
                r.Add(Cell.FromCell(a.Array[i]));
            }

            Exec.stack.Push(Cell.CreateArrayCell(r));
        }

        public void array__toBytes__number()
        {
            Cell a = Exec.stack.Pop();

            Cell r = new Cell(Cell.Type.Bytes);
            r.Bytes = new byte[a.Array.Count];
            for (int x = 0, i = 0; x < a.Array.Count; x++) {
                uint b = Number.number_to_uint32(a.Array[x].Number);
                if (b >= 256) {
                    Exec.Raise("BytesOutOfRangeException", b.ToString());
                }
                r.Bytes[i++] = (byte)b;
            }

            Exec.stack.Push(r);
        }

        public void array__toString__number()
        {
            string s = Cell.toString(Exec.stack.Pop());
            Exec.stack.Push(Cell.CreateStringCell(s));
        }

        public void array__toString__string()
        {
            string s = Cell.toString(Exec.stack.Pop());
            Exec.stack.Push(Cell.CreateStringCell(s));
        }

        public void array__toString__object()
        {
            Cell a = Exec.stack.Pop();

            StringBuilder r = new StringBuilder("[");
            bool first = true;
            foreach (Cell x in a.Array) {
                if (first) {
                    first = false;
                } else {
                    r.Append(", ");
                }
                r.Append(x.Object.toLiteralString());
            }
            r.Append("]");

            Exec.stack.Push(Cell.CreateStringCell(r.ToString()));
        }
#endregion
#region Boolean Functions
        public void boolean__toString()
        {
            string s = Cell.toString(Exec.stack.Pop());
            Exec.stack.Push(Cell.CreateStringCell(s));
        }
#endregion
#region Bytes Functions
        public void bytes__concat()
        {
            Cell b = Exec.stack.Pop();
            Cell a = Exec.stack.Pop();
            byte[] r = new byte[b.Bytes.Length + a.Bytes.Length];
            Array.Copy(a.Bytes, r, a.Bytes.Length);
            Array.Copy(b.Bytes, 0, r, a.Bytes.Length, b.Bytes.Length);
            Exec.stack.Push(Cell.CreateBytesCell(r));
        }

        public void bytes__decodeToString()
        {
            Cell s = Exec.stack.Pop();

            Exec.stack.Push(Cell.CreateStringCell(new string(System.Text.Encoding.UTF8.GetChars(s.Bytes, 0, s.Bytes.Length))));
        }

        public void bytes__index()
        {
            Number index = Exec.stack.Pop().Number;
            Cell t = Exec.stack.Pop();

            if (!index.IsInteger()) {
                Exec.Raise("PANIC", "Bytes index not an integer: " + index.ToString());
                return;
            }

            Int64 i = Number.number_to_int64(index);
            if (i < 0) {
                Exec.Raise("PANIC", "Bytes index is negative: " + i.ToString());
                return;
            }
            if (i >= t.Bytes.LongLength) {
                Exec.Raise("PANIC", "Bytes index exceeds size " + t.Bytes.LongLength + ": " + i.ToString());
                return;
            }

            byte c = t.Bytes[i];
            Exec.stack.Push(Cell.CreateNumberCell(new Number(c)));
        }

        public void bytes__range()
        {
            bool last_from_end = Exec.stack.Pop().Boolean;
            Number last = Exec.stack.Pop().Number;
            bool first_from_end = Exec.stack.Pop().Boolean;
            Number first  = Exec.stack.Pop().Number;
            Cell t = Exec.stack.Pop();

            if (!first.IsInteger()) {
                Exec.Raise("PANIC", "First index not an integer: " + first.ToString());
                return;
            }
            if (!last.IsInteger()) {
                Exec.Raise("PANIC", "Last index not an integer: " + last.ToString());
                return;
            }

            Int64 fst = Number.number_to_int64(first);
            Int64 lst = Number.number_to_int64(last);
            if (first_from_end) {
                fst += t.Bytes.LongLength - 1;
            }
            if (last_from_end) {
                lst += t.Bytes.LongLength - 1;
            }
            if (fst < 0) {
                fst = 0;
            }
            if (fst > t.Bytes.LongLength - 1) {
                fst = t.Bytes.LongLength;
            }
            if (lst > t.Bytes.LongLength - 1) {
                lst = t.Bytes.LongLength - 1;
            }
            if (lst < 0) {
                lst = -1;
            }

            Cell sub = new Cell(Cell.Type.Bytes);
            if (lst < fst) {
                Exec.stack.Push(sub);
                return;
            }
            sub.Bytes = new byte[lst + 1 - fst];
            Array.Copy(t.Bytes, fst, sub.Bytes, 0, lst + 1 - fst);

            Exec.stack.Push(sub);
        }

        public void bytes__size()
        {
            Cell b = Exec.stack.Pop();

            Exec.stack.Push(Cell.CreateNumberCell(new Number(b.Bytes.Length)));
        }

        public void bytes__splice()
        {
            bool last_from_end = Exec.stack.Pop().Boolean;
            Number last = Exec.stack.Pop().Number;
            bool first_from_end = Exec.stack.Pop().Boolean;
            Number first  = Exec.stack.Pop().Number;
            Cell s = Exec.stack.Pop();
            Cell t = Exec.stack.Pop();

            Int64 fst = Number.number_to_int64(first);
            Int64 lst = Number.number_to_int64(last);
            if (first_from_end) {
                fst += t.Bytes.Length - 1;
            }
            if (last_from_end) {
                lst += t.Bytes.Length - 1;
            }

            Cell sub = new Cell(Cell.Type.Bytes);
            sub.Bytes = new byte[t.Bytes.Length + (((fst - 1) + s.Bytes.Length) - lst)];
            Array.Copy(s.Bytes, sub.Bytes, fst);
            Array.Copy(t.Bytes, 0, sub.Bytes, fst, (t.Bytes.Length - fst));
            Array.Copy(s.Bytes, lst + 1, sub.Bytes, t.Bytes.Length, s.Bytes.Length - (lst + 1));

            Exec.stack.Push(sub);
        }

        public void bytes__toArray()
        {
            Cell s = Exec.stack.Pop();
            List<Cell> a = new List<Cell>(s.Bytes.Length);

            for (int i = 0; i < s.Bytes.Length; i++) {
                a.Add(Cell.CreateNumberCell(new Number(s.Bytes[i])));
            }

            Exec.stack.Push(Cell.CreateArrayCell(a));
        }

        public void bytes__toString()
        {
            // ToDo: Convert this function to use the StringBuilder class!
            bool first;
            int i;
            Cell s = Exec.stack.Pop();
            string r = "HEXBYTES \"";

            first = true;
            for (i = 0; i < s.Bytes.Length; i++) {
                if (first) {
                    first = false;
                } else {
                    r += " ";
                }
                const string hex = @"0123456789abcdef";
                r += string.Format("{0}{1}", hex.ToCharArray()[(s.Bytes[i] >> 4) & 0xf], hex.ToCharArray()[s.Bytes[i] & 0xf]);
            }
            r += "\"";

            Exec.stack.Push(Cell.CreateStringCell(r));
        }
#endregion
#region Exception Functions
        public void exceptiontype__toString()
        {
            Cell ex = Exec.stack.Pop();
            System.Diagnostics.Debug.Assert(ex.Array.Count == 3);

            StringBuilder sb = new StringBuilder("<ExceptionType:");
            sb.AppendFormat("{0},{1},{2}>", ex.Array[0].String, ex.Array[1].Object.toString(), ex.Array[2].Number.ToString());
            Exec.stack.Push(Cell.CreateStringCell(sb.ToString()));
        }
#endregion
#region Dictionary Functions
        public void dictionary__keys()
        {
            List<Cell> keys = Exec.stack.Pop().Dictionary.Keys.ToList().ToCellArray();
            Exec.stack.Push(Cell.CreateArrayCell(keys));
        }

        public void dictionary__remove()
        {
            string key = Exec.stack.Pop().String;
            Cell addr = Exec.stack.Pop().Address;
            addr.Dictionary.Remove(key);
        }

        public void dictionary__toString__object()
        {
            Cell d = Exec.stack.Pop();

            StringBuilder r = new StringBuilder("{");
            foreach (KeyValuePair<string, Cell> e in d.Dictionary) {
                if (r.Length > 1) {
                    r.Append(", ");
                }
                r.Append(e.Key.Quote());
                r.Append(": ");
                r.Append(e.Value.Object.toLiteralString());
            }
            r.Append("}");
            Exec.stack.Push(Cell.CreateStringCell(r.ToString()));
        }

        public void dictionary__toString__string()
        {
            Cell s = Exec.stack.Pop();
            Exec.stack.Push(Cell.CreateStringCell(Cell.toString(s)));
        }
#endregion
#region Number Functions
        public void number__toString()
        {
            Number n = Exec.stack.Pop().Number;
            Exec.stack.Push(Cell.CreateStringCell(n.ToString()));
        }
#endregion
#region Object Functions
        #region Object Getters
        public void object__getArray()
        {
            Object obj = Exec.stack.Pop().Object;

            List<Object> a = null;
            if (obj == null || !obj.getArray(ref a)) {
                Exec.Raise("DynamicConversionException", "to Array");
                return;
            }
            if (a == null) {
                Exec.Raise("DynamicConversionException", "to Array");
                return;
            }
            List<Cell> r = new List<Cell>();
            foreach (Object x in a) {
                r.Add(Cell.CreateObjectCell(x));
            }
            Exec.stack.Push(Cell.CreateArrayCell(r));
        }

        public void object__getBoolean()
        {
            Cell obj = Exec.stack.Pop();

            bool r = false;
            if (obj.Object == null || !obj.Object.getBoolean(ref r)) {
                Exec.Raise("DynamicConversionException", "to Boolean");
                return;
            }
            Exec.stack.Push(Cell.CreateBooleanCell(r));
        }

        public void object__getBytes()
        {
            Cell obj = Exec.stack.Pop();

            if (obj.Object == null) {
                Exec.Raise("DynamicConversionException", "");
                return;
            }
            byte[] b = null;
            if (!obj.Object.getBytes(ref b)) {
                Exec.Raise("DynamicConversionException", "");
                return;
            }
            if (b == null) {
                Exec.Raise("DynamicConversionException", "");
                return;
            }
            Exec.stack.Push(Cell.CreateBytesCell(b));
        }

        public void object__getDictionary()
        {
            Object o = Exec.stack.Pop().Object;
            if (o == null) {
                Exec.Raise("DynamicConversionException", "");
                return;
            }
            SortedDictionary<string, Object> d = null;
            if (!o.getDictionary(ref d)) {
                Exec.Raise("DynamicConversionException", "");
                return;
            }
            if (d == null) {
                Exec.Raise("DynamicConversionException", "");
                return;
            }

            SortedDictionary<string, Cell> r = new SortedDictionary<string, Cell>();
            foreach (KeyValuePair<string, Object> e in d) {
                r.Add(e.Key, Cell.CreateObjectCell(e.Value));
            }

            Exec.stack.Push(Cell.CreateDictionaryCell(r));
        }

        public void object__getNumber()
        {
            Cell obj = Exec.stack.Pop();

            Number n = null;
            if (obj.Object == null || !obj.Object.getNumber(ref n)) {
                Exec.Raise("DynamicConversionException", "to Number");
                return;
            }
            Exec.stack.Push(Cell.CreateNumberCell(n));
        }

        public void object__getString()
        {
            Cell obj = Exec.stack.Pop();

            if (obj.Object == null) {
                Exec.Raise("DynamicConversionException", "");
                return;
            }
            String s = null;
            if (!obj.Object.getString(ref s)) {
                Exec.Raise("DynamicConversionException", "");
                return;
            }
            if (s == null) {
                Exec.Raise("DynamicConversionException", "");
                return;
            }
            Exec.stack.Push(Cell.CreateStringCell(s));
        }
        #endregion
        #region Object Makers
        public void object__makeArray()
        {
            List<Cell> a = Exec.stack.Pop().Array;

            List<Object> oa = new List<Object>();
            foreach (Cell c in a) {
                oa.Add(c.Object);
            }

            Exec.stack.Push(Cell.CreateObjectCell(new ObjectArray(oa)));
        }

        public void object__makeBoolean()
        {
            Cell o = Exec.stack.Pop();
            Exec.stack.Push(Cell.CreateObjectCell(new ObjectBoolean(o.Boolean)));
        }

        public void object__makeBytes()
        {
            Cell o = Exec.stack.Pop();
            Exec.stack.Push(Cell.CreateObjectCell(new ObjectBytes(o.Bytes)));
        }

        public void object__makeDictionary()
        {
            SortedDictionary<string, Cell> d = Exec.stack.Pop().Dictionary;

            SortedDictionary<string, Object> r = new SortedDictionary<string, Object>();
            foreach (KeyValuePair<string, Cell> e in d) {
                r.Add(e.Key, e.Value.Object);
            }

            Exec.stack.Push(Cell.CreateObjectCell(new ObjectDictionary(r)));
        }

        public void object__makeNull()
        {
            Exec.stack.Push(Cell.CreateObjectCell(null));
        }

        public void object__makeNumber()
        {
            Cell o = Exec.stack.Pop();
            Exec.stack.Push(Cell.CreateObjectCell(new ObjectNumber(o.Number)));
        }

        public void object__makeString()
        {
            Cell o = Exec.stack.Pop();
            Exec.stack.Push(Cell.CreateObjectCell(new ObjectString(o.String)));
        }
        #endregion
        public void object__isNull()
        {
            Object o = Exec.stack.Pop().Object;
            Exec.stack.Push(Cell.CreateBooleanCell(o == null));
        }

        public void object__subscript()
        {
            Object i = Exec.stack.Pop().Object;
            Object o = Exec.stack.Pop().Object;

            if (o == null) {
                Exec.Raise("DynamicConversionException", "object is null");
                return;
            }
            if (i == null) {
                Exec.Raise("DynamicConversionException", "index is null");
                return;
            }

            Object r = null;
            if (!o.subscript(i, ref r)) {
                Exec.Raise("ObjectSubscriptException", i.toString());
                return;
            }

            Exec.stack.Push(Cell.CreateObjectCell(r));
        }

        public void object__toString()
        {
            Object o = Exec.stack.Pop().Object;

            Exec.stack.Push(Cell.CreateStringCell(o != null ? o.toString() : "null"));
        }
#endregion
#region Pointer Functions
        public void pointer__toString()
        {
            Cell p = Exec.stack.Pop().Address;
            Module m = (Module)p.Array[0].Array[0].Other;
            Bytecode.ClassInfo ci = (Bytecode.ClassInfo)p.Array[0].Array[1].Other;
            Exec.stack.Push(Cell.CreateStringCell(string.Format("<p:{0}-{1}>", m.Bytecode.strtable[ci.name], p.AllocNum)));
        }
#endregion
#region String Functions
        public void string__append()
        {
            Cell b = Exec.stack.Pop();
            Cell addr = Exec.stack.Pop().Address;

            addr.String += b.String;
        }

        public void string__concat()
        {
            Cell b = Exec.stack.Pop();
            Cell a = Exec.stack.Pop();

            Exec.stack.Push(Cell.CreateStringCell(a.String + b.String));
        }

        public void string__index()
        {
            Number index = Exec.stack.Pop().Number;
            Cell a = Exec.stack.Pop();

            if (!index.IsInteger()) {
                Exec.Raise("PANIC", "String index not an integer: " + index.ToString());
                return;
            }
            // String index in C# / .NET are limited to 32 bit values.
            Int32 i = Number.number_to_int32(index);
            if (i < 0) {
                Exec.Raise("PANIC", "String index is negative: " + i.ToString());
                return;
            }
            if (i >= a.String.Length) {
                Exec.Raise("PANIC", "String index exceeds length " + a.String.Length + ": " + i.ToString());
                return;
            }

            Exec.stack.Push(Cell.CreateStringCell(a.String.Substring(i, 1)));
        }

        public void string__length()
        {
            Number n = new Number(Exec.stack.Pop().String.Length);
            Exec.stack.Push(Cell.CreateNumberCell(n));
        }

        public void string__splice()
        {
            bool last_from_end = Exec.stack.Pop().Boolean;
            Number last = Exec.stack.Pop().Number;
            bool first_from_end = Exec.stack.Pop().Boolean;
            Number first  = Exec.stack.Pop().Number;
            Cell s = Exec.stack.Pop();
            Cell t = Exec.stack.Pop();

            // C# only supports 32 bit string lengths.
            Int32 f = Number.number_to_int32(first);
            Int32 l = Number.number_to_int32(last);
            if (first_from_end) {
                f += s.String.Length - 1;
            }
            if (last_from_end) {
                l += s.String.Length - 1;
            }
            if (f < 0) {
                Exec.Raise("PANIC", "First index is negative: " + f.ToString());
                return;
            }
            if (l < f-1) {
                Exec.Raise("PANIC", "Last index is less than first " + f + ": " + l.ToString());
                return;
            }

            string sub;
            sub = s.String.Substring(0, Math.Min(f, s.String.Length));
            if (f > s.String.Length) {
                sub += new string(' ', f - s.String.Length);
            }
            sub += t.String;
            if (l < s.String.Length) {
                sub += s.String.Substring(l+1, s.String.Length - (l + 1));
            }

            Exec.stack.Push(Cell.CreateStringCell(sub));
        }

        public void string__substring()
        {
            bool last_from_end = Exec.stack.Pop().Boolean;
            Number last = Exec.stack.Pop().Number;
            bool first_from_end = Exec.stack.Pop().Boolean;
            Number first  = Exec.stack.Pop().Number;
            Cell a = Exec.stack.Pop();

            if (!first.IsInteger()) {
                Exec.Raise("PANIC", "First index not an integer: " + first.ToString());
                return;
            }
            if (!last.IsInteger()) {
                Exec.Raise("PANIC", "Last index not an integer: " + last.ToString());
                return;
            }

            Int32 f = Number.number_to_int32(first);
            Int32 l = Number.number_to_int32(last);
            if (first_from_end) {
                f += a.String.Length - 1;
            }
            if (last_from_end) {
                l += a.String.Length - 1;
            }
            if (f < 0) {
                f = 0;
            }
            if (f > a.String.Length) {
                f = a.String.Length;
            }
            if (l >= a.String.Length) {
                l = a.String.Length - 1;
            }
            if (l < 0) {
                l = -1;
            }

            if ((((l + 1) - f) + 1) <= 0) {
                Exec.stack.Push(Cell.CreateStringCell(""));
                return;
            }

            string sub = a.String.Substring(f, l+1-f);
            Exec.stack.Push(Cell.CreateStringCell(sub));
        }

        public void string__toBytes()
        {
            string s = Exec.stack.Pop().String;
            byte[] r = System.Text.Encoding.UTF8.GetBytes(s);
            Exec.stack.Push(Cell.CreateBytesCell(r));
        }

        public void string__toString()
        {
            // String is already on the stack, so we don't have to modify it.
        }
#endregion
=======
>>>>>>> 917c828f
    }
}<|MERGE_RESOLUTION|>--- conflicted
+++ resolved
@@ -59,855 +59,5 @@
             Exec.stack.Push(Cell.CreateStringCell(sbuf));
         }
 #endregion
-<<<<<<< HEAD
-#region Array Functions
-        public void array__append()
-        {
-            Cell element = Exec.stack.Pop();
-            Cell array = Exec.stack.Pop().Address;
-            array.Array.Add(element);
-        }
-
-        public void array__concat()
-        {
-            List<Cell> right = Exec.stack.Pop().Array;
-            List<Cell> left = Exec.stack.Pop().Array;
-            Cell[] a = new Cell[right.Count + left.Count];
-
-            left.CopyTo(a, 0);
-            right.CopyTo(a, left.Count);
-
-            Exec.stack.Push(Cell.CreateArrayCell(new List<Cell>(a)));
-        }
-
-        public void array__extend()
-        {
-            Cell elements = Exec.stack.Pop();
-            Cell array = Exec.stack.Pop().Address;
-
-            foreach (Cell item in elements.Array) {
-                array.Array.Add(item);
-            }
-        }
-
-        public void array__find()
-        {
-            Cell e = Exec.stack.Pop();
-            List<Cell> a = Exec.stack.Pop().Array;
-
-            Number r = new Number(-1);
-
-            for (int i = 0; i < a.Count; i++) {
-                if (a[i].Equals(e)) {
-                    r = new Number(i);
-                    break;
-                }
-            }
-
-            if (r.IsNegative()) {
-                Exec.Raise("PANIC", "value not found in array");
-                return;
-            }
-
-            Exec.stack.Push(Cell.CreateNumberCell(r));
-        }
-
-        public void array__range()
-        {
-            Number step = Exec.stack.Pop().Number;
-            Number last = Exec.stack.Pop().Number;
-            Number first = Exec.stack.Pop().Number;
-            List<Cell> r = new List<Cell>();
-
-            if (step.IsZero()) {
-                Exec.Raise("PANIC", step.ToString());
-                return;
-            }
-
-            if (step.IsNegative()) {
-                for (Number i = first; Number.IsGreaterOrEqual(i, last); i = Number.Add(i, step)) {
-                    r.Add(Cell.CreateNumberCell(i));
-                }
-            } else {
-                for (Number i = first; Number.IsLessOrEqual(i, last); i = Number.Add(i, step)) {
-                    r.Add(Cell.CreateNumberCell(i));
-                }
-            }
-
-            Exec.stack.Push(Cell.CreateArrayCell(r));
-        }
-
-        public void array__remove()
-        {
-            Number index = Exec.stack.Pop().Number;
-            List<Cell> array = Exec.stack.Pop().Address.Array;
-
-            if (!index.IsInteger() || index.IsNegative()) {
-                Exec.Raise("PANIC", "Invalid array index: " + index.ToString());
-                return;
-            }
-            if (Number.number_to_int32(index) > array.Count) {
-                Exec.Raise("PANIC", "Array index exceeds size " + array.Count.ToString() + ": " + index.ToString());
-                return;
-            }
-
-            int i = Number.number_to_int32(index);
-            array.Remove(array[i]);
-        }
-
-        public void array__resize()
-        {
-            Number new_size = Exec.stack.Pop().Number;
-            List<Cell> array = Exec.stack.Pop().Address.Array;
-
-            if (!new_size.IsInteger()) {
-                Exec.Raise("PANIC", "Invalid array size: " + new_size.ToString());
-                return;
-            }
-
-            if (Number.number_to_int32(new_size) < array.Count) {
-                array.RemoveRange(Number.number_to_int32(new_size), array.Count - Number.number_to_int32(new_size));
-            } else {
-                int array_size = array.Count;
-                for (int i = array_size; i < Number.number_to_int32(new_size); i++) {
-                    array.Add(new Cell(Cell.Type.None));
-                }
-            }
-        }
-
-        public void array__reversed()
-        {
-            List<Cell> a = Exec.stack.Peek().Array;
-
-            a.Reverse();
-        }
-
-        public void array__size()
-        {
-            List<Cell> a = Exec.stack.Pop().Array;
-
-            Exec.stack.Push(Cell.CreateNumberCell(new Number(a.Count)));
-        }
-
-        public void array__slice()
-        {
-            bool last_from_end = Exec.stack.Pop().Boolean;
-            Number last = Exec.stack.Pop().Number;
-            bool first_from_end = Exec.stack.Pop().Boolean;
-            Number first  = Exec.stack.Pop().Number;
-            Cell array = Exec.stack.Pop();
-
-            if (!first.IsInteger()) {
-                Exec.Raise("PANIC", "First index not an integer: " + first.ToString());
-                return;
-            }
-            if (!last.IsInteger()) {
-                Exec.Raise("PANIC", "Last index not an integer: " + last.ToString());
-                return;
-            }
-
-            Int32 fst = Number.number_to_int32(first);
-            Int32 lst = Number.number_to_int32(last);
-            if (first_from_end) {
-                fst += array.Array.Count - 1;
-            }
-            if (fst < 0) {
-                fst = 0;
-            }
-            if (fst > array.Array.Count) {
-                fst = array.Array.Count;
-            }
-            if (last_from_end) {
-                lst += array.Array.Count - 1;
-            }
-            if (lst < -1) {
-                lst = -1;
-            }
-            if (lst >= array.Array.Count) {
-                lst = array.Array.Count - 1;
-            }
-            if (lst < fst) {
-                lst = fst - 1;
-            }
-            List<Cell> r = new List<Cell>(lst - fst + 1);
-
-            for (int i = fst; i < lst + 1; i++) {
-                r.Add(Cell.FromCell(array.Array[i]));
-            }
-
-            Exec.stack.Push(Cell.CreateArrayCell(r));
-        }
-
-        public void array__splice()
-        {
-            bool last_from_end = Exec.stack.Pop().Boolean;
-            Number last = Exec.stack.Pop().Number;
-            bool first_from_end = Exec.stack.Pop().Boolean;
-            Number first  = Exec.stack.Pop().Number;
-            Cell a = Exec.stack.Pop();
-            Cell b = Exec.stack.Pop();
-
-            Int32 fst = Number.number_to_int32(first);
-            Int32 lst = Number.number_to_int32(last);
-            if (first_from_end) {
-                fst += a.Array.Count - 1;
-            }
-            if (fst < 0) {
-                fst = 0;
-            }
-            if (fst > a.Array.Count) {
-                fst = a.Array.Count;
-            }
-            if (last_from_end) {
-                lst += a.Array.Count - 1;
-            }
-            if (lst < -1) {
-                lst = -1;
-            }
-            if (lst >= a.Array.Count) {
-                lst = a.Array.Count - 1;
-            }
-
-            List<Cell> r = new List<Cell>();
-            for (int i = 0; i < fst; i++) {
-                r.Add(Cell.FromCell(a.Array[i]));
-            }
-            for (int i = 0; i < b.Array.Count; i++) {
-                r.Add(Cell.FromCell(b.Array[i]));
-            }
-            for (int i = lst + 1; i < a.Array.Count; i++) {
-                r.Add(Cell.FromCell(a.Array[i]));
-            }
-
-            Exec.stack.Push(Cell.CreateArrayCell(r));
-        }
-
-        public void array__toBytes__number()
-        {
-            Cell a = Exec.stack.Pop();
-
-            Cell r = new Cell(Cell.Type.Bytes);
-            r.Bytes = new byte[a.Array.Count];
-            for (int x = 0, i = 0; x < a.Array.Count; x++) {
-                uint b = Number.number_to_uint32(a.Array[x].Number);
-                if (b >= 256) {
-                    Exec.Raise("BytesOutOfRangeException", b.ToString());
-                }
-                r.Bytes[i++] = (byte)b;
-            }
-
-            Exec.stack.Push(r);
-        }
-
-        public void array__toString__number()
-        {
-            string s = Cell.toString(Exec.stack.Pop());
-            Exec.stack.Push(Cell.CreateStringCell(s));
-        }
-
-        public void array__toString__string()
-        {
-            string s = Cell.toString(Exec.stack.Pop());
-            Exec.stack.Push(Cell.CreateStringCell(s));
-        }
-
-        public void array__toString__object()
-        {
-            Cell a = Exec.stack.Pop();
-
-            StringBuilder r = new StringBuilder("[");
-            bool first = true;
-            foreach (Cell x in a.Array) {
-                if (first) {
-                    first = false;
-                } else {
-                    r.Append(", ");
-                }
-                r.Append(x.Object.toLiteralString());
-            }
-            r.Append("]");
-
-            Exec.stack.Push(Cell.CreateStringCell(r.ToString()));
-        }
-#endregion
-#region Boolean Functions
-        public void boolean__toString()
-        {
-            string s = Cell.toString(Exec.stack.Pop());
-            Exec.stack.Push(Cell.CreateStringCell(s));
-        }
-#endregion
-#region Bytes Functions
-        public void bytes__concat()
-        {
-            Cell b = Exec.stack.Pop();
-            Cell a = Exec.stack.Pop();
-            byte[] r = new byte[b.Bytes.Length + a.Bytes.Length];
-            Array.Copy(a.Bytes, r, a.Bytes.Length);
-            Array.Copy(b.Bytes, 0, r, a.Bytes.Length, b.Bytes.Length);
-            Exec.stack.Push(Cell.CreateBytesCell(r));
-        }
-
-        public void bytes__decodeToString()
-        {
-            Cell s = Exec.stack.Pop();
-
-            Exec.stack.Push(Cell.CreateStringCell(new string(System.Text.Encoding.UTF8.GetChars(s.Bytes, 0, s.Bytes.Length))));
-        }
-
-        public void bytes__index()
-        {
-            Number index = Exec.stack.Pop().Number;
-            Cell t = Exec.stack.Pop();
-
-            if (!index.IsInteger()) {
-                Exec.Raise("PANIC", "Bytes index not an integer: " + index.ToString());
-                return;
-            }
-
-            Int64 i = Number.number_to_int64(index);
-            if (i < 0) {
-                Exec.Raise("PANIC", "Bytes index is negative: " + i.ToString());
-                return;
-            }
-            if (i >= t.Bytes.LongLength) {
-                Exec.Raise("PANIC", "Bytes index exceeds size " + t.Bytes.LongLength + ": " + i.ToString());
-                return;
-            }
-
-            byte c = t.Bytes[i];
-            Exec.stack.Push(Cell.CreateNumberCell(new Number(c)));
-        }
-
-        public void bytes__range()
-        {
-            bool last_from_end = Exec.stack.Pop().Boolean;
-            Number last = Exec.stack.Pop().Number;
-            bool first_from_end = Exec.stack.Pop().Boolean;
-            Number first  = Exec.stack.Pop().Number;
-            Cell t = Exec.stack.Pop();
-
-            if (!first.IsInteger()) {
-                Exec.Raise("PANIC", "First index not an integer: " + first.ToString());
-                return;
-            }
-            if (!last.IsInteger()) {
-                Exec.Raise("PANIC", "Last index not an integer: " + last.ToString());
-                return;
-            }
-
-            Int64 fst = Number.number_to_int64(first);
-            Int64 lst = Number.number_to_int64(last);
-            if (first_from_end) {
-                fst += t.Bytes.LongLength - 1;
-            }
-            if (last_from_end) {
-                lst += t.Bytes.LongLength - 1;
-            }
-            if (fst < 0) {
-                fst = 0;
-            }
-            if (fst > t.Bytes.LongLength - 1) {
-                fst = t.Bytes.LongLength;
-            }
-            if (lst > t.Bytes.LongLength - 1) {
-                lst = t.Bytes.LongLength - 1;
-            }
-            if (lst < 0) {
-                lst = -1;
-            }
-
-            Cell sub = new Cell(Cell.Type.Bytes);
-            if (lst < fst) {
-                Exec.stack.Push(sub);
-                return;
-            }
-            sub.Bytes = new byte[lst + 1 - fst];
-            Array.Copy(t.Bytes, fst, sub.Bytes, 0, lst + 1 - fst);
-
-            Exec.stack.Push(sub);
-        }
-
-        public void bytes__size()
-        {
-            Cell b = Exec.stack.Pop();
-
-            Exec.stack.Push(Cell.CreateNumberCell(new Number(b.Bytes.Length)));
-        }
-
-        public void bytes__splice()
-        {
-            bool last_from_end = Exec.stack.Pop().Boolean;
-            Number last = Exec.stack.Pop().Number;
-            bool first_from_end = Exec.stack.Pop().Boolean;
-            Number first  = Exec.stack.Pop().Number;
-            Cell s = Exec.stack.Pop();
-            Cell t = Exec.stack.Pop();
-
-            Int64 fst = Number.number_to_int64(first);
-            Int64 lst = Number.number_to_int64(last);
-            if (first_from_end) {
-                fst += t.Bytes.Length - 1;
-            }
-            if (last_from_end) {
-                lst += t.Bytes.Length - 1;
-            }
-
-            Cell sub = new Cell(Cell.Type.Bytes);
-            sub.Bytes = new byte[t.Bytes.Length + (((fst - 1) + s.Bytes.Length) - lst)];
-            Array.Copy(s.Bytes, sub.Bytes, fst);
-            Array.Copy(t.Bytes, 0, sub.Bytes, fst, (t.Bytes.Length - fst));
-            Array.Copy(s.Bytes, lst + 1, sub.Bytes, t.Bytes.Length, s.Bytes.Length - (lst + 1));
-
-            Exec.stack.Push(sub);
-        }
-
-        public void bytes__toArray()
-        {
-            Cell s = Exec.stack.Pop();
-            List<Cell> a = new List<Cell>(s.Bytes.Length);
-
-            for (int i = 0; i < s.Bytes.Length; i++) {
-                a.Add(Cell.CreateNumberCell(new Number(s.Bytes[i])));
-            }
-
-            Exec.stack.Push(Cell.CreateArrayCell(a));
-        }
-
-        public void bytes__toString()
-        {
-            // ToDo: Convert this function to use the StringBuilder class!
-            bool first;
-            int i;
-            Cell s = Exec.stack.Pop();
-            string r = "HEXBYTES \"";
-
-            first = true;
-            for (i = 0; i < s.Bytes.Length; i++) {
-                if (first) {
-                    first = false;
-                } else {
-                    r += " ";
-                }
-                const string hex = @"0123456789abcdef";
-                r += string.Format("{0}{1}", hex.ToCharArray()[(s.Bytes[i] >> 4) & 0xf], hex.ToCharArray()[s.Bytes[i] & 0xf]);
-            }
-            r += "\"";
-
-            Exec.stack.Push(Cell.CreateStringCell(r));
-        }
-#endregion
-#region Exception Functions
-        public void exceptiontype__toString()
-        {
-            Cell ex = Exec.stack.Pop();
-            System.Diagnostics.Debug.Assert(ex.Array.Count == 3);
-
-            StringBuilder sb = new StringBuilder("<ExceptionType:");
-            sb.AppendFormat("{0},{1},{2}>", ex.Array[0].String, ex.Array[1].Object.toString(), ex.Array[2].Number.ToString());
-            Exec.stack.Push(Cell.CreateStringCell(sb.ToString()));
-        }
-#endregion
-#region Dictionary Functions
-        public void dictionary__keys()
-        {
-            List<Cell> keys = Exec.stack.Pop().Dictionary.Keys.ToList().ToCellArray();
-            Exec.stack.Push(Cell.CreateArrayCell(keys));
-        }
-
-        public void dictionary__remove()
-        {
-            string key = Exec.stack.Pop().String;
-            Cell addr = Exec.stack.Pop().Address;
-            addr.Dictionary.Remove(key);
-        }
-
-        public void dictionary__toString__object()
-        {
-            Cell d = Exec.stack.Pop();
-
-            StringBuilder r = new StringBuilder("{");
-            foreach (KeyValuePair<string, Cell> e in d.Dictionary) {
-                if (r.Length > 1) {
-                    r.Append(", ");
-                }
-                r.Append(e.Key.Quote());
-                r.Append(": ");
-                r.Append(e.Value.Object.toLiteralString());
-            }
-            r.Append("}");
-            Exec.stack.Push(Cell.CreateStringCell(r.ToString()));
-        }
-
-        public void dictionary__toString__string()
-        {
-            Cell s = Exec.stack.Pop();
-            Exec.stack.Push(Cell.CreateStringCell(Cell.toString(s)));
-        }
-#endregion
-#region Number Functions
-        public void number__toString()
-        {
-            Number n = Exec.stack.Pop().Number;
-            Exec.stack.Push(Cell.CreateStringCell(n.ToString()));
-        }
-#endregion
-#region Object Functions
-        #region Object Getters
-        public void object__getArray()
-        {
-            Object obj = Exec.stack.Pop().Object;
-
-            List<Object> a = null;
-            if (obj == null || !obj.getArray(ref a)) {
-                Exec.Raise("DynamicConversionException", "to Array");
-                return;
-            }
-            if (a == null) {
-                Exec.Raise("DynamicConversionException", "to Array");
-                return;
-            }
-            List<Cell> r = new List<Cell>();
-            foreach (Object x in a) {
-                r.Add(Cell.CreateObjectCell(x));
-            }
-            Exec.stack.Push(Cell.CreateArrayCell(r));
-        }
-
-        public void object__getBoolean()
-        {
-            Cell obj = Exec.stack.Pop();
-
-            bool r = false;
-            if (obj.Object == null || !obj.Object.getBoolean(ref r)) {
-                Exec.Raise("DynamicConversionException", "to Boolean");
-                return;
-            }
-            Exec.stack.Push(Cell.CreateBooleanCell(r));
-        }
-
-        public void object__getBytes()
-        {
-            Cell obj = Exec.stack.Pop();
-
-            if (obj.Object == null) {
-                Exec.Raise("DynamicConversionException", "");
-                return;
-            }
-            byte[] b = null;
-            if (!obj.Object.getBytes(ref b)) {
-                Exec.Raise("DynamicConversionException", "");
-                return;
-            }
-            if (b == null) {
-                Exec.Raise("DynamicConversionException", "");
-                return;
-            }
-            Exec.stack.Push(Cell.CreateBytesCell(b));
-        }
-
-        public void object__getDictionary()
-        {
-            Object o = Exec.stack.Pop().Object;
-            if (o == null) {
-                Exec.Raise("DynamicConversionException", "");
-                return;
-            }
-            SortedDictionary<string, Object> d = null;
-            if (!o.getDictionary(ref d)) {
-                Exec.Raise("DynamicConversionException", "");
-                return;
-            }
-            if (d == null) {
-                Exec.Raise("DynamicConversionException", "");
-                return;
-            }
-
-            SortedDictionary<string, Cell> r = new SortedDictionary<string, Cell>();
-            foreach (KeyValuePair<string, Object> e in d) {
-                r.Add(e.Key, Cell.CreateObjectCell(e.Value));
-            }
-
-            Exec.stack.Push(Cell.CreateDictionaryCell(r));
-        }
-
-        public void object__getNumber()
-        {
-            Cell obj = Exec.stack.Pop();
-
-            Number n = null;
-            if (obj.Object == null || !obj.Object.getNumber(ref n)) {
-                Exec.Raise("DynamicConversionException", "to Number");
-                return;
-            }
-            Exec.stack.Push(Cell.CreateNumberCell(n));
-        }
-
-        public void object__getString()
-        {
-            Cell obj = Exec.stack.Pop();
-
-            if (obj.Object == null) {
-                Exec.Raise("DynamicConversionException", "");
-                return;
-            }
-            String s = null;
-            if (!obj.Object.getString(ref s)) {
-                Exec.Raise("DynamicConversionException", "");
-                return;
-            }
-            if (s == null) {
-                Exec.Raise("DynamicConversionException", "");
-                return;
-            }
-            Exec.stack.Push(Cell.CreateStringCell(s));
-        }
-        #endregion
-        #region Object Makers
-        public void object__makeArray()
-        {
-            List<Cell> a = Exec.stack.Pop().Array;
-
-            List<Object> oa = new List<Object>();
-            foreach (Cell c in a) {
-                oa.Add(c.Object);
-            }
-
-            Exec.stack.Push(Cell.CreateObjectCell(new ObjectArray(oa)));
-        }
-
-        public void object__makeBoolean()
-        {
-            Cell o = Exec.stack.Pop();
-            Exec.stack.Push(Cell.CreateObjectCell(new ObjectBoolean(o.Boolean)));
-        }
-
-        public void object__makeBytes()
-        {
-            Cell o = Exec.stack.Pop();
-            Exec.stack.Push(Cell.CreateObjectCell(new ObjectBytes(o.Bytes)));
-        }
-
-        public void object__makeDictionary()
-        {
-            SortedDictionary<string, Cell> d = Exec.stack.Pop().Dictionary;
-
-            SortedDictionary<string, Object> r = new SortedDictionary<string, Object>();
-            foreach (KeyValuePair<string, Cell> e in d) {
-                r.Add(e.Key, e.Value.Object);
-            }
-
-            Exec.stack.Push(Cell.CreateObjectCell(new ObjectDictionary(r)));
-        }
-
-        public void object__makeNull()
-        {
-            Exec.stack.Push(Cell.CreateObjectCell(null));
-        }
-
-        public void object__makeNumber()
-        {
-            Cell o = Exec.stack.Pop();
-            Exec.stack.Push(Cell.CreateObjectCell(new ObjectNumber(o.Number)));
-        }
-
-        public void object__makeString()
-        {
-            Cell o = Exec.stack.Pop();
-            Exec.stack.Push(Cell.CreateObjectCell(new ObjectString(o.String)));
-        }
-        #endregion
-        public void object__isNull()
-        {
-            Object o = Exec.stack.Pop().Object;
-            Exec.stack.Push(Cell.CreateBooleanCell(o == null));
-        }
-
-        public void object__subscript()
-        {
-            Object i = Exec.stack.Pop().Object;
-            Object o = Exec.stack.Pop().Object;
-
-            if (o == null) {
-                Exec.Raise("DynamicConversionException", "object is null");
-                return;
-            }
-            if (i == null) {
-                Exec.Raise("DynamicConversionException", "index is null");
-                return;
-            }
-
-            Object r = null;
-            if (!o.subscript(i, ref r)) {
-                Exec.Raise("ObjectSubscriptException", i.toString());
-                return;
-            }
-
-            Exec.stack.Push(Cell.CreateObjectCell(r));
-        }
-
-        public void object__toString()
-        {
-            Object o = Exec.stack.Pop().Object;
-
-            Exec.stack.Push(Cell.CreateStringCell(o != null ? o.toString() : "null"));
-        }
-#endregion
-#region Pointer Functions
-        public void pointer__toString()
-        {
-            Cell p = Exec.stack.Pop().Address;
-            Module m = (Module)p.Array[0].Array[0].Other;
-            Bytecode.ClassInfo ci = (Bytecode.ClassInfo)p.Array[0].Array[1].Other;
-            Exec.stack.Push(Cell.CreateStringCell(string.Format("<p:{0}-{1}>", m.Bytecode.strtable[ci.name], p.AllocNum)));
-        }
-#endregion
-#region String Functions
-        public void string__append()
-        {
-            Cell b = Exec.stack.Pop();
-            Cell addr = Exec.stack.Pop().Address;
-
-            addr.String += b.String;
-        }
-
-        public void string__concat()
-        {
-            Cell b = Exec.stack.Pop();
-            Cell a = Exec.stack.Pop();
-
-            Exec.stack.Push(Cell.CreateStringCell(a.String + b.String));
-        }
-
-        public void string__index()
-        {
-            Number index = Exec.stack.Pop().Number;
-            Cell a = Exec.stack.Pop();
-
-            if (!index.IsInteger()) {
-                Exec.Raise("PANIC", "String index not an integer: " + index.ToString());
-                return;
-            }
-            // String index in C# / .NET are limited to 32 bit values.
-            Int32 i = Number.number_to_int32(index);
-            if (i < 0) {
-                Exec.Raise("PANIC", "String index is negative: " + i.ToString());
-                return;
-            }
-            if (i >= a.String.Length) {
-                Exec.Raise("PANIC", "String index exceeds length " + a.String.Length + ": " + i.ToString());
-                return;
-            }
-
-            Exec.stack.Push(Cell.CreateStringCell(a.String.Substring(i, 1)));
-        }
-
-        public void string__length()
-        {
-            Number n = new Number(Exec.stack.Pop().String.Length);
-            Exec.stack.Push(Cell.CreateNumberCell(n));
-        }
-
-        public void string__splice()
-        {
-            bool last_from_end = Exec.stack.Pop().Boolean;
-            Number last = Exec.stack.Pop().Number;
-            bool first_from_end = Exec.stack.Pop().Boolean;
-            Number first  = Exec.stack.Pop().Number;
-            Cell s = Exec.stack.Pop();
-            Cell t = Exec.stack.Pop();
-
-            // C# only supports 32 bit string lengths.
-            Int32 f = Number.number_to_int32(first);
-            Int32 l = Number.number_to_int32(last);
-            if (first_from_end) {
-                f += s.String.Length - 1;
-            }
-            if (last_from_end) {
-                l += s.String.Length - 1;
-            }
-            if (f < 0) {
-                Exec.Raise("PANIC", "First index is negative: " + f.ToString());
-                return;
-            }
-            if (l < f-1) {
-                Exec.Raise("PANIC", "Last index is less than first " + f + ": " + l.ToString());
-                return;
-            }
-
-            string sub;
-            sub = s.String.Substring(0, Math.Min(f, s.String.Length));
-            if (f > s.String.Length) {
-                sub += new string(' ', f - s.String.Length);
-            }
-            sub += t.String;
-            if (l < s.String.Length) {
-                sub += s.String.Substring(l+1, s.String.Length - (l + 1));
-            }
-
-            Exec.stack.Push(Cell.CreateStringCell(sub));
-        }
-
-        public void string__substring()
-        {
-            bool last_from_end = Exec.stack.Pop().Boolean;
-            Number last = Exec.stack.Pop().Number;
-            bool first_from_end = Exec.stack.Pop().Boolean;
-            Number first  = Exec.stack.Pop().Number;
-            Cell a = Exec.stack.Pop();
-
-            if (!first.IsInteger()) {
-                Exec.Raise("PANIC", "First index not an integer: " + first.ToString());
-                return;
-            }
-            if (!last.IsInteger()) {
-                Exec.Raise("PANIC", "Last index not an integer: " + last.ToString());
-                return;
-            }
-
-            Int32 f = Number.number_to_int32(first);
-            Int32 l = Number.number_to_int32(last);
-            if (first_from_end) {
-                f += a.String.Length - 1;
-            }
-            if (last_from_end) {
-                l += a.String.Length - 1;
-            }
-            if (f < 0) {
-                f = 0;
-            }
-            if (f > a.String.Length) {
-                f = a.String.Length;
-            }
-            if (l >= a.String.Length) {
-                l = a.String.Length - 1;
-            }
-            if (l < 0) {
-                l = -1;
-            }
-
-            if ((((l + 1) - f) + 1) <= 0) {
-                Exec.stack.Push(Cell.CreateStringCell(""));
-                return;
-            }
-
-            string sub = a.String.Substring(f, l+1-f);
-            Exec.stack.Push(Cell.CreateStringCell(sub));
-        }
-
-        public void string__toBytes()
-        {
-            string s = Exec.stack.Pop().String;
-            byte[] r = System.Text.Encoding.UTF8.GetBytes(s);
-            Exec.stack.Push(Cell.CreateBytesCell(r));
-        }
-
-        public void string__toString()
-        {
-            // String is already on the stack, so we don't have to modify it.
-        }
-#endregion
-=======
->>>>>>> 917c828f
     }
 }