set(CSNEX_SOURCES
<<<<<<< HEAD
    ${CMAKE_CURRENT_SOURCE_DIR}/csnex.cs
    ${CMAKE_CURRENT_SOURCE_DIR}/Bytecode.cs
    ${CMAKE_CURRENT_SOURCE_DIR}/Cell.cs
    ${CMAKE_CURRENT_SOURCE_DIR}/Enums.cs
    ${CMAKE_CURRENT_SOURCE_DIR}/Exceptions.cs
    ${CMAKE_CURRENT_SOURCE_DIR}/Exec.cs
    ${CMAKE_CURRENT_SOURCE_DIR}/Global.cs
    ${CMAKE_CURRENT_SOURCE_DIR}/Number.cs
    ${CMAKE_CURRENT_SOURCE_DIR}/Object.cs
    ${CMAKE_CURRENT_SOURCE_DIR}/Opcode.cs
)

set(CSNEX_RUNTIME
    ${CMAKE_CURRENT_SOURCE_DIR}/lib/runtime.cs
    ${CMAKE_CURRENT_SOURCE_DIR}/lib/sys.cs
    ${CMAKE_CURRENT_SOURCE_DIR}/lib/textio.cs
=======
    csnex.cs
    Bytecode.cs
    Cell.cs
    Disassembly.cs
    Enums.cs
    Exceptions.cs
    Exec.cs
    Extensions.cs
    Global.cs
    Number.cs
    Object.cs
    Opcode.cs
    Support.cs
)

set(CSNEX_RUNTIME
    lib/console.cs
    lib/io.cs
    lib/random.cs
    lib/runtime.cs
    lib/string.cs
    lib/sys.cs
    lib/textio.cs
>>>>>>> 1138a235
)

add_custom_command(
    OUTPUT csnex.exe
    COMMAND ${CSC} -warn:4 -warnaserror+ -debug+ -d:DEBUG -appconfig:App.config -out:csnex.exe ${CSNEX_SOURCES} ${CSNEX_RUNTIME}
    DEPENDS ${CSNEX_SOURCES} ${CSNEX_RUNTIME}
)

add_custom_target(csnex_target ALL
    DEPENDS csnex.exe
)<|MERGE_RESOLUTION|>--- conflicted
+++ resolved
@@ -1,46 +1,27 @@
 set(CSNEX_SOURCES
-<<<<<<< HEAD
     ${CMAKE_CURRENT_SOURCE_DIR}/csnex.cs
     ${CMAKE_CURRENT_SOURCE_DIR}/Bytecode.cs
     ${CMAKE_CURRENT_SOURCE_DIR}/Cell.cs
+    ${CMAKE_CURRENT_SOURCE_DIR}/Disassembly.cs
     ${CMAKE_CURRENT_SOURCE_DIR}/Enums.cs
     ${CMAKE_CURRENT_SOURCE_DIR}/Exceptions.cs
     ${CMAKE_CURRENT_SOURCE_DIR}/Exec.cs
+    ${CMAKE_CURRENT_SOURCE_DIR}/Extensions.cs
     ${CMAKE_CURRENT_SOURCE_DIR}/Global.cs
     ${CMAKE_CURRENT_SOURCE_DIR}/Number.cs
     ${CMAKE_CURRENT_SOURCE_DIR}/Object.cs
     ${CMAKE_CURRENT_SOURCE_DIR}/Opcode.cs
+    ${CMAKE_CURRENT_SOURCE_DIR}/Support.cs
 )
 
 set(CSNEX_RUNTIME
+    ${CMAKE_CURRENT_SOURCE_DIR}/lib/console.cs
+    ${CMAKE_CURRENT_SOURCE_DIR}/lib/io.cs
+    ${CMAKE_CURRENT_SOURCE_DIR}/lib/random.cs
     ${CMAKE_CURRENT_SOURCE_DIR}/lib/runtime.cs
+    ${CMAKE_CURRENT_SOURCE_DIR}/lib/string.cs
     ${CMAKE_CURRENT_SOURCE_DIR}/lib/sys.cs
     ${CMAKE_CURRENT_SOURCE_DIR}/lib/textio.cs
-=======
-    csnex.cs
-    Bytecode.cs
-    Cell.cs
-    Disassembly.cs
-    Enums.cs
-    Exceptions.cs
-    Exec.cs
-    Extensions.cs
-    Global.cs
-    Number.cs
-    Object.cs
-    Opcode.cs
-    Support.cs
-)
-
-set(CSNEX_RUNTIME
-    lib/console.cs
-    lib/io.cs
-    lib/random.cs
-    lib/runtime.cs
-    lib/string.cs
-    lib/sys.cs
-    lib/textio.cs
->>>>>>> 1138a235
 )
 
 add_custom_command(
