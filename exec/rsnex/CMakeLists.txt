--- conflicted
+++ resolved
@@ -5,15 +5,9 @@
 )
 
 add_custom_command(
-<<<<<<< HEAD
-    OUTPUT rsnex
-    COMMAND ${RUSTC} -o rsnex ${RSNEX_SOURCES}
+    OUTPUT rsnex${CMAKE_EXECUTABLE_SUFFIX}
+    COMMAND ${RUSTC} -o rsnex${CMAKE_EXECUTABLE_SUFFIX} ${RSNEX_SOURCES}
     DEPENDS ${RSNEX_SOURCES}
-=======
-    OUTPUT rsnex${CMAKE_EXECUTABLE_SUFFIX}
-    COMMAND ${RUSTC} -o rsnex${CMAKE_EXECUTABLE_SUFFIX} rsnex.rs
-    DEPENDS rsnex.rs
->>>>>>> 19d3c863
 )
 
 add_custom_target(rsnex_target ALL
