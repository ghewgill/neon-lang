--- conflicted
+++ resolved
@@ -1267,17 +1267,10 @@
             LET s: String := self.pop()->s
             IF regex.search(@"^[-+]?\d+(\.\d+)?([eE][-+]?\d+)?$", s) ISA regex.Result.match THEN
                 self.stack.append(makeValueNumber(num(s)))
-<<<<<<< HEAD
             ELSE
                 self.raise_literal("PANIC", "num() argument not a number")
             END IF
-        WHEN "object__getArray" DO
-=======
-            TRAP ValueRangeException DO
-                self.raise_literal("ValueRangeException", s)
-            END TRY
         WHEN "builtin$object__getArray" DO
->>>>>>> 917c828f
             TRY
                 LET a: Array<Object> := self.pop()->o
                 VAR r: Array<POINTER TO Value> := []
