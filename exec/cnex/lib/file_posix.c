#ifdef __APPLE__
#include <copyfile.h>
#else
// The following is needed for fchmod() on Posix
#define  _POSIX_C_SOURCE 200809L
#endif
#include <dirent.h>
#include <errno.h>
#include <fcntl.h>
#include <limits.h>
#include <stdio.h>
#include <string.h>
#include <sys/stat.h>
#include <unistd.h>
#include <utime.h>

#include "enums.h"
#include "exec.h"
#include "cell.h"
#include "nstring.h"
#include "stack.h"



static void handle_error(TExecutor *exec, int error, const char *path)
{
    switch (error) {
        case EACCES: exec->rtl_raise(exec, "FileException.PermissionDenied", path);      break;
        case EEXIST: exec->rtl_raise(exec, "FileException.DirectoryExists", path);       break;
        case ENOENT: exec->rtl_raise(exec, "FileException.PathNotFound", path);          break;
        default: {
            char err[PATH_MAX + 100];
            snprintf(err, sizeof(err), "%s: %s", path, strerror(error));
            exec->rtl_raise(exec, "FileException", err);
            break;
        }
    }
}


void file_CONSTANT_Separator(TExecutor *exec)
{
    push(exec->stack, cell_fromCString("/"));
}

void file_copy(TExecutor *exec)
{
    TString *destination = string_fromString(top(exec->stack)->string); pop(exec->stack);
    TString *filename = string_fromString(top(exec->stack)->string); pop(exec->stack);
    string_ensureNullTerminated(destination);
    string_ensureNullTerminated(filename);

#ifdef __APPLE__
    int r = copyfile(filename->data, destination->data, NULL, COPYFILE_ALL | COPYFILE_EXCL);
    if (r != 0) {
        if (errno == EEXIST) {
<<<<<<< HEAD
            exec->rtl_raise(exec, "FileException.Exists", TCSTR(destination));
=======
            exec->rtl_raise(exec, "FileException.Exists", destination->data);
>>>>>>> af034a35
            goto bail;
        }
        handle_error(exec, errno, filename->data);
    }
    goto bail;
#else
    int sourcefd = open(filename->data, O_RDONLY);
    if (sourcefd < 0) {
        handle_error(exec, errno, filename->data);
        goto bail;
    }
    struct stat statbuf;
    int r = fstat(sourcefd, &statbuf);
    if (r != 0) {
        int error = errno;
        close(sourcefd);
        handle_error(exec, error, filename->data);
        goto bail;
    }
    int destfd = open(destination->data, O_CREAT | O_WRONLY | O_TRUNC | O_EXCL, 0);
    if (destfd < 0) {
        int error = errno;
        close(sourcefd);
        if (error == EEXIST) {
            exec->rtl_raise(exec, "FileException.Exists", destination->data);
            goto bail;
        }
        handle_error(exec, error, destination->data);
        goto bail;
    }
    char buf[BUFSIZ];
    for (;;) {
        ssize_t n = read(sourcefd, buf, sizeof(buf));
        if (n < 0) {
            int error = errno;
            close(sourcefd);
            close(destfd);
            unlink(destination->data);
            handle_error(exec, error, filename->data);
            goto bail;
        } else if (n == 0) {
            break;
        }
        ssize_t written = write(destfd, buf, n);
        if (written < n) {
            int error = errno;
            close(sourcefd);
            close(destfd);
            unlink(destination->data);
            handle_error(exec, error, destination->data);
            goto bail;
        }
    }
    close(sourcefd);
    if (fchmod(destfd, statbuf.st_mode) != 0) {
        int error = errno;
        close(sourcefd);
        close(destfd);
        unlink(destination->data);
        handle_error(exec, error, destination->data);
        goto bail;
    }
    if (fchown(destfd, statbuf.st_uid, statbuf.st_gid) != 0) {
        int error = errno;
        close(sourcefd);
        close(destfd);
        unlink(destination->data);
        handle_error(exec, error, destination->data);
        goto bail;
    }
    close(destfd);
    struct utimbuf utimebuf;
    utimebuf.actime = statbuf.st_atime;
    utimebuf.modtime = statbuf.st_mtime;
    utime(destination->data, &utimebuf);
#endif

bail:
    string_freeString(filename);
    string_freeString(destination);
}

void file_copyOverwriteIfExists(TExecutor *exec)
{
    TString *destination = string_fromString(top(exec->stack)->string); pop(exec->stack);
    TString *filename = string_fromString(top(exec->stack)->string); pop(exec->stack);
    string_ensureNullTerminated(destination);
    string_ensureNullTerminated(filename);

#ifdef __APPLE__
    int r = copyfile(filename->data, destination->data, NULL, COPYFILE_ALL);
    if (r != 0) {
        handle_error(exec, errno, filename->data);
        goto bail;
    }
#else
    int sourcefd = open(filename->data, O_RDONLY);
    if (sourcefd < 0) {
        handle_error(exec, errno, filename->data);
        goto bail;
    }
    struct stat statbuf;
    int r = fstat(sourcefd, &statbuf);
    if (r != 0) {
        int error = errno;
        close(sourcefd);
        handle_error(exec, error, filename->data);
        goto bail;
    }
    int destfd = open(destination->data, O_CREAT | O_WRONLY | O_TRUNC, 0);
    if (destfd < 0) {
        int error = errno;
        close(sourcefd);
        handle_error(exec, error, destination->data);
        goto bail;
    }
    char buf[BUFSIZ];
    for (;;) {
        ssize_t n = read(sourcefd, buf, sizeof(buf));
        if (n < 0) {
            int error = errno;
            close(sourcefd);
            close(destfd);
            unlink(destination->data);
            handle_error(exec, error, filename->data);
            goto bail;
        } else if (n == 0) {
            break;
        }
        ssize_t written = write(destfd, buf, n);
        if (written < n) {
            int error = errno;
            close(sourcefd);
            close(destfd);
            unlink(destination->data);
            handle_error(exec, error, destination->data);
        }
    }
    close(sourcefd);
    if (fchmod(destfd, statbuf.st_mode) != 0) {
        int error = errno;
        close(sourcefd);
        close(destfd);
        unlink(destination->data);
        handle_error(exec, error, destination->data);
        goto bail;
    }
    if (fchown(destfd, statbuf.st_uid, statbuf.st_gid) != 0) {
        int error = errno;
        close(sourcefd);
        close(destfd);
        unlink(destination->data);
        handle_error(exec, error, destination->data);
        goto bail;
    }
    close(destfd);
    struct utimbuf utimebuf;
    utimebuf.actime = statbuf.st_atime;
    utimebuf.modtime = statbuf.st_mtime;
    utime(destination->data, &utimebuf);
#endif

bail:
    string_freeString(filename);
    string_freeString(destination);
}

void file_delete(TExecutor *exec)
{
    TString *filename = string_fromString(top(exec->stack)->string); pop(exec->stack);
    string_ensureNullTerminated(filename);

    int r = unlink(filename->data);
    if (r != 0) {
        if (errno != ENOENT) {
            handle_error(exec, errno, filename->data);
        }
    }
    string_freeString(filename);
}

void file_exists(TExecutor *exec)
{
    TString *filename = string_fromString(top(exec->stack)->string); pop(exec->stack);
    string_ensureNullTerminated(filename);

    push(exec->stack, cell_fromBoolean(access(filename->data, F_OK) == 0));
    string_freeString(filename);
}

void file_files(TExecutor *exec)
{
    TString *path = string_fromString(top(exec->stack)->string); pop(exec->stack);
    string_ensureNullTerminated(path);

    Cell *r = cell_createArrayCell(0);
    DIR *d = opendir(path->data);
    if (d != NULL) {
        for (;;) {
            Cell l; cell_initCell(&l); l.type = cString;
            struct dirent *de = readdir(d);
            if (de == NULL) {
                break;
            }
            l.string = string_createCString(de->d_name);
            cell_arrayAppendElement(r, l);
            string_freeString(l.string);
        }
        closedir(d);
    }

    push(exec->stack, r);
}

void file_getInfo(TExecutor *exec)
{
    TString *name = string_fromString(top(exec->stack)->string); pop(exec->stack);
    string_ensureNullTerminated(name);

    struct stat st;
    if (stat(name->data, &st) != 0) {
        handle_error(exec, errno, name->data);
        string_freeString(name);
        return;
    }

    Cell *r = cell_createArrayCell(0);
    size_t lastsep = string_findCharRev(name, '/');
    TString *fname = NULL;
    if (lastsep != NPOS) {
        fname = string_subString(name, lastsep + 1, name->length - (lastsep + 1));
    } else {
        fname = string_fromString(name);
    }

    Cell t; cell_initCell(&t); t.type = cString;
    t.string = fname;
    cell_arrayAppendElement(r, t);
    string_freeString(t.string);
    t.type = cNumber; t.number = number_from_uint64(st.st_size);
    cell_arrayAppendElement(r, t);
    t.type = cBoolean; t.boolean = (st.st_mode & 0x04);
    cell_arrayAppendElement(r, t);
    t.type = cBoolean; t.boolean = (st.st_mode & 0x02);
    cell_arrayAppendElement(r, t);
    t.type = cBoolean; t.boolean = (st.st_mode & 0x01);
    cell_arrayAppendElement(r, t);
    t.type = cNumber; t.number = number_from_uint32(
                                                    S_ISREG(st.st_mode) ? ENUM_FileType_normal :
                                                    S_ISDIR(st.st_mode) ? ENUM_FileType_directory :
                                                    ENUM_FileType_special);
    cell_arrayAppendElement(r, t);
    t.type = cNumber; t.number = BID_ZERO;
    cell_arrayAppendElement(r, t);
    t.type = cNumber; t.number = number_from_uint32(st.st_atime);
    cell_arrayAppendElement(r, t);
    t.type = cNumber; t.number = number_from_uint32(st.st_mtime);
    cell_arrayAppendElement(r, t);

    push(exec->stack, r);
    string_freeString(name);
}

void file_isDirectory(TExecutor *exec)
{
    char *path = string_asCString(top(exec->stack)->string); pop(exec->stack);

    struct stat st;
    push(exec->stack, cell_fromBoolean(stat(path, &st) == 0 && S_ISDIR(st.st_mode) != 0));
    free(path);
}

void file_mkdir(TExecutor *exec)
{
    char *path = string_asCString(top(exec->stack)->string); pop(exec->stack);

    int r = mkdir(path, 0755);
    if (r != 0) {
        handle_error(exec, errno, path);
    }

    free(path);
}

void file_removeEmptyDirectory(TExecutor *exec)
{
    char *path = string_asCString(top(exec->stack)->string); pop(exec->stack);

    int r = rmdir(path);
    if (r != 0) {
        handle_error(exec, errno, path);
    }

    free(path);
}

void file_rename(TExecutor *exec)
{
    TString *newname = peek(exec->stack, 0)->string;
    TString *oldname = peek(exec->stack, 1)->string;
    string_ensureNullTerminated(newname);
    string_ensureNullTerminated(oldname);

    int r = rename(oldname->data, newname->data);
    if (r != 0) {
        handle_error(exec, errno, oldname->data);
    }

    pop(exec->stack);
    pop(exec->stack);
}

void file_symlink(TExecutor *exec)
{
    pop(exec->stack); // BOOL bTargetIsDirectory
    TString *newlink = peek(exec->stack, 0)->string;
    TString *target = peek(exec->stack, 1)->string;
    string_ensureNullTerminated(newlink);
    string_ensureNullTerminated(target);

    int r = symlink(target->data, newlink->data);
    if (r != 0) {
        handle_error(exec, errno, newlink->data);
    }

    pop(exec->stack);
    pop(exec->stack);
}<|MERGE_RESOLUTION|>--- conflicted
+++ resolved
@@ -54,11 +54,7 @@
     int r = copyfile(filename->data, destination->data, NULL, COPYFILE_ALL | COPYFILE_EXCL);
     if (r != 0) {
         if (errno == EEXIST) {
-<<<<<<< HEAD
-            exec->rtl_raise(exec, "FileException.Exists", TCSTR(destination));
-=======
             exec->rtl_raise(exec, "FileException.Exists", destination->data);
->>>>>>> af034a35
             goto bail;
         }
         handle_error(exec, errno, filename->data);
