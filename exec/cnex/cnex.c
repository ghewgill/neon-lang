#ifdef __MS_HEAP_DBG
#define _CRTDBG_MAP_ALLOC
#include <stdlib.h>
#include <crtdbg.h>
#include <windows.h>
#endif
// The following is needed for strdup on Posix platforms.
#define _POSIX_C_SOURCE 200809L

#include <assert.h>
#include <inttypes.h>
#include <stdarg.h>
#include <stdint.h>
#include <stdio.h>
#include <string.h>
#ifndef __MS_HEAP_DBG
#include <stdlib.h>
#endif

#include "array.h"
#include "bytecode.h"
#include "cell.h"
#ifdef _WIN32
#define CJSON_HIDE_SYMBOLS
#endif
#include "cJSON.h"
#include "dictionary.h"
#include "disassembly.h"
#include "exec.h"
#include "gc.h"
#include "global.h"
#include "httpserver.h"
#include "framestack.h"
#include "module.h"
#include "neonext.h"
#include "nstring.h"
#include "number.h"
#include "object.h"
#include "opcode.h"
#include "rtl_platform.h"
#include "stack.h"
#include "support.h"
#include "util.h"

#ifdef _WIN32
#define PATHSEP "\\"
#define LIBRARY_NAME_PREFIX ""
#else
#define PATHSEP "/"
#define LIBRARY_NAME_PREFIX "lib"
#endif

const char *DebuggerStateName[] = {
    "stopped",
    "run",
    "single_step",
    "source_step",
    "quit",
};


TExtensionModule *g_ExtensionModules;
extern struct Ne_MethodTable ExtensionMethodTable;
TExecutor *g_executor;

void invoke(TExecutor *self, TModule *m, int index);
void exec_handleGET(TExecutor *exec, TString *path, HttpResponse *response);
void exec_handlePOST(TExecutor *exec, TString *path, TString *data, HttpResponse *response);

typedef struct tagTCommandLineOptions {
    BOOL ExecutorDebugStats;
    BOOL ExecutorDisassembly;
    BOOL EnableAssertions;
    BOOL EnableDebug;
    int  ArgStart;
    int  DebugPort;
    char *pszFilename;
    char *pszExecutableName;
    char *pszExecutablePath;
} TOptions;

static TOptions gOptions = { FALSE, FALSE, TRUE, FALSE, 0, 0, NULL, NULL, NULL };

void exec_freeExecutor(TExecutor *e)
{
    // First, assert that we've emptied the stack during normal execution.
    // Note: We don't want to assert here if the user was running under
    // the debugger.  In that case, they could have just stopped debugging.
    if (e->exit_code == 0 && e->debugging == FALSE) {
        assert(isEmpty(e->stack));
    }
    // Next, destroy the opstack.
    destroyStack(e->stack);
    free(e->stack);

    // Next, free all Neon-allocated objects.
    heap_freeHeap(e);

    // Next, iterate all allocated modules, freeing them as we go.
    for (unsigned int m = e->module_count; m > 0; m--) {
        if (e->debug == TRUE) {
            fprintf(stderr, "Free module #%d - %s\n", m-1, e->modules[m-1]->name);
        }
        module_freeModule(e->modules[m-1]);
    }
    free(e->modules);
    free(e->init_order);

    // Then, destroy the frame stack.
    framestack_destroyFrameStack(e->framestack);
    free(e->framestack);

    // Destroy the callstack.
    free(e->callstack);

    // Free the debugger
    server_freeServer(e->debug_server);
    free(e->debugger_breakpoints);
    string_freeStringArray(e->debugger_log);

    // Finally, free the TExecutor object.
    free(e);
}

TExecutor *exec_newExecutor(TModule *object);

void showUsage(void)
{
    fprintf(stderr, "Usage:\n\n");
    fprintf(stderr, "   %s [options] program.neonx\n", gOptions.pszExecutableName);
    fprintf(stderr, "\n Where [options] is one or more of the following:\n");
    fprintf(stderr, "     -D       Display executor debug stats.\n");
    fprintf(stderr, "     --debug-port port  Use debug [port] for interactive debugger.\n");
    fprintf(stderr, "     -t       Trace execution disassembly during run.\n");
    fprintf(stderr, "     -h       Display this help screen.\n");
    fprintf(stderr, "     -n       No Assertions\n");
}

BOOL ParseOptions(int argc, char* argv[])
{
    BOOL Retval = FALSE;
    for (int nIndex = 1; nIndex < argc; nIndex++) {
        if (*argv[nIndex] == '-') {
            if(argv[nIndex][1] == 'h' || argv[nIndex][1] == '?' || ((argv[nIndex][1] == '-' && argv[nIndex][2] != '\0') && (argv[nIndex][2] == 'h'))) {
                showUsage();
                exit(1);
            } else if (argv[nIndex][1] == 't') {
                gOptions.ExecutorDisassembly = TRUE;
            } else if (argv[nIndex][1] == 'D') {
                gOptions.ExecutorDebugStats = TRUE;
<<<<<<< HEAD
            } else if (argv[nIndex][1] == 'd') {
                gOptions.EnableDebug = TRUE;
            } else if (argv[nIndex][1] == 'd') {
=======
            } else if (strcmp(argv[nIndex], "--debug-port") == 0) {
>>>>>>> 5dd6d0a3
                nIndex++;
                if (argv[nIndex]) {
                    gOptions.DebugPort = atoi(argv[nIndex]);
                    if (gOptions.DebugPort <= 0 || gOptions.DebugPort > 65535) {
                        printf("--debug-port requires a valid debug port between 1 and 65535.\n");
                        return FALSE;
                    }
                } else {
                    printf("A debug port is required after the --debug-port parameter.\n");
                    return FALSE;
                }
            } else if (argv[nIndex][1] == 'n') {
                gOptions.EnableAssertions = FALSE;
            } else {
                printf("Unknown option %s\n", argv[nIndex]);
                return FALSE;
            }
        } else {
            // Once we assign the name of the application we're going to execute, stop looking for switches.
            gOptions.pszFilename = argv[nIndex];
            gOptions.pszExecutablePath = path_getPathOnly(argv[nIndex]);
            gOptions.ArgStart = nIndex;
            return TRUE;
        }
    }
    if (gOptions.pszFilename == NULL) {
        printf("You must provide a Neon binary file to execute.\n");
        Retval = FALSE;
    }
    return Retval;
}

int main(int argc, char* argv[])
{
#ifdef __MS_HEAP_DBG
    /* Used for debugging cnex, looking for memory leaks. */
    _CrtSetDbgFlag(_CRTDBG_ALLOC_MEM_DF | _CRTDBG_LEAK_CHECK_DF);
    if (IsDebuggerPresent()) {
        _CrtSetBreakAlloc(0);  // Can be set to break on specific allocation.
    }
#endif
    int ret = 0;
    gOptions.pszExecutableName = path_getFileNameOnly(argv[0]);

    if (!ParseOptions(argc, argv)) {
        return 3;
    }

    global_init(argc, argv, gOptions.ArgStart);
    path_initPaths(gOptions.pszExecutablePath);

    TModule *pModule = module_loadNeonProgram(gOptions.pszFilename);
    if (pModule == NULL) {
        goto shutdown;
    }
    g_executor = exec_newExecutor(pModule);

    g_executor->diagnostics.time_start = clock();
    ret = exec_run(g_executor, gOptions.EnableAssertions, gOptions.EnableDebug);
    g_executor->diagnostics.time_end = clock();

    if (gOptions.ExecutorDebugStats) {
        fprintf(stderr, "\n*** Neon C Executor Statistics ***\n----------------------------------\n"
                        "Total Opcodes Executed : %" PRIu64 "\n"
                        "Max Opstack Height     : %d\n"
                        "Opstack Height         : %d\n"
                        "Max Callstack Height   : %" PRIu32 "\n"
                        "CallStack Height       : %" PRId32 "\n"
                        "Global Size            : %" PRIu32 "\n"
                        "Max Framesets          : %d\n"
                        "Max Allocations        : %zu\n"
                        "Remaining Objects      : %zu\n"
                        "Execution Time         : %fms\n",
                        g_executor->diagnostics.total_opcodes,
                        g_executor->stack->max + 1,
                        g_executor->stack->top,
                        g_executor->diagnostics.callstack_max_height + 1,
                        g_executor->callstacktop,
                        g_executor->module[0].bytecode->global_size,
                        g_executor->framestack->max,
                        g_executor->diagnostics.total_allocations,
                        heap_getObjectCount(g_executor),
                        (((float)g_executor->diagnostics.time_end - g_executor->diagnostics.time_start) / CLOCKS_PER_SEC) * 1000
        );
    }

    exec_freeExecutor(g_executor);

shutdown:
    global_shutdown();
    path_freePaths();
    ext_cleanup();

    free(gOptions.pszExecutablePath);
#ifdef __MS_HEAP_DBG
    /* If you're doing HEAP tracking, and cnex leaks memory, then 
       _CrtDempMemoryLeaks() will return true, to ensure that the 
       test that is being debugged will fail.  (This will also dump
       all of the allocations that were never free()'ed.)       */
    if (_CrtDumpMemoryLeaks()) {
        return 1;
    }
#endif
    return ret;
}

int exec_run(TExecutor *self, BOOL enable_assert, BOOL enable_debug)
{
    self->enable_assert = enable_assert;
    self->enable_debug = enable_debug;
    self->ip = (uint32_t)self->module->bytecode->codelen;
    invoke(self, self->modules[0], 0);

    for (unsigned int m = 0; m < self->init_count; m++) {
        // Allocate all of the modules globals
        TModule *mod = self->modules[self->init_order[(self->init_count - 1) - m]];
        mod->globals = malloc(sizeof(Cell) * mod->bytecode->global_size);
        if (mod->globals == NULL) {
            fatal_error("Failed to allocate global variables for module %s.", mod->name);
        }
        // Initialize the modules globals.
        for (unsigned int i = 0; i < mod->bytecode->global_size; i++) {
            cell_initCell(&mod->globals[i]);
        }
        // Execute the module initialization code.
        invoke(self, self->modules[self->init_order[(self->init_count - 1) - m]], 0);
    }
    // Execute main Neon program.
    int r = exec_loop(self, 0);

    if (r == 0 && gOptions.ExecutorDebugStats) {
        assert(isEmpty(self->stack));
    }
    return r;
}

TExecutor *exec_newExecutor(TModule *object)
{
    uint32_t i;
    TExecutor *r = malloc(sizeof(TExecutor));
    if (r == NULL) {
        fatal_error("Failed to allocate memory for Neon executable.");
    }
    r->rtl_raise = exec_rtl_raiseException;
    r->stack = createStack(300);
    r->ip = 0;
    r->callstacktop = -1;
    r->exit_code = 0;
    r->param_recursion_limit = 1000;
    r->callstacksize = 10;
    r->callstack = malloc(sizeof(struct CallStack) * r->callstacksize);
    if (r->callstack == NULL) {
        fatal_error("Failed to allocate Call stack memory.");
    }
    r->enable_assert = TRUE;
    r->enable_debug = FALSE;
    r->debug = gOptions.ExecutorDebugStats;
    r->disassemble = gOptions.ExecutorDisassembly;
    r->framestack = framestack_createFrameStack(r->param_recursion_limit);
    r->allocations = 0;
    r->collection_interval = 1000;
    r->firstObject = NULL;

    // Initialize the Debugger
    r->debugging = FALSE;
    r->debug_server = NULL;
    r->debugger_state = dbgSTOPPED;
    r->debugger_step_source_depth = 0;
    r->debugger_breakpoints = NULL;
    // Always create the debug_log, in case a program calls debugger.log(); we'll need a place to store the entry.
    r->debugger_log = string_createStringArray();
    if (gOptions.DebugPort) {
        r->debugging = TRUE;
        r->handlers.handle_GET = exec_handleGET;
        r->handlers.handle_POST = exec_handlePOST;
        r->debug_server = server_createServer((unsigned short)gOptions.DebugPort, &r->handlers);
        if (r->debug_server) {
            r->debug_server->exec = r;
        }
        r->debugger_breakpoints = malloc(sizeof(char) * object->bytecode->codelen);
        memset(r->debugger_breakpoints, 0, object->bytecode->codelen);
    }

    // Load and initialize all the module code.  Note that there is always at least
    // one module!  See: runtime$moduleIsMain() call.
    r->module_count = 1;
    r->modules = malloc(sizeof(TModule*) * r->module_count);
    if (r->modules == NULL) {
        fatal_error("Failed to allocate memory for %d neon module(s).", r->module_count);
    }
    // Setup the init_order array.  This stores the index of the modules that need to be initialized before
    // other modules.  Some modules depend on other modules. See t/module-load-order.neonx.
    r->init_order = NULL;
    r->init_count = 0;
    r->modules[0] = object;

    // Allocate and initialize all global variables.
    r->modules[0]->globals = malloc(sizeof(Cell) * r->modules[0]->bytecode->global_size);
    if (r->modules[0]->globals == NULL) {
        fatal_error("Failed to allocate memory for global storage.");
    }
    for (i = 0; i < r->modules[0]->bytecode->global_size; i++) {
        cell_initCell(&r->modules[0]->globals[i]);
    }

    // Set current module to module::main.
    r->module = r->modules[0];

    // Next, iterate the imports, loading all the module code recursively, as necessary.
    for (unsigned int m = 0; m < r->module->bytecode->importsize; m++) {
        module_loadModule(r, r->module->bytecode->strings[r->module->bytecode->imports[m].name]->data, r->module_count);
    }

    /* Debug / Diagnostic fields */
    r->diagnostics.total_opcodes = 0;
    r->diagnostics.callstack_max_height = 0;
    r->diagnostics.total_allocations = 0;
    r->diagnostics.collected_objects = 0;
    return r;
}

int findDebugLine(TModule *m, int ip)
{
    cJSON *jip = NULL;
    cJSON *jln = NULL;
    cJSON *jelm = NULL;
    cJSON *lines = NULL;
    // Iterate the line_numbers JSON element, looking for the source code line that is
    // associated with the provided Instruction Pointer (ip) value.
    lines = cJSON_GetObjectItem(m->debug_symbols, "line_numbers");
    cJSON_ArrayForEach(jelm, lines)
    {
        jip = cJSON_GetArrayItem(jelm, 0);
        if (!cJSON_IsInvalid(jip) && jip->valueint == ip) {
            // We found the line, so break out, and return it.
            jln = cJSON_GetArrayItem(jelm, 1);
            break;
        }
    }
    // If we don't find a matching line number, just return 0.
    if (jln == NULL || cJSON_IsInvalid(jln)) {
        return 0;
    }
    return jln->valueint;
}

TStringArray *getSourceLines(TModule *m)
{
    TStringArray *arr = string_createStringArray();
    cJSON *jelm = NULL;
    cJSON *lines = cJSON_GetObjectItem(m->debug_symbols, "source");
    cJSON_ArrayForEach(jelm, lines)
    {
        if (!cJSON_IsInvalid(jelm) && jelm->type == cJSON_String) {
            string_appendStringArrayElement(arr, string_createCString(jelm->valuestring));
        }
    }
    return arr;
}

void dump_frames(TExecutor *exec)
{
    if (0) {
        printf("Frames:\n");
        for (int i = 0; i < exec->framestack->top; i++) {
            TFrame *f = exec->framestack->data[i];
            printf("\t %04d\t{ locals=%04d }\n", i, f->frame_size);
            for (int l = 0; 0 < f->frame_size; l++) {
                TString *x = cell_toString(&f->locals[l]);
                printf("%04d: %01d %s", l, f->locals[l].type, x->data);
                string_freeString(x);
            }
        }
    }
}

void exec_raiseLiteral(TExecutor *self, TString *name, Cell *info)
{
    Cell *exceptionvar = cell_createArrayCell(3);
    cell_setString(&exceptionvar->array->data[0], string_fromString(name));
    cell_copyCell(&exceptionvar->array->data[1], info);
    cell_setNumber(&exceptionvar->array->data[2], number_from_uint64(self->ip));
    _IDEC_glbflags = 0;
    uint64_t tip = self->ip;
    TModule *tmodule = self->module;
    uint32_t sp = self->callstacktop;
    for (;;) {
        uint64_t i;
        for (i = 0; i < tmodule->bytecode->exceptionsize; i++) {
            if ((tmodule->bytecode->exceptions[i].start <= tip) && (tip < tmodule->bytecode->exceptions[i].end)) {
                TString *handler = tmodule->bytecode->strings[tmodule->bytecode->exceptions[i].exid];
                if ((string_compareString(name, handler) == 0) || (name->length > handler->length && string_startsWith(name, handler) && name->data[handler->length] == '.')) {
                    self->ip = tmodule->bytecode->exceptions[i].handler;
                    self->module = tmodule;
                    while (self->stack->top > (((framestack_isEmpty(self->framestack) ? -1 : framestack_topFrame(self->framestack)->opstack_depth) + (int32_t)self->module->bytecode->exceptions[i].stack_depth))) {
                        pop(self->stack);
                    }
                    self->callstacktop = sp;
                    push(self->stack, exceptionvar);
                    cell_freeCell(info);
                    return;
                }
            }
        }
        if (sp == 0) {
            break;
        }
        if (!framestack_isEmpty(self->framestack)) {
            framestack_popFrame(self->framestack);
        }
        tip = self->callstack[sp].ip;
        tmodule = self->callstack[sp].mod;
        sp -= 1;
    }
    Cell *inf = object_toString(info->object);
    fprintf(stderr, "Unhandled exception %s (%s)\n", TCSTR(name), TCSTR(inf->string));
    cell_freeCell(exceptionvar);
    cell_freeCell(info);
    cell_freeCell(inf);
    cJSON *symbols = NULL;
    cJSON *pStart = NULL;
    while (self->ip < self->module->bytecode->codelen) {
        char *dbgpath = strdup(self->module->source_path);
        dbgpath[strlen(self->module->source_path)-1] = 'd';

        FILE *fp = fopen(dbgpath, "rb");
        // Don't report out of memory errors, let the stack unwinder report the best it can.
        if (fp != NULL) {
            fseek(fp, 0, SEEK_END);
            long nSize = ftell(fp);
            fseek(fp, 0, SEEK_SET);
            char *debug = malloc(nSize + 1);
            if (debug != NULL) {
                size_t nr = fread(debug, 1, nSize, fp);
                fclose(fp);
                debug[nr] = '\0'; // Ensure data is null-terminated.
                symbols = cJSON_Parse(debug);
                // Remember the start of the symbols, so we can always go back to them.
                pStart = symbols;
                free(debug);
            }
        }
        free(dbgpath);

        if (symbols != NULL && !cJSON_IsInvalid(symbols)) {
            uint64_t p = self->ip;
            cJSON *source = cJSON_GetObjectItem(symbols, "source");
            char hash_string[65];
            for (int i = 0; i < 32; i++) {
                snprintf(&hash_string[i*2], 3, "%2.2x", self->module->bytecode->source_hash[i]);
            }
            hash_string[64] = '\0';
            const char *symbol_hash = cJSON_GetObjectItem(symbols, "source_hash")->valuestring;
            if (strcmp(hash_string, symbol_hash) != 0) {
                fprintf(stderr, "  Stack frame #%d: file %s address %d (no debug information, symbols are out of date. %.7s..%.7s)\n", self->callstacktop+1, self->module->source_path, self->ip, hash_string, symbol_hash);
                cJSON_Delete(pStart);
                goto nextframe;
            }
            cJSON *jip = NULL;
            cJSON *jln = NULL;
            cJSON *lines = NULL;
            for (;;) {
                lines = cJSON_GetObjectItem(symbols, "line_numbers");
                cJSON_ArrayForEach(symbols, lines)
                {
                    jip = cJSON_GetArrayItem(symbols, 0);
                    if (!cJSON_IsInvalid(jip) && (uint64_t)jip->valueint == p) {
                        jln = cJSON_GetArrayItem(symbols, 1);
                        break;
                    }
                }
                if (jln != NULL) {
                    break;
                }
                if (p == 0) {
                    fprintf(stderr, "No matching debug information found.\n");
                    break;
                }
                p--;
                symbols = pStart;
            }
            if (!cJSON_IsInvalid(jln)) {
                cJSON *source_line = cJSON_GetArrayItem(source, jln->valueint);
                fprintf(stderr, "  Stack frame #%d: file %s line %d address %d\n", self->callstacktop+1, self->module->source_path, jln->valueint, self->ip);
                if (!cJSON_IsInvalid(source_line)) {
                    fprintf(stderr, "    %s\n", source_line->valuestring);
                } else {
                    fprintf(stderr, "    *Source line missing from symbols file!*\n");
                }
            } else {
                fprintf(stderr, "  Stack frame #%d: file %s address %d (line number not found)\n", self->callstacktop+1, self->module->source_path, self->ip);
            }
            cJSON_Delete(pStart);
        } else {
            fprintf(stderr, "  Stack frame #%d: file %s address %d (no debug info available)\n", self->callstacktop+1, self->module->source_path, self->ip);
        }
nextframe:
        if (self->callstacktop == 0) {
            break;
        }
        self->module = self->callstack[self->callstacktop].mod;
        self->ip = self->callstack[self->callstacktop].ip;
        self->callstacktop--;
    }

    // Destroy the stack if there are no exception handlers available.
    // This is important to properly shut cnex down.
    while (!isEmpty(self->stack)) {
        pop(self->stack);
    }
    // Setting exit_code here will cause exec_loop to terminate and return this exit code.
    self->exit_code = 1;
}

void exec_rtl_raiseException(TExecutor *self, const char *name, const char *info)
{
    TString *n = string_createCString(name);
    TString *i = string_createCString(info);

    Cell *ex = cell_fromObject(object_createStringObject(i));

    exec_raiseLiteral(self, n, ex);
    string_freeString(n);
    string_freeString(i);
}

void exec_numberCheckAndRaise(TExecutor *self, unsigned int start_ip, const char *what)
{
    if (_IDEC_glbflags & BID_OVERFLOW_EXCEPTION) {
        self->ip = start_ip;
        exec_rtl_raiseException(self, "NumberException.Overflow", what);
        return;
    }
    if (_IDEC_glbflags & BID_ZERO_DIVIDE_EXCEPTION) {
        self->ip = start_ip;
        exec_rtl_raiseException(self, "NumberException.DivideByZero", what);
        return;
    }
    if (_IDEC_glbflags & BID_INVALID_EXCEPTION) {
        self->ip = start_ip;
        exec_rtl_raiseException(self, "NumberException.Invalid", what);
        return;
    }
}

static unsigned int exec_getOperand(TExecutor *self)
{
    return get_vint(self->module->bytecode->code, self->module->bytecode->codelen, &self->ip);
}

void exec_PUSHB(TExecutor *self)
{
    BOOL val = self->module->bytecode->code[self->ip+1] != 0;
    self->ip += 2;
    push(self->stack, cell_fromBoolean(val));
}

void exec_PUSHN(TExecutor *self)
{
    self->ip++;
    unsigned int val = exec_getOperand(self);
    push(self->stack, cell_fromNumber(number_from_string(self->module->bytecode->strings[val]->data)));
}

void exec_PUSHS(TExecutor *self)
{
    self->ip++;
    unsigned int val = exec_getOperand(self);
    push(self->stack, cell_fromStringLength(self->module->bytecode->strings[val]->data, self->module->bytecode->strings[val]->length));
}

void exec_PUSHY(TExecutor *self)
{
    self->ip++;
    unsigned int val = exec_getOperand(self);
    push(self->stack, cell_fromBytes(self->module->bytecode->strings[val]));
}

void exec_PUSHPG(TExecutor *self)
{
    self->ip++;
    unsigned int addr = exec_getOperand(self);
    assert(addr < self->module->bytecode->global_size);
    push(self->stack, cell_fromAddress(&self->module->globals[addr]));
}

/* push pointer to predefined global */
void exec_PUSHPPG(TExecutor *self)
{
    self->ip++;
    unsigned int addr = exec_getOperand(self);
    const char *var = self->module->bytecode->strings[addr]->data;

    push(self->stack, cell_fromAddress(global_getVariable(var)));
}

void exec_PUSHPMG(TExecutor *self)
{
    self->ip++;
    unsigned int mod = exec_getOperand(self);
    unsigned int name = exec_getOperand(self);
    TModule *m = module_findModule(self, self->module->bytecode->strings[mod]->data);
    if (m == NULL) {
        fatal_error("fatal: module not found: %s\n", self->module->bytecode->strings[mod]->data);
    }
    for (unsigned int v = 0; v < m->bytecode->variablesize; v++) {
        if (string_compareString(m->bytecode->strings[m->bytecode->variables[v].name], self->module->bytecode->strings[name]) == 0) {
            unsigned int addr = m->bytecode->variables[v].index;
            assert(addr < m->bytecode->global_size);
            push(self->stack, cell_fromAddress(&m->globals[addr]));
            return;
        }
    }
    fatal_error("fatal: variable not found: %s\n", self->module->bytecode->strings[name]->data);
}

void exec_PUSHPL(TExecutor *self)
{
    self->ip++;
    unsigned int addr = exec_getOperand(self);
    /* push(self->stack, cell_fromAddress(&self->frames[addr])); */
    push(self->stack, cell_fromAddress(&framestack_topFrame(self->framestack)->locals[addr]));
}

void exec_PUSHPOL(TExecutor *self)
{
    self->ip++;
    unsigned int back = exec_getOperand(self);
    unsigned int addr = exec_getOperand(self);
    TFrame *frame = framestack_topFrame(self->framestack);
    while (back > 0) {
        frame = frame->outer;
        back--;
    }

    push(self->stack, cell_fromAddress(&frame->locals[addr]));
}

void exec_PUSHI(TExecutor *self)
{
    self->ip++;
    uint32_t x = exec_getOperand(self);
    push(self->stack, cell_fromNumber(number_from_uint32(x)));
}

void exec_LOADB(TExecutor *self)
{
    self->ip++;
    Cell *addr = top(self->stack)->address; pop(self->stack);
    cell_ensureBoolean(addr);
    push(self->stack, cell_fromCell(addr));
}

void exec_LOADN(TExecutor *self)
{
    self->ip++;
    Cell *addr = top(self->stack)->address; pop(self->stack);
    cell_ensureNumber(addr);
    push(self->stack, cell_fromCell(addr));
}

void exec_LOADS(TExecutor *self)
{
    self->ip++;
    Cell *addr = top(self->stack)->address; pop(self->stack);
    cell_ensureString(addr);
    push(self->stack, cell_fromCell(addr));
}

void exec_LOADY(TExecutor *self)
{
    self->ip++;
    Cell *addr = top(self->stack)->address; pop(self->stack);
    cell_ensureBytes(addr);
    push(self->stack, cell_fromCell(addr));
}

void exec_LOADA(TExecutor *self)
{
    self->ip++;
    Cell *addr = top(self->stack)->address; pop(self->stack);
    cell_ensureArray(addr);
    push(self->stack, cell_fromCell(addr));
}

void exec_LOADD(TExecutor *self)
{
    self->ip++;
    Cell *addr = top(self->stack)->address; pop(self->stack);
    cell_ensureDictionary(addr);
    push(self->stack, cell_fromCell(addr));
}

void exec_LOADP(TExecutor *self)
{
    self->ip++;
    Cell *addr = top(self->stack)->address; pop(self->stack);
    cell_ensureAddress(addr);
    push(self->stack, cell_fromCell(addr));
}

void exec_LOADJ(TExecutor *self)
{
    self->ip++;
    Cell *addr = top(self->stack)->address; pop(self->stack);
    cell_ensureObject(addr);
    push(self->stack, cell_fromCell(addr));
}

void exec_STOREB(TExecutor *self)
{
    self->ip++;
    Cell *addr = top(self->stack)->address; pop(self->stack);
    cell_copyCell(addr, top(self->stack)); pop(self->stack);
}

void exec_STOREN(TExecutor *self)
{
    self->ip++;
    Cell *addr = top(self->stack)->address; pop(self->stack);
    cell_copyCell(addr, top(self->stack)); pop(self->stack);
}

void exec_STORES(TExecutor *self)
{
    self->ip++;
    Cell *addr = top(self->stack)->address; pop(self->stack);
    cell_copyCell(addr, top(self->stack)); pop(self->stack);
}

void exec_STOREY(TExecutor *self)
{
    self->ip++;
    Cell *addr = top(self->stack)->address; pop(self->stack);
    cell_copyCell(addr, top(self->stack)); pop(self->stack);
}

void exec_STOREA(TExecutor *self)
{
    self->ip++;
    Cell *addr = top(self->stack)->address; pop(self->stack);
    cell_copyCell(addr, top(self->stack)); pop(self->stack);
}

void exec_STORED(TExecutor *self)
{
    self->ip++;
    Cell *addr = top(self->stack)->address; pop(self->stack);
    cell_copyCell(addr, top(self->stack)); pop(self->stack);
}

void exec_STOREP(TExecutor *self)
{
    self->ip++;
    Cell *addr = top(self->stack)->address; pop(self->stack);
    cell_copyCell(addr, top(self->stack)); pop(self->stack);
}

void exec_STOREJ(TExecutor *self)
{
    self->ip++;
    Cell *addr = top(self->stack)->address; pop(self->stack);
    cell_copyCell(addr, top(self->stack)); pop(self->stack);
}

void exec_NEGN(TExecutor *self)
{
    _IDEC_glbflags = 0;
    unsigned int start_ip = self->ip;
    self->ip++;
    Number x = top(self->stack)->number; pop(self->stack);
    push(self->stack, cell_fromNumber(number_negate(x)));
    exec_numberCheckAndRaise(self, start_ip, "negate");
}

void exec_ADDN(TExecutor *self)
{
    _IDEC_glbflags = 0;
    unsigned int start_ip = self->ip;
    self->ip++;
    Number b = top(self->stack)->number; pop(self->stack);
    Number a = top(self->stack)->number; pop(self->stack);
    push(self->stack, cell_fromNumber(number_add(a, b)));
    exec_numberCheckAndRaise(self, start_ip, "add");
}

void exec_SUBN(TExecutor *self)
{
    _IDEC_glbflags = 0;
    unsigned int start_ip = self->ip;
    self->ip++;
    Number b = top(self->stack)->number; pop(self->stack);
    Number a = top(self->stack)->number; pop(self->stack);
    push(self->stack, cell_fromNumber(number_subtract(a, b)));
    exec_numberCheckAndRaise(self, start_ip, "subtract");
}

void exec_MULN(TExecutor *self)
{
    _IDEC_glbflags = 0;
    unsigned int start_ip = self->ip;
    self->ip++;
    Number b = top(self->stack)->number; pop(self->stack);
    Number a = top(self->stack)->number; pop(self->stack);
    push(self->stack, cell_fromNumber(number_multiply(a, b)));
    exec_numberCheckAndRaise(self, start_ip, "multiply");
}

void exec_DIVN(TExecutor *self)
{
    _IDEC_glbflags = 0;
    unsigned int start_ip = self->ip;
    self->ip++;
    Number b = top(self->stack)->number; pop(self->stack);
    Number a = top(self->stack)->number; pop(self->stack);
    push(self->stack, cell_fromNumber(number_divide(a, b)));
    exec_numberCheckAndRaise(self, start_ip, "divide");
}

void exec_MODN(TExecutor *self)
{
    _IDEC_glbflags = 0;
    unsigned int start_ip = self->ip;
    self->ip++;
    Number b = top(self->stack)->number; pop(self->stack);
    Number a = top(self->stack)->number; pop(self->stack);
    push(self->stack, cell_fromNumber(number_modulo(a, b)));
    exec_numberCheckAndRaise(self, start_ip, "modulo");
}

void exec_EXPN(TExecutor *self)
{
    _IDEC_glbflags = 0;
    unsigned int start_ip = self->ip;
    self->ip++;
    Number b = top(self->stack)->number; pop(self->stack);
    Number a = top(self->stack)->number; pop(self->stack);
    push(self->stack, cell_fromNumber(number_pow(a, b)));
    exec_numberCheckAndRaise(self, start_ip, "exponentiation");
}

void exec_EQB(TExecutor *self)
{
    self->ip++;
    BOOL b = top(self->stack)->boolean; pop(self->stack);
    BOOL a = top(self->stack)->boolean; pop(self->stack);
    push(self->stack, cell_fromBoolean(a == b));
}

void exec_NEB(TExecutor *self)
{
    self->ip++;
    BOOL b = top(self->stack)->boolean; pop(self->stack);
    BOOL a = top(self->stack)->boolean; pop(self->stack);
    push(self->stack, cell_fromBoolean(a != b));
}

void exec_EQN(TExecutor *self)
{
    self->ip++;
    Number b = top(self->stack)->number; pop(self->stack);
    Number a = top(self->stack)->number; pop(self->stack);
    push(self->stack, cell_fromBoolean(number_is_equal(a, b)));
}

void exec_NEN(TExecutor *self)
{
    self->ip++;
    Number b = top(self->stack)->number; pop(self->stack);
    Number a = top(self->stack)->number; pop(self->stack);
    push(self->stack, cell_fromBoolean(number_is_not_equal(a, b)));
}

void exec_LTN(TExecutor *self)
{
    self->ip++;
    Number b = top(self->stack)->number; pop(self->stack);
    Number a = top(self->stack)->number; pop(self->stack);
    push(self->stack, cell_fromBoolean(number_is_less(a, b)));
}

void exec_GTN(TExecutor *self)
{
    self->ip++;
    Number b = top(self->stack)->number; pop(self->stack);
    Number a = top(self->stack)->number; pop(self->stack);
    push(self->stack, cell_fromBoolean(number_is_greater(a, b)));
}

void exec_LEN(TExecutor *self)
{
    self->ip++;
    Number b = top(self->stack)->number; pop(self->stack);
    Number a = top(self->stack)->number; pop(self->stack);
    push(self->stack, cell_fromBoolean(number_is_less_equal(a, b)));
}

void exec_GEN(TExecutor *self)
{
    self->ip++;
    Number b = top(self->stack)->number; pop(self->stack);
    Number a = top(self->stack)->number; pop(self->stack);
    push(self->stack, cell_fromBoolean(number_is_greater_equal(a, b)));
}

void exec_EQS(TExecutor *self)
{
    self->ip++;
    Cell *b = cell_fromCell(top(self->stack)); pop(self->stack);
    Cell *a = cell_fromCell(top(self->stack)); pop(self->stack);
    Cell *r = cell_fromBoolean(string_compareString(a->string, b->string) == 0);
    cell_freeCell(b);
    cell_freeCell(a);
    push(self->stack, r);
}

void exec_NES(TExecutor *self)
{
    self->ip++;
    Cell *b = cell_fromCell(top(self->stack)); pop(self->stack);
    Cell *a = cell_fromCell(top(self->stack)); pop(self->stack);
    Cell *r = cell_fromBoolean(string_compareString(a->string, b->string) != 0);
    cell_freeCell(b);
    cell_freeCell(a);
    push(self->stack, r);
}

void exec_LTS(TExecutor *self)
{
    self->ip++;
    Cell *b = cell_fromCell(top(self->stack)); pop(self->stack);
    Cell *a = cell_fromCell(top(self->stack)); pop(self->stack);
    Cell *r = cell_fromBoolean(string_compareString(a->string, b->string) < 0);
    cell_freeCell(b);
    cell_freeCell(a);
    push(self->stack, r);
}

void exec_GTS(TExecutor *self)
{
    self->ip++;
    Cell *b = cell_fromCell(top(self->stack)); pop(self->stack);
    Cell *a = cell_fromCell(top(self->stack)); pop(self->stack);
    Cell *r = cell_fromBoolean(string_compareString(a->string, b->string) > 0);
    cell_freeCell(b);
    cell_freeCell(a);
    push(self->stack, r);
}

void exec_LES(TExecutor *self)
{
    self->ip++;
    Cell *b = cell_fromCell(top(self->stack)); pop(self->stack);
    Cell *a = cell_fromCell(top(self->stack)); pop(self->stack);
    Cell *r = cell_fromBoolean(string_compareString(a->string, b->string) <= 0);
    cell_freeCell(b);
    cell_freeCell(a);
    push(self->stack, r);
}

void exec_GES(TExecutor *self)
{
    self->ip++;
    Cell *b = cell_fromCell(top(self->stack)); pop(self->stack);
    Cell *a = cell_fromCell(top(self->stack)); pop(self->stack);
    Cell *r = cell_fromBoolean(string_compareString(a->string, b->string) >= 0);
    cell_freeCell(b);
    cell_freeCell(a);
    push(self->stack, r);
}

void exec_EQY(TExecutor *self)
{
    self->ip++;
    Cell *b = cell_fromCell(top(self->stack)); pop(self->stack);
    Cell *a = cell_fromCell(top(self->stack)); pop(self->stack);
    Cell *r = cell_fromBoolean(string_compareString(a->string, b->string) == 0);
    cell_freeCell(b);
    cell_freeCell(a);
    push(self->stack, r);
}

void exec_NEY(TExecutor *self)
{
    self->ip++;
    Cell *b = cell_fromCell(top(self->stack)); pop(self->stack);
    Cell *a = cell_fromCell(top(self->stack)); pop(self->stack);
    Cell *r = cell_fromBoolean(string_compareString(a->string, b->string) != 0);
    cell_freeCell(b);
    cell_freeCell(a);
    push(self->stack, r);
}

void exec_LTY(TExecutor *self)
{
    self->ip++;
    Cell *b = cell_fromCell(top(self->stack)); pop(self->stack);
    Cell *a = cell_fromCell(top(self->stack)); pop(self->stack);
    Cell *r = cell_fromBoolean(string_compareString(a->string, b->string) < 0);
    cell_freeCell(b);
    cell_freeCell(a);
    push(self->stack, r);
}

void exec_GTY(TExecutor *self)
{
    self->ip++;
    Cell *b = cell_fromCell(top(self->stack)); pop(self->stack);
    Cell *a = cell_fromCell(top(self->stack)); pop(self->stack);
    Cell *r = cell_fromBoolean(string_compareString(a->string, b->string) > 0);
    cell_freeCell(b);
    cell_freeCell(a);
    push(self->stack, r);
}

void exec_LEY(TExecutor *self)
{
    self->ip++;
    Cell *b = cell_fromCell(top(self->stack)); pop(self->stack);
    Cell *a = cell_fromCell(top(self->stack)); pop(self->stack);
    Cell *r = cell_fromBoolean(string_compareString(a->string, b->string) <= 0);
    cell_freeCell(b);
    cell_freeCell(a);
    push(self->stack, r);
}

void exec_GEY(TExecutor *self)
{
    self->ip++;
    Cell *b = cell_fromCell(top(self->stack)); pop(self->stack);
    Cell *a = cell_fromCell(top(self->stack)); pop(self->stack);
    Cell *r = cell_fromBoolean(string_compareString(a->string, b->string) >= 0);
    cell_freeCell(b);
    cell_freeCell(a);
    push(self->stack, r);
}

void exec_EQA(TExecutor *self)
{
    self->ip++;
    Cell *b = top(self->stack);
    Cell *a = peek(self->stack, 1);
    Cell *r = cell_fromBoolean(array_compareArray(a->array, b->array) != 0);
    pop(self->stack);
    pop(self->stack);
    push(self->stack, r);
}

void exec_NEA(TExecutor *self)
{
    self->ip++;
    Cell *b = top(self->stack);
    Cell *a = peek(self->stack, 1);
    Cell *r = cell_fromBoolean(array_compareArray(a->array, b->array) == 0);
    pop(self->stack);
    pop(self->stack);
    push(self->stack, r);
}

void exec_EQD(TExecutor *self)
{
    self->ip++;
    Cell *b = top(self->stack);
    Cell *a = peek(self->stack, 1);
    Cell *r = cell_fromBoolean(dictionary_compareDictionary(a->dictionary, b->dictionary) != 0);
    pop(self->stack);
    pop(self->stack);
    push(self->stack, r);
}

void exec_NED(TExecutor *self)
{
    self->ip++;
    Cell *b = top(self->stack);
    Cell *a = peek(self->stack, 1);
    Cell *r = cell_fromBoolean(dictionary_compareDictionary(a->dictionary, b->dictionary) == 0);
    pop(self->stack);
    pop(self->stack);
    push(self->stack, r);
}

void exec_EQP(TExecutor *self)
{
    self->ip++;
    Cell *b = peek(self->stack, 0)->address;
    Cell *a = peek(self->stack, 1)->address;
    Cell *r = cell_fromBoolean(a == b);
    pop(self->stack);
    pop(self->stack);
    push(self->stack, r);
}

void exec_NEP(TExecutor *self)
{
    self->ip++;
    Cell *b = peek(self->stack, 0)->address;
    Cell *a = peek(self->stack, 1)->address;
    Cell *r = cell_fromBoolean(a != b);
    pop(self->stack);
    pop(self->stack);
    push(self->stack, r);
}

void exec_ANDB(void)
{
    fatal_error("exec_ANDB not implemented");
}

void exec_ORB(void)
{
    fatal_error("exec_ORB not implemented");
}

void exec_NOTB(TExecutor *self)
{
    self->ip++;
    BOOL x = top(self->stack)->boolean; pop(self->stack);
    push(self->stack, cell_fromBoolean(!x));
}

void exec_INDEXAR(TExecutor *self)
{
    self->ip++;
    Number index = top(self->stack)->number; pop(self->stack);
    Cell *addr = top(self->stack)->address; pop(self->stack);

    if (!number_is_integer(index)) {
        self->rtl_raise(self, "ArrayIndexException", number_to_string(index));
        return;
    }
    int64_t i = number_to_sint64(index);
    if (i < 0) {
        self->rtl_raise(self, "ArrayIndexException", number_to_string(number_from_sint64(i)));
        return;
    }
    uint64_t j = (uint64_t)i;
    if (j >= addr->array->size) {
        self->rtl_raise(self, "ArrayIndexException", number_to_string(number_from_uint64(j)));
        return;
    }
    push(self->stack, cell_fromAddress(cell_arrayIndexForRead(addr, j)));
}

void exec_INDEXAW(TExecutor *self)
{
    self->ip++;
    Number index = top(self->stack)->number; pop(self->stack);
    Cell *addr = top(self->stack)->address; pop(self->stack);

    if (!number_is_integer(index)) {
        self->rtl_raise(self, "ArrayIndexException", number_to_string(index));
        return;
    }
    int64_t i = number_to_sint64(index);
    if (i < 0) {
        self->rtl_raise(self, "ArrayIndexException", number_to_string(number_from_sint64(i)));
        return;
    }
    uint64_t j = (uint64_t)i;
    push(self->stack, cell_fromAddress(cell_arrayIndexForWrite(addr, j)));
}

void exec_INDEXAV(TExecutor *self)
{
    self->ip++;
    Number index = top(self->stack)->number; pop(self->stack);
    Cell *array = top(self->stack);

    if (!number_is_integer(index)) {
        self->rtl_raise(self, "ArrayIndexException", number_to_string(index));
        return;
    }
    int64_t i = number_to_sint64(index);
    if (i < 0) {
        self->rtl_raise(self, "ArrayIndexException", number_to_string(number_from_sint64(i)));
        return;
    }
    uint64_t j = (uint64_t)i;
    if (j >= array->array->size) {
        self->rtl_raise(self, "ArrayIndexException", number_to_string(number_from_uint64(j)));
        return;
    }
    assert(j < array->array->size);
    Cell *val = cell_fromCell(&array->array->data[j]);
    pop(self->stack);
    push(self->stack, val);
}

void exec_INDEXAN(TExecutor *self)
{
    self->ip++;
    Number index = top(self->stack)->number; pop(self->stack);
    Cell *array = top(self->stack);

    if (!number_is_integer(index)) {
        self->rtl_raise(self, "ArrayIndexException", number_to_string(index));
        return;
    }
    int64_t i = number_to_sint64(index);
    if (i < 0) {
        self->rtl_raise(self, "ArrayIndexException", number_to_string(number_from_sint64(i)));
        return;
    }
    uint64_t j = (uint64_t)i;
    /* ToDo: Debug this.  I think is following code is WRONG! */
    Cell *val = (j < array->array->size ? cell_fromCell(&array->array->data[j]) : cell_newCell());
    pop(self->stack);
    push(self->stack, val);
}

void exec_INDEXDR(TExecutor *self)
{
    self->ip++;
    TString *index = string_fromString(top(self->stack)->string); pop(self->stack);
    Cell *addr = top(self->stack)->address; pop(self->stack);
    Cell *e = dictionary_findDictionaryEntry(addr->dictionary, index);
    if (e == NULL) {
        char *pszIndex = string_asCString(index);
        self->rtl_raise(self, "DictionaryIndexException", pszIndex);
        free(pszIndex);
        string_freeString(index);
        return;
    }
    push(self->stack, cell_fromAddress(cell_dictionaryIndexForRead(addr, index)));
    string_freeString(index);
}

void exec_INDEXDW(TExecutor *self)
{
    self->ip++;
    TString *index = string_fromString(top(self->stack)->string); pop(self->stack);
    Cell *addr = top(self->stack)->address; pop(self->stack);
    push(self->stack, cell_fromAddress(cell_dictionaryIndexForWrite(addr, index)));
    //string_freeString(index);
}

void exec_INDEXDV(TExecutor *self)
{
    self->ip++;
    TString *index = peek(self->stack, 0)->string;
    Cell *dictionary = peek(self->stack, 1);
    Cell *val = dictionary_findDictionaryEntry(dictionary->dictionary, index);
    if (val == NULL) {
        char *pszIndex = string_asCString(index);
        self->rtl_raise(self, "DictionaryIndexException", pszIndex);
        free(pszIndex);
        pop(self->stack);
        pop(self->stack);
        return;
    }

    Cell *addr = cell_fromCell(val);
    pop(self->stack);
    pop(self->stack);
    push(self->stack, addr);
}

void exec_INA(TExecutor *self)
{
    self->ip++;
    Cell *array = cell_fromCell(top(self->stack)); pop(self->stack);
    Cell *val = cell_fromCell(top(self->stack)); pop(self->stack);

    BOOL v = cell_arrayElementExists(array, val);
    cell_freeCell(val);
    cell_freeCell(array);

    push(self->stack, cell_fromBoolean(v));
}

void exec_IND(TExecutor *self)
{
    self->ip++;
    Dictionary *dictionary = top(self->stack)->dictionary;
    TString *key = peek(self->stack, 1)->string;

    BOOL v = dictionary_findDictionaryEntry(dictionary, key) != NULL;

    pop(self->stack);
    pop(self->stack);
    push(self->stack, cell_fromBoolean(v));
}

void exec_CALLP(TExecutor *self)
{
    _IDEC_glbflags = 0;
    unsigned int start_ip = self->ip;
    self->ip++;
    unsigned int val = exec_getOperand(self);
    const char *func = self->module->bytecode->strings[val]->data;

    global_callFunction(func, self);
    exec_numberCheckAndRaise(self, start_ip, func);
}

void exec_CALLF(TExecutor *self)
{
    self->ip++;
    unsigned int val = exec_getOperand(self);
    if (self->callstacktop >= self->param_recursion_limit) {
        self->rtl_raise(self, "StackOverflowException", "");
        return;
    }
    invoke(self, self->module, val);
}

void exec_CALLMF(TExecutor *self)
{
    self->ip++;
    unsigned int mod = exec_getOperand(self);
    unsigned int fun = exec_getOperand(self);
    unsigned int efi = 0;
    if (self->callstacktop >= self->param_recursion_limit) {
        self->rtl_raise(self, "StackOverflowException", "");
        return;
    }

    TModule *m = module_findModule(self, self->module->bytecode->strings[mod]->data);
    if (m != NULL) {
        for (efi = 0; efi < m->bytecode->export_functionsize; efi++) {
            TString *funcsig = string_copyString(m->bytecode->strings[m->bytecode->export_functions[efi].name]);
            funcsig = string_appendChar(funcsig, ',');
            funcsig = string_appendString(funcsig, m->bytecode->strings[m->bytecode->export_functions[efi].descriptor]);
            if (string_compareString(funcsig, self->module->bytecode->strings[fun]) == 0) {
                invoke(self, m, m->bytecode->export_functions[efi].index);
                string_freeString(funcsig);
                return;
            }
            string_freeString(funcsig);
        }
        fatal_error("function not found: %s", self->module->bytecode->strings[fun]->data);
    }
    fatal_error("module not found: %s", self->module->bytecode->strings[mod]->data);
}

void exec_CALLI(TExecutor *self)
{
    self->ip++;
    if (self->callstacktop >= self->param_recursion_limit) {
        self->rtl_raise(self, "StackOverflowException", "");
        return;
    }

    Cell *a = top(self->stack);
    TModule *mod = (TModule*)a->array->data[0].other;
    Number nindex = a->array->data[1].number;
    pop(self->stack);
    if (number_is_zero(nindex) || !number_is_integer(nindex)) {
        self->rtl_raise(self, "InvalidFunctionException", "");
        return;
    }
    uint32_t index = number_to_uint32(nindex);
    invoke(self, mod, index);
}

void exec_JUMP(TExecutor *self)
{
    self->ip++;
    unsigned int target = exec_getOperand(self);
    self->ip = target;
}

void exec_JF(TExecutor *self)
{
    self->ip++;
    unsigned int target = exec_getOperand(self);
    BOOL a = top(self->stack)->boolean; pop(self->stack);
    if (!a) {
        self->ip = target;
    }
}

void exec_JT(TExecutor *self)
{
    self->ip++;
    unsigned int target = exec_getOperand(self);
    BOOL a = top(self->stack)->boolean; pop(self->stack);
    if (a) {
        self->ip = target;
    }
}

void exec_DUP(TExecutor *self)
{
    self->ip++;
    push(self->stack, cell_fromCell(top(self->stack)));
}

void exec_DUPX1(TExecutor *self)
{
    self->ip++;
    Cell *a = cell_fromCell(top(self->stack)); pop(self->stack);
    Cell *b = cell_fromCell(top(self->stack)); pop(self->stack);
    push(self->stack, a);
    push(self->stack, b);
    push(self->stack, cell_fromCell(a));
}

void exec_DROP(TExecutor *self)
{
    self->ip++;
    pop(self->stack);
}

void exec_RET(TExecutor *self)
{
    framestack_popFrame(self->framestack);
    self->ip = self->callstack[self->callstacktop].ip;
    self->module = self->callstack[self->callstacktop].mod;
    self->callstacktop--;
}

void exec_CONSA(TExecutor *self)
{
    self->ip++;
    unsigned int val = exec_getOperand(self);
    Cell *a = cell_createArrayCell(val);

    while (val > 0) {
        cell_copyCell(&a->array->data[a->array->size - val], top(self->stack));
        val--;
        pop(self->stack);
    }
    push(self->stack, a);
}

void exec_CONSD(TExecutor *self)
{
    self->ip++;
    unsigned int val = exec_getOperand(self);
    Cell *d = cell_createDictionaryCell();

    while (val > 0) {
        Cell *value = cell_fromCell(top(self->stack)); pop(self->stack);
        TString *key = string_fromString(top(self->stack)->string); pop(self->stack);
        dictionary_addDictionaryEntry(d->dictionary, key, value);
        val--;
    }
    push(self->stack, d);
}

void exec_EXCEPT(TExecutor *self)
{
    const unsigned int start_ip = self->ip;
    self->ip++;
    unsigned int val = exec_getOperand(self);
    self->ip = start_ip;
    Cell *info = cell_fromCell(top(self->stack));
    pop(self->stack);
    exec_raiseLiteral(self, self->module->bytecode->strings[val], info);
}

void exec_ALLOC(TExecutor *self)
{
    self->ip++;
    uint32_t val = exec_getOperand(self);

    Cell *cell = heap_allocObject(self);
    cell->array = array_createArrayFromSize(val);
    cell->type = cArray;
    push(self->stack, cell_fromAddress(cell));
    self->allocations++;
    if (self->collection_interval > 0 && self->allocations >= self->collection_interval) {
        // ToDo: Implement heap sweep and clear
        //heap_sweepHeap(self, gOptions.ExecutorDebugStats);
    }
}

void exec_PUSHNIL(TExecutor *self)
{
    self->ip++;
    push(self->stack, cell_newCell());
}

void exec_RESETC(TExecutor *self)
{
    self->ip++;
    Cell *addr = top(self->stack)->address; pop(self->stack);
    cell_clearCell(addr);
}

void exec_PUSHPEG(void)
{
    fatal_error("exec_PUSHPEG not implemented");
}

void exec_JUMPTBL(TExecutor *self)
{
    self->ip++;
    uint32_t val = exec_getOperand(self);
    Number n = top(self->stack)->number; pop(self->stack);
    if (number_is_integer(n) && !number_is_negative(n)) {
        uint32_t i = number_to_uint32(n);
        if (i < val) {
            self->ip += 6 * i;
        } else {
            self->ip += 6 * val;
        }
    } else {
        self->ip += 6 * val;
    }
}

void exec_CALLX(TExecutor *self)
{
    self->ip++;
    uint32_t mod = exec_getOperand(self);
    uint32_t name = exec_getOperand(self);
    uint32_t out_param_count = exec_getOperand(self);

    if (self->module->extension_path == NULL) {
        self->module->extension_path = malloc(256);
        if (self->module->extension_path == NULL) {
            fatal_error("Could not allocate extension module path memory for module %s.", self->module->bytecode->strings[mod]->data);
        }
        snprintf(self->module->extension_path, 256, "%s/%sneon_%s", self->module->path_only, LIBRARY_NAME_PREFIX, self->module->bytecode->strings[mod]->data);
    }
    TExtensionModule *exmod = ext_findModule(self->module->extension_path);
    if (exmod == NULL) {
        void_function_t init = rtl_foreign_function(self, self->module->extension_path, "Ne_INIT");
        if (init == NULL) {
            fatal_error("neon_exec: function Ne_INIT not found in %s\n", self->module->extension_path);
        }
        exmod = ext_findModule(self->module->extension_path);
        exmod->methods = malloc(sizeof(TExtensionMethod) * self->module->bytecode->strtablelen); // Alloc enough room to hold all the function pointers.
        if (exmod->methods == NULL) {
            fatal_error("Could not allocate method pointer table for module %s.", self->module->extension_path);
        }
        memset(exmod->methods, 0x00, sizeof(TExtensionMethod) * self->module->bytecode->strtablelen);
        // Call Neon extensions Ne_INIT function only once, the first time we load this module.
        (init)(&ExtensionMethodTable);
    }

    if (exmod->methods[name].proc == NULL) {
        char funcname[256];
        snprintf(funcname, 256, "%s%s", "Ne_", self->module->bytecode->strings[name]->data);
        exmod->methods[name].proc = rtl_foreign_function(self, self->module->extension_path, funcname);
        if (exmod->methods[name].proc == NULL) {
            fatal_error("neon_exec: function %s not found in %s\n", funcname, self->module->extension_path);
        }
    }

    Ne_ExtensionFunction f = (Ne_ExtensionFunction)(exmod->methods[name].proc);
    Cell *out_params = cell_createArrayCell(out_param_count);
    Cell *retval = cell_newCell();
    int r = (*f)((struct Ne_Cell*)retval, (struct Ne_ParameterList*)top(self->stack), (struct Ne_ParameterList*)out_params);
    pop(self->stack);
    switch (r) {
        case Ne_SUCCESS: {
            push(self->stack, cell_fromCell(retval));
            for (size_t i = 0; i < out_params->array->size; i++) {
                push(self->stack, cell_fromCell(&out_params->array->data[i]));
            }
            break;
        }
        case Ne_EXCEPTION: {
            const char *exceptionname = string_ensureNullTerminated(retval->array->data[0].string);
            const char *info = string_ensureNullTerminated(retval->array->data[1].string);
            exec_rtl_raiseException(self, exceptionname, info);
            break;
        }
        default:
            fatal_error("neon: invalid return value %d from extension function %s.Ne_%s\n", r, exmod->module, self->module->bytecode->strings[name]->data);
    }
    cell_freeCell(retval);
    cell_freeCell(out_params);
}

void exec_SWAP(TExecutor *self)
{
    self->ip++;
    int top = self->stack->top;
    Cell *t = self->stack->data[top];
    self->stack->data[top] = self->stack->data[top-1];
    self->stack->data[top-1] = t;
}

void exec_DROPN(TExecutor *self)
{
    self->ip++;
    uint32_t val = exec_getOperand(self);
    drop(self->stack, val);
}

void exec_PUSHFP(TExecutor *self)
{
    self->ip++;
    uint32_t val = exec_getOperand(self);
    Cell *a = cell_createArrayCell(0);
    cell_arrayAppendElementPointer(a, cell_createOtherCell(self->module));
    cell_arrayAppendElementPointer(a, cell_fromNumber(number_from_uint32(val)));
    push(self->stack, a);
}

void exec_CALLV(TExecutor *self)
{
    self->ip++;
    uint32_t val = exec_getOperand(self);
    if (self->callstacktop >= self->param_recursion_limit) {
        self->rtl_raise(self, "StackOverflowException", "");
        return;
    }

    Cell *pi = top(self->stack);
    Cell *instance = pi->array->data[0].address;
    size_t interface_index = number_to_uint32(pi->array->data[1].number);
    TModule *m = (TModule*)instance->array->data[0].array->data[0].other;
    Class *classinfo = instance->array->data[0].array->data[1].other;
    pop(self->stack);

    invoke(self, m, classinfo->interfaces[interface_index].methods[val]);
}

void exec_PUSHCI(TExecutor *self)
{
    self->ip++;
    uint32_t val = exec_getOperand(self);

    size_t dot = string_findChar(self->module->bytecode->strings[val], '.');
    if (dot == NPOS) {
        for (unsigned int c = 0; c < self->module->bytecode->classsize; c++) {
            if (self->module->bytecode->classes[c].name == val) {
                Cell *ci = cell_createArrayCell(2);
                ci->array->data[0].other = self->module;
                ci->array->data[0].type = cOther;
                ci->array->data[1].other = &self->module->bytecode->classes[c];
                ci->array->data[1].type = cOther;
                push(self->stack, ci);
                return;
            }
        }
    } else {
        TString *modname = string_subString(self->module->bytecode->strings[val], 0, dot);
        TString *methodname = string_subString(self->module->bytecode->strings[val], dot+1, self->module->bytecode->strings[val]->length - dot - 1);
        TModule *mod = module_findModule(self, TCSTR(modname));
        if (mod != NULL) {
            for (unsigned int c = 0; c < mod->bytecode->classsize; c++) {
                if (string_compareString(mod->bytecode->strings[mod->bytecode->classes[c].name], methodname) == 0) {
                    Cell *ci = cell_createArrayCell(2);
                    ci->array->data[0].other = mod;
                    ci->array->data[0].type = cOther;
                    ci->array->data[1].other = &mod->bytecode->classes[c];
                    ci->array->data[1].type = cOther;
                    push(self->stack, ci);
                    string_freeString(modname);
                    string_freeString(methodname);
                    return;
                }
            }
        }
        string_freeString(modname);
        string_freeString(methodname);
    }
    fatal_error("cnex: unknown class name %s\n", TCSTR(self->module->bytecode->strings[val]));
}

void invoke(TExecutor *self, TModule *m, int index)
{
    self->callstacktop++;
    if (self->callstacktop + 1 > self->callstacksize) {
        self->callstacksize *= 2;
        self->callstack = realloc(self->callstack, sizeof(struct CallStack) * self->callstacksize);
        if (self->callstack == NULL) {
            fatal_error("Could not allocate %d callstack space.", self->callstacksize);
        }
    }
    self->callstack[self->callstacktop].ip = self->ip;
    self->callstack[self->callstacktop].mod = self->module;
    self->diagnostics.callstack_max_height = self->callstacktop;

    TFrame *outer = NULL;
    unsigned int nest = m->bytecode->functions[index].nest;
    unsigned int params = m->bytecode->functions[index].params;
    unsigned int locals = m->bytecode->functions[index].locals;
    if (self->framestack->top >= 0) {
        assert(nest <= self->framestack->data[self->framestack->top]->nesting_depth+1);
        outer = self->framestack->data[self->framestack->top];
        while (outer != NULL && nest <= outer->nesting_depth) {
            assert(outer->outer == NULL || outer->nesting_depth == outer->outer->nesting_depth+1);
            outer = outer->outer;
        }
    }

    framestack_pushFrame(self->framestack, frame_createFrame(nest, outer, locals, self->stack->top - params));
    dump_frames(self);

    self->module = m;
    self->ip = self->module->bytecode->functions[index].entry;
}

int exec_loop(TExecutor *self, int64_t min_callstack_depth)
{
    while ((self->callstacktop +1) > min_callstack_depth && self->ip < self->module->bytecode->codelen && self->exit_code == 0) {
        if (self->disassemble) {
            fprintf(stderr, "mod %s ip %d (%d) %s\n", self->module->name, self->ip, self->stack->top, disasm_disassembleInstruction(self));
        }
        if (self->debug_server != NULL && self->debugging == TRUE) {
            switch (self->debugger_state) {
                case dbgSTOPPED:
                    break;
                case dbgRUN:
                    if (self->debugger_breakpoints[self->ip] == 1) {
                        self->debugger_state = dbgSTOPPED;
                    }
                    break;
                case dbgSTEP_INSTRUCTION:
                    self->debugger_state = dbgSTOPPED;
                    break;
                case dbgSTEP_SOURCE:
                    if (self->callstacktop+1 <= self->debugger_step_source_depth && self->module->debug_symbols != NULL && findDebugLine(self->module, self->ip)) {
                        self->debugger_state = dbgSTOPPED;
                    }
                    break;
                case dbgQUIT:
                    break;
            }
            server_service(self->debug_server, FALSE);
            while (self->debugger_state == dbgSTOPPED) {
                server_service(self->debug_server, TRUE);
            }
            if (self->debugger_state == dbgQUIT) {
                return 1;
            }
        }
        switch (self->module->bytecode->code[self->ip]) {
            case PUSHB:   exec_PUSHB(self); break;
            case PUSHN:   exec_PUSHN(self); break;
            case PUSHS:   exec_PUSHS(self); break;
            case PUSHY:   exec_PUSHY(self); break;
            case PUSHPG:  exec_PUSHPG(self); break;
            case PUSHPPG: exec_PUSHPPG(self); break;
            case PUSHPMG: exec_PUSHPMG(self); break;
            case PUSHPL:  exec_PUSHPL(self); break;
            case PUSHPOL: exec_PUSHPOL(self); break;
            case PUSHI:   exec_PUSHI(self); break;
            case LOADB:   exec_LOADB(self); break;
            case LOADN:   exec_LOADN(self); break;
            case LOADS:   exec_LOADS(self); break;
            case LOADY:   exec_LOADY(self); break;
            case LOADA:   exec_LOADA(self); break;
            case LOADD:   exec_LOADD(self); break;
            case LOADP:   exec_LOADP(self); break;
            case LOADJ:   exec_LOADJ(self); break;
            case STOREB:  exec_STOREB(self); break;
            case STOREN:  exec_STOREN(self); break;
            case STORES:  exec_STORES(self); break;
            case STOREY:  exec_STOREY(self); break;
            case STOREA:  exec_STOREA(self); break;
            case STORED:  exec_STORED(self); break;
            case STOREP:  exec_STOREP(self); break;
            case STOREJ:  exec_STOREJ(self); break;
            case NEGN:    exec_NEGN(self); break;
            case ADDN:    exec_ADDN(self); break;
            case SUBN:    exec_SUBN(self); break;
            case MULN:    exec_MULN(self); break;
            case DIVN:    exec_DIVN(self); break;
            case MODN:    exec_MODN(self); break;
            case EXPN:    exec_EXPN(self); break;
            case EQB:     exec_EQB(self); break;
            case NEB:     exec_NEB(self); break;
            case EQN:     exec_EQN(self); break;
            case NEN:     exec_NEN(self); break;
            case LTN:     exec_LTN(self); break;
            case GTN:     exec_GTN(self); break;
            case LEN:     exec_LEN(self); break;
            case GEN:     exec_GEN(self); break;
            case EQS:     exec_EQS(self); break;
            case NES:     exec_NES(self); break;
            case LTS:     exec_LTS(self); break;
            case GTS:     exec_GTS(self); break;
            case LES:     exec_LES(self); break;
            case GES:     exec_GES(self); break;
            case EQY:     exec_EQY(self); break;
            case NEY:     exec_NEY(self); break;
            case LTY:     exec_LTY(self); break;
            case GTY:     exec_GTY(self); break;
            case LEY:     exec_LEY(self); break;
            case GEY:     exec_GEY(self); break;
            case EQA:     exec_EQA(self); break;
            case NEA:     exec_NEA(self); break;
            case EQD:     exec_EQD(self); break;
            case NED:     exec_NED(self); break;
            case EQP:     exec_EQP(self); break;
            case NEP:     exec_NEP(self); break;
            case ANDB:    exec_ANDB(); break;
            case ORB:     exec_ORB(); break;
            case NOTB:    exec_NOTB(self); break;
            case INDEXAR: exec_INDEXAR(self); break;
            case INDEXAW: exec_INDEXAW(self); break;
            case INDEXAV: exec_INDEXAV(self); break;
            case INDEXAN: exec_INDEXAN(self); break;
            case INDEXDR: exec_INDEXDR(self); break;
            case INDEXDW: exec_INDEXDW(self); break;
            case INDEXDV: exec_INDEXDV(self); break;
            case INA:     exec_INA(self); break;
            case IND:     exec_IND(self); break;
            case CALLP:   exec_CALLP(self); break;
            case CALLF:   exec_CALLF(self); break;
            case CALLMF:  exec_CALLMF(self); break;
            case CALLI:   exec_CALLI(self); break;
            case JUMP:    exec_JUMP(self); break;
            case JF:      exec_JF(self); break;
            case JT:      exec_JT(self); break;
            case DUP:     exec_DUP(self); break;
            case DUPX1:   exec_DUPX1(self); break;
            case DROP:    exec_DROP(self); break;
            case RET:     exec_RET(self); break;
            case CONSA:   exec_CONSA(self); break;
            case CONSD:   exec_CONSD(self); break;
            case EXCEPT:  exec_EXCEPT(self); break;
            case ALLOC:   exec_ALLOC(self); break;
            case PUSHNIL: exec_PUSHNIL(self); break;
            case RESETC:  exec_RESETC(self); break;
            case PUSHPEG: exec_PUSHPEG(); break;
            case JUMPTBL: exec_JUMPTBL(self); break;
            case CALLX:   exec_CALLX(self); break;
            case SWAP:    exec_SWAP(self); break;
            case DROPN:   exec_DROPN(self); break;
            case PUSHFP:  exec_PUSHFP(self); break;
            case CALLV:   exec_CALLV(self); break;
            case PUSHCI:  exec_PUSHCI(self); break;
            default:
                fatal_error("exec: Unexpected opcode: %d\n", self->module->bytecode->code[self->ip]);
        }
        self->diagnostics.total_opcodes++;
    }
    return self->exit_code;
}

cJSON *cell_writer(Cell *c)
{
    char addr[32];
    cJSON *writer = cJSON_CreateObject();
    switch (c->type) {
        case cNothing:
            cJSON_AddStringToObject(writer, "type", "none");
            cJSON_AddNullToObject(writer, "value");
            break;
        case cAddress:
            cJSON_AddStringToObject(writer, "type", "address");
            snprintf(addr, sizeof(addr), "%p", c->address);
            cJSON_AddNumberToObject(writer, "value", atof(addr)); // cJSON uses Floats for all numbers.
            break;
        case cBoolean:
            cJSON_AddStringToObject(writer, "type", "boolean");
            cJSON_AddBoolToObject(writer, "value", c->boolean);
            break;
        case cNumber:
            cJSON_AddStringToObject(writer, "type", "number");
            cJSON_AddStringToObject(writer, "value", number_to_string(c->number));
            break;
        case cString:
            cJSON_AddStringToObject(writer, "type", "string");
            cJSON_AddStringToObject(writer, "value", string_ensureNullTerminated(c->string));
            break;
        case cBytes:
            // ToDo: I don't think this is correct?  Perhaps we want a more controlled
            // output of bytes?  Maybe a hex output so every byte is listed as 0x00, 0x01, 0x02, 0x03, etc.
            // Maybe just an array of numbers that are the byte values?
            cJSON_AddStringToObject(writer, "type", "bytes");
            cJSON_AddStringToObject(writer, "value", string_ensureNullTerminated(c->string));
            break;
        case cObject:
            cJSON_AddStringToObject(writer, "type", "object");
            snprintf(addr, sizeof(addr), "%p", c->object->ptr);
            cJSON_AddNumberToObject(writer, "value", atof(addr)); // cJSON uses Floats for all numbers.
            break;
        case cArray:
            cJSON_AddStringToObject(writer, "type", "array");
            cJSON *array = cJSON_CreateArray();
            for (size_t i = 0; i < c->array->size; i++) {
                cJSON_AddItemToArray(array, cell_writer(&c->array->data[i]));
            }
            cJSON_AddItemToObject(writer, "value", array);
            break;
        case cDictionary:
            cJSON_AddStringToObject(writer, "type", "dictionary");
            cJSON *dict = cJSON_CreateObject();
            for (int i = 0; i < c->dictionary->len; i++) {
                cJSON_AddItemToObject(dict, string_ensureNullTerminated(c->dictionary->data[i].key), cell_writer(c->dictionary->data[i].value));
            }
            cJSON_AddItemToObject(writer, "value", dict);
            break;
        case cOther:
            cJSON_AddStringToObject(writer, "type", "other");
            snprintf(addr, sizeof(addr), "%p", c->other);
            cJSON_AddNumberToObject(writer, "value", atof(addr)); // cJSON uses Floats for all numbers.
            break;
    }
    return writer;
}

void exec_handleGET(TExecutor *exec, TString *path, HttpResponse *response)
{
    cJSON *writer = NULL;
    TString *r = NULL;
    TStringArray *parts = string_splitString(path, '/');

    if (string_compareCString(path, "/break") == 0) {
        response->code = 200;
        writer = cJSON_CreateObject();
        cJSON *ar = cJSON_CreateArray();
        // ToDo: Convert this to a dynamic array of breakpoints, or some other method to hold all of the break points.
        for (unsigned int i = 0; i < exec->modules[0]->bytecode->codelen; i++) {
            if (exec->debugger_breakpoints[i]) {
                 cJSON_AddItemToArray(ar, cJSON_CreateNumber(i));
            }
        }
        cJSON_AddItemToObject(writer, "debugger_breakpoints", ar);
    } else if (string_compareCString(path, "/callstack") == 0) {
        response->code = 200;
        writer = cJSON_CreateArray();
        for (int i = exec->callstacktop; i != -1; i--) {
            cJSON *element = cJSON_CreateObject();
            cJSON_AddStringToObject(element, "module",  exec->callstack[i].mod->name ? exec->callstack[i].mod->name : "");
            cJSON_AddNumberToObject(element, "ip",      (double)exec->callstack[i].ip);  // cJSON uses Floats for all numbers.
            cJSON_AddItemToArray(writer, element);
        }
    } else if (string_compareCString(path, "/frames") == 0) {
        response->code = 200;
        writer = cJSON_CreateArray();
        for (int i = exec->framestack->top; i != -1; i--) {
            cJSON *frame = cJSON_CreateObject();
            cJSON *cells = cJSON_CreateArray();
            for (uint32_t l = 0; l < exec->framestack->data[i]->frame_size; l++) {
                cJSON_AddItemToArray(cells, cell_writer(&exec->framestack->data[i]->locals[l]));
            }
            cJSON_AddItemToObject(frame, "locals", cells);
            cJSON_AddItemToArray(writer, frame);
        }
    } else if (parts->size >= 3 && string_compareCString(parts->data[1], "module") == 0) {
        char *modname = string_asCString(parts->data[2]);
        if (strcmp(modname, "-") == 0) {
            modname[0] = '\0';
        }
        TModule *m = module_findModule(exec, modname);
        if (m != NULL) {
            if (parts->size == 4 && string_compareCString(parts->data[3], "bytecode") == 0) {
                writer = cJSON_CreateArray();
                response->code = 200;
                for (size_t i = 0; i < m->codelen; i++) {
                    cJSON *byte = cJSON_CreateNumber((double)m->code[i]); // cJSON uses Floats for all numbers.
                    cJSON_AddItemToArray(writer, byte);
                }
            } else if (parts->size == 4 && string_compareCString(parts->data[3], "debuginfo") == 0) {
                response->code = 200;
                writer = cJSON_Duplicate(m->debug_symbols, TRUE);
            } else if (parts->size == 5 && string_compareCString(parts->data[3], "global") == 0) {
                response->code = 200;
                uint64_t index = number_to_uint64(number_from_string(string_ensureNullTerminated(parts->data[4])));
                if (index > m->bytecode->global_size) {
                    response->code = 202;
                } else {
                    writer = cell_writer(&m->globals[index]);
                }
            } else if (parts->size == 4 && string_compareCString(parts->data[3], "source") == 0) {
                response->code = 200;
                writer = cJSON_CreateArray();
                TStringArray *source = getSourceLines(m);
                for (int i = 0; i < source->size; i++) {
                    cJSON_AddItemToArray(writer, cJSON_CreateString(string_ensureNullTerminated(source->data[i])));
                }
                string_freeStringArray(source);
            }
        }
        free(modname);
    } else if (string_compareCString(path, "/modules") == 0) {
        response->code = 200;
        writer = cJSON_CreateArray();
        for (unsigned int i = 0; i < exec->module_count; i++) {
            cJSON_AddItemToArray(writer, cJSON_CreateString(exec->modules[i]->name));
        }
    } else if (string_compareCString(path, "/opstack") == 0) {
        response->code = 200;
        writer = cJSON_CreateArray();
        for (int i = exec->stack->top; i != -1; i--) {
            cJSON_AddItemToArray(writer, cell_writer(exec->stack->data[i]));
        }
    } else if (string_compareCString(path, "/status") == 0) {
        response->code = 200;
        writer = cJSON_CreateObject();
        cJSON_AddStringToObject(writer, "state",        DebuggerStateName[exec->debugger_state]);
        cJSON_AddStringToObject(writer, "module",       exec->module->name);
        cJSON_AddNumberToObject(writer, "ip",           exec->ip);
        cJSON_AddNumberToObject(writer, "log_messages", (double)exec->debugger_log->size); // cJSON uses Floats for all numbers.
    }
    if (response->code == 200 && writer != NULL) {
        char *s = cJSON_Print(writer);
        r = string_createCString(s);
        free(s);
        cJSON_Delete(writer);
    } else if (response->code == 404) {
        string_ensureNullTerminated(path);
        char err[1056]; // 1024 just for the potential URL path + error text.
        snprintf(err, sizeof(err), "[debug server] path not found: %s", path->data);
        r = string_createCString(err);
    }
    if (r == NULL) {
        r = string_createCString("{}");
    }
    response->content = r;
    string_freeStringArray(parts);
}

void exec_handlePOST(TExecutor *exec, TString *path, TString *data, HttpResponse *response)
{
    cJSON *writer = NULL;
    TString *r = NULL;
    TStringArray *parts = string_splitString(path, '/');

    if (parts->size == 3 && string_compareCString(parts->data[1], "break") == 0) {
        response->code = 200;
        // ToDo: Allow setting breakpoints inside other modules!
        // ToDo: /break/-/1
        // ToDo: /break/string/1329 - to break on entry of string.isBlank() for example
        size_t addr = atoi(string_ensureNullTerminated(parts->data[2]));
        if (string_compareCString(data, "true") == 0) {
            exec->debugger_breakpoints[addr] = 1;
        } else {
            exec->debugger_breakpoints[addr] = 0;
        }
    } else if (string_compareCString(path, "/continue") == 0) {
        response->code = 200;
        exec->debugger_state = dbgRUN;
    } else if (string_compareCString(path, "/log") == 0) {
        response->code = 200;
        writer = cJSON_CreateArray();
        for (int i = 0; i < exec->debugger_log->size; i++) {
            cJSON_AddItemToArray(writer, cJSON_CreateString(string_ensureNullTerminated(exec->debugger_log->data[i])));
        }
        string_clearStringArray(exec->debugger_log);
    } else if (string_compareCString(path, "/quit") == 0) {
        response->code = 200;
        exec->debugger_state = dbgQUIT;
    } else if (string_compareCString(path, "/step/instruction") == 0) {
        response->code = 200;
        exec->debugger_state = dbgSTEP_INSTRUCTION;
    } else if (parts->size == 4 && string_compareCString(parts->data[1], "step") == 0 && string_compareCString(parts->data[2], "source") == 0) {
        response->code = 200;
        exec->debugger_state = dbgSTEP_SOURCE;
        exec->debugger_step_source_depth = exec->callstacksize + atoi(string_ensureNullTerminated(parts->data[3]));
    } else if (string_compareCString(path, "/stop") == 0) {
        response->code = 200;
        exec->debugger_state = dbgSTOPPED;
    }
    if (response->code == 200) {
        if (writer != NULL) {
            char *s = cJSON_PrintBuffered(writer, 512, 0);
            r = string_createCString(s);
            free(s);
            cJSON_Delete(writer);
        }
    } else if (response->code == 0) {
        response->code = 404;
        const char *pth = string_ensureNullTerminated(path);
        char err[1056]; // 1024 just for the potential URL path + error text.
        snprintf(err, sizeof(err), "[debug server] path not found: %s", pth);
        r = string_createCString(err);
    }
    if (r == NULL) {
        r = string_createCString("{}");
    }
    string_freeStringArray(parts);
    response->content = r;
}<|MERGE_RESOLUTION|>--- conflicted
+++ resolved
@@ -148,13 +148,9 @@
                 gOptions.ExecutorDisassembly = TRUE;
             } else if (argv[nIndex][1] == 'D') {
                 gOptions.ExecutorDebugStats = TRUE;
-<<<<<<< HEAD
             } else if (argv[nIndex][1] == 'd') {
                 gOptions.EnableDebug = TRUE;
-            } else if (argv[nIndex][1] == 'd') {
-=======
             } else if (strcmp(argv[nIndex], "--debug-port") == 0) {
->>>>>>> 5dd6d0a3
                 nIndex++;
                 if (argv[nIndex]) {
                     gOptions.DebugPort = atoi(argv[nIndex]);
