<<<<<<< HEAD
set(JNEX_SOURCES
    ${CMAKE_CURRENT_SOURCE_DIR}/src/org/nevec/rjm/BigIntegerMath.java
    ${CMAKE_CURRENT_SOURCE_DIR}/src/org/nevec/rjm/BigComplex.java
    ${CMAKE_CURRENT_SOURCE_DIR}/src/org/nevec/rjm/Ifactor.java
    ${CMAKE_CURRENT_SOURCE_DIR}/src/org/nevec/rjm/Rational.java
    ${CMAKE_CURRENT_SOURCE_DIR}/src/org/nevec/rjm/Factorial.java
    ${CMAKE_CURRENT_SOURCE_DIR}/src/org/nevec/rjm/Prime.java
    ${CMAKE_CURRENT_SOURCE_DIR}/src/org/nevec/rjm/Bernoulli.java
    ${CMAKE_CURRENT_SOURCE_DIR}/src/org/nevec/rjm/BigDecimalMath.java
    ${CMAKE_CURRENT_SOURCE_DIR}/src/org/neon_lang/jnex/Bytecode.java
    ${CMAKE_CURRENT_SOURCE_DIR}/src/org/neon_lang/jnex/Cell.java
    ${CMAKE_CURRENT_SOURCE_DIR}/src/org/neon_lang/jnex/Executor.java
    ${CMAKE_CURRENT_SOURCE_DIR}/src/org/neon_lang/jnex/NeObject.java
    ${CMAKE_CURRENT_SOURCE_DIR}/src/org/neon_lang/jnex/NeObjectArray.java
    ${CMAKE_CURRENT_SOURCE_DIR}/src/org/neon_lang/jnex/NeObjectBoolean.java
    ${CMAKE_CURRENT_SOURCE_DIR}/src/org/neon_lang/jnex/NeObjectBytes.java
    ${CMAKE_CURRENT_SOURCE_DIR}/src/org/neon_lang/jnex/NeObjectDictionary.java
    ${CMAKE_CURRENT_SOURCE_DIR}/src/org/neon_lang/jnex/NeObjectNative.java
    ${CMAKE_CURRENT_SOURCE_DIR}/src/org/neon_lang/jnex/NeObjectNumber.java
    ${CMAKE_CURRENT_SOURCE_DIR}/src/org/neon_lang/jnex/NeObjectString.java
    ${CMAKE_CURRENT_SOURCE_DIR}/src/org/neon_lang/jnex/NeonException.java
=======
set(JNEX
    src/org/nevec/rjm/BigIntegerMath.java
    src/org/nevec/rjm/BigComplex.java
    src/org/nevec/rjm/Ifactor.java
    src/org/nevec/rjm/Rational.java
    src/org/nevec/rjm/Factorial.java
    src/org/nevec/rjm/Prime.java
    src/org/nevec/rjm/Bernoulli.java
    src/org/nevec/rjm/BigDecimalMath.java
    src/org/neon_lang/jnex/Bytecode.java
    src/org/neon_lang/jnex/Cell.java
    src/org/neon_lang/jnex/Executor.java
    src/org/neon_lang/jnex/NeObject.java
    src/org/neon_lang/jnex/NeObjectArray.java
    src/org/neon_lang/jnex/NeObjectBoolean.java
    src/org/neon_lang/jnex/NeObjectBytes.java
    src/org/neon_lang/jnex/NeObjectDictionary.java
    src/org/neon_lang/jnex/NeObjectNative.java
    src/org/neon_lang/jnex/NeObjectNumber.java
    src/org/neon_lang/jnex/NeObjectString.java
    src/org/neon_lang/jnex/NeonException.java
    src/org/neon_lang/jnex/Util.java
>>>>>>> 1138a235
)
string(REPLACE ".java" ".class" JNEX_CLASSES "${JNEX_SOURCES}")
foreach (java ${JNEX_SOURCES})
    string(REPLACE ".java" ".class" class ${java})
    add_custom_command(
        OUTPUT ${class}
        COMMAND javac -cp ${CMAKE_CURRENT_SOURCE_DIR}/src ${java}
        DEPENDS ${java}
    )
endforeach ()
add_custom_target(jnex ALL
    DEPENDS ${JNEX_CLASSES}
)<|MERGE_RESOLUTION|>--- conflicted
+++ resolved
@@ -1,5 +1,4 @@
-<<<<<<< HEAD
-set(JNEX_SOURCES
+set(JNEX
     ${CMAKE_CURRENT_SOURCE_DIR}/src/org/nevec/rjm/BigIntegerMath.java
     ${CMAKE_CURRENT_SOURCE_DIR}/src/org/nevec/rjm/BigComplex.java
     ${CMAKE_CURRENT_SOURCE_DIR}/src/org/nevec/rjm/Ifactor.java
@@ -20,30 +19,7 @@
     ${CMAKE_CURRENT_SOURCE_DIR}/src/org/neon_lang/jnex/NeObjectNumber.java
     ${CMAKE_CURRENT_SOURCE_DIR}/src/org/neon_lang/jnex/NeObjectString.java
     ${CMAKE_CURRENT_SOURCE_DIR}/src/org/neon_lang/jnex/NeonException.java
-=======
-set(JNEX
-    src/org/nevec/rjm/BigIntegerMath.java
-    src/org/nevec/rjm/BigComplex.java
-    src/org/nevec/rjm/Ifactor.java
-    src/org/nevec/rjm/Rational.java
-    src/org/nevec/rjm/Factorial.java
-    src/org/nevec/rjm/Prime.java
-    src/org/nevec/rjm/Bernoulli.java
-    src/org/nevec/rjm/BigDecimalMath.java
-    src/org/neon_lang/jnex/Bytecode.java
-    src/org/neon_lang/jnex/Cell.java
-    src/org/neon_lang/jnex/Executor.java
-    src/org/neon_lang/jnex/NeObject.java
-    src/org/neon_lang/jnex/NeObjectArray.java
-    src/org/neon_lang/jnex/NeObjectBoolean.java
-    src/org/neon_lang/jnex/NeObjectBytes.java
-    src/org/neon_lang/jnex/NeObjectDictionary.java
-    src/org/neon_lang/jnex/NeObjectNative.java
-    src/org/neon_lang/jnex/NeObjectNumber.java
-    src/org/neon_lang/jnex/NeObjectString.java
-    src/org/neon_lang/jnex/NeonException.java
-    src/org/neon_lang/jnex/Util.java
->>>>>>> 1138a235
+    ${CMAKE_CURRENT_SOURCE_DIR}/src/org/neon_lang/jnex/Util.java
 )
 string(REPLACE ".java" ".class" JNEX_CLASSES "${JNEX_SOURCES}")
 foreach (java ${JNEX_SOURCES})
