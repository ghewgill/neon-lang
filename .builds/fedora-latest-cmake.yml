--- conflicted
+++ resolved
@@ -5,9 +5,7 @@
 - ncurses
 - gmp-devel
 - zlib-devel
-<<<<<<< HEAD
 - openssl-devel
-=======
 # These perl modules are just for NaturalDocs
 - perl-English
 - perl-FindBin
@@ -19,7 +17,6 @@
 - nodejs
 - rust
 - go
->>>>>>> 8a1cd70c
 sources:
 - https://git.sr.ht/~ghewgill/neon-lang
 triggers:
