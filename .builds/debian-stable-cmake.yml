image: debian/stable
packages:
- python3
- cmake
- ncurses-dev
- libgmp-dev
- zlib1g-dev
<<<<<<< HEAD
- libssl-dev
=======
# optional
- default-jdk
- mono-mcs
- nodejs
- rustc
- golang
>>>>>>> 8a1cd70c
sources:
- https://git.sr.ht/~ghewgill/neon-lang
triggers:
- action: email
  condition: failure
  to: ~ghewgill/neon-builds@lists.sr.ht
tasks:
- prep: |
    cd neon-lang
    git submodule deinit .
- build: |
    cd neon-lang
    cmake .
    cmake --build .
- test: |
    cd neon-lang
    echo NOT RUNNING: ctest<|MERGE_RESOLUTION|>--- conflicted
+++ resolved
@@ -5,16 +5,13 @@
 - ncurses-dev
 - libgmp-dev
 - zlib1g-dev
-<<<<<<< HEAD
 - libssl-dev
-=======
 # optional
 - default-jdk
 - mono-mcs
 - nodejs
 - rustc
 - golang
->>>>>>> 8a1cd70c
 sources:
 - https://git.sr.ht/~ghewgill/neon-lang
 triggers:
