IMPORT file
IMPORT string
IMPORT sys

IMPORT lexer

TYPE TokenType IS lexer.Type -- TODO: should not need this

TYPE DictionaryLiteralKeyValue IS RECORD
    key: POINTER TO ParseTreeNode
    value: POINTER TO ParseTreeNode
END RECORD

TYPE ParameterMode IS ENUM
    in
    inout
    out
END ENUM

TYPE FunctionParameterGroup IS RECORD
    token: lexer.Token
    names: Array<lexer.Token>
    type: POINTER TO ParseTreeNode
    mode: ParameterMode
    defaultValue: POINTER TO ParseTreeNode
END RECORD

TYPE Comparison IS ENUM
    eq
    ne
    lt
    gt
    le
    ge
END ENUM

TYPE ChainedComparisonPart IS RECORD
    comp: Comparison
    right: POINTER TO ParseTreeNode
END RECORD

FUNCTION comparisonFromToken(token: lexer.Token): Comparison
    CASE token.type
        WHEN TokenType.equal     DO RETURN Comparison.eq
        WHEN TokenType.notequal  DO RETURN Comparison.ne
        WHEN TokenType.less      DO RETURN Comparison.lt
        WHEN TokenType.greater   DO RETURN Comparison.gt
        WHEN TokenType.lesseq    DO RETURN Comparison.le
        WHEN TokenType.greatereq DO RETURN Comparison.ge
        WHEN OTHERS DO
            internalError("invalid comparison type")
    END CASE
    RETURN Comparison.eq
END FUNCTION

TYPE FunctionCallArgument IS RECORD
    mode: lexer.Token
    name: lexer.Token
    expr: POINTER TO ParseTreeNode
END RECORD

TYPE ArrayRange IS CLASS
    token: lexer.Token
    first: POINTER TO ParseTreeNode
    firstFromEnd: Boolean
    last: POINTER TO ParseTreeNode
    lastFromEnd: Boolean
END CLASS

TYPE InterpolatedStringPart IS RECORD
    expr: POINTER TO ParseTreeNode
    format: lexer.Token
END RECORD

TYPE CaseWhenCondition IS RECORD
    token: lexer.Token
    cond: Comparison
    expr: POINTER TO ParseTreeNode
    high_expr: POINTER TO ParseTreeNode
END RECORD

TYPE CaseWhenClause IS RECORD
    conditions: Array<CaseWhenCondition>
    statements: Array<POINTER TO ParseTreeNode>
END RECORD

TYPE IfConditionClause IS RECORD
    condition: POINTER TO ParseTreeNode
    statements: Array<POINTER TO ParseTreeNode>
END RECORD

TYPE ValidPointerExpressionClause IS RECORD
    expr: POINTER TO ParseTreeNode
    name: lexer.Token
    shorthand: Boolean
END RECORD

TYPE TryStatementClause IS RECORD
    exceptions: Array<Array<lexer.Token>>
    name: lexer.Token
    body: POINTER TO ParseTreeNode
END RECORD

TYPE Type IS ENUM
    TypeSimple
    TypeEnum
    TypeChoice
    TypeRecord
    TypeClass
    TypePointer
    TypeFunctionPointer
    TypeParameterised
    TypeQualified
    DummyExpression
    IdentityExpression
    BooleanLiteralExpression
    NumberLiteralExpression
    StringLiteralExpression
    FileLiteralExpression
    BytesLiteralExpression
    ArrayLiteralExpression
    ArrayLiteralRangeExpression
    DictionaryLiteralExpression
    NilLiteralExpression
    NowhereLiteralExpression
    IdentifierExpression
    DotExpression
    ArrowExpression
    SubscriptExpression
    InterpolatedStringExpression
    FunctionCallExpression
    UnaryPlusExpression
    UnaryMinusExpression
    LogicalNotExpression
    ExponentiationExpression
    MultiplicationExpression
    DivisionExpression
    IntegerDivisionExpression
    ModuloExpression
    AdditionExpression
    SubtractionExpression
    ConcatenationExpression
    ComparisonExpression
    ChainedComparisonExpression
    TypeTestExpression
    MembershipExpression
    ConjunctionExpression
    DisjunctionExpression
    ConditionalExpression
    TryExpression
    NewClassExpression
    ValidPointerExpression
    ImportedModuleExpression
    RangeSubscriptExpression
    ImportDeclaration
    TypeDeclaration
    ConstantDeclaration
    NativeConstantDeclaration
    VariableDeclaration
    NativeVariableDeclaration
    LetDeclaration
    FunctionDeclaration
    NativeFunctionDeclaration
    ExtensionFunctionDeclaration
    ExceptionDeclaration
    InterfaceDeclaration
    ExportDeclaration
    AssertStatement
    AssignmentStatement
    CaseStatement
    CheckStatement
    DebugStatement
    ExitStatement
    ExpressionStatement
    ForStatement
    ForeachStatement
    IfStatement
    IncrementStatement
    LoopStatement
    NextStatement
    PanicStatement
    RaiseStatement
    RepeatStatement
    ReturnStatement
    TestCaseStatement
    TryStatement
    TryHandlerStatement
    UnusedStatement
    WhileStatement
    Program
END ENUM

TYPE TypeSimple IS RECORD
    name: String
END RECORD

TYPE EnumValue IS RECORD
    name: lexer.Token
    value: POINTER TO ParseTreeNode
END RECORD

TYPE TypeEnum IS RECORD
    names: Array<EnumValue>
END RECORD

TYPE Choice IS RECORD
    name: lexer.Token
    type: POINTER TO ParseTreeNode
END RECORD

TYPE TypeChoice IS RECORD
    choices: Array<Choice>
END RECORD

TYPE Field IS RECORD
    name: lexer.Token
    type: POINTER TO ParseTreeNode
    isPrivate: Boolean
END RECORD

TYPE TypeRecord IS RECORD
    fields: Array<Field>
END RECORD

TYPE TypeClass IS RECORD
    interfaces: Array<Array<lexer.Token>>
    fields: Array<Field>
END RECORD

TYPE TypePointer IS RECORD
    reftype: POINTER TO ParseTreeNode
END RECORD

TYPE TypeFunctionPointer IS RECORD
    returntype: POINTER TO ParseTreeNode
    args: Array<FunctionParameterGroup>
END RECORD

TYPE TypeParameterised IS RECORD
    name: lexer.Token
    elementtype: POINTER TO ParseTreeNode
END RECORD

TYPE TypeQualified IS RECORD
    names: Array<lexer.Token>
END RECORD

TYPE BaseExpression IS RECORD
    startColumn: Number
    endColumn: Number
END RECORD

TYPE UnaryExpression IS RECORD
    startColumn: Number
    endColumn: Number
    expr: POINTER TO ParseTreeNode
END RECORD

TYPE BinaryExpression IS RECORD
    startColumn: Number
    endColumn: Number
    left: POINTER TO ParseTreeNode
    right: POINTER TO ParseTreeNode
END RECORD

TYPE BooleanLiteralExpression IS RECORD
    startColumn: Number
    endColumn: Number
    value: Boolean
END RECORD

TYPE NumberLiteralExpression IS RECORD
    startColumn: Number
    endColumn: Number
    value: Number
END RECORD

TYPE StringLiteralExpression IS RECORD
    startColumn: Number
    endColumn: Number
    value: String
END RECORD

TYPE FileLiteralExpression IS RECORD
    startColumn: Number
    endColumn: Number
    name: String
END RECORD

TYPE BytesLiteralExpression IS RECORD
    startColumn: Number
    endColumn: Number
    data: String
END RECORD

TYPE ArrayLiteralExpression IS RECORD
    startColumn: Number
    endColumn: Number
    elements: Array<POINTER TO ParseTreeNode>
END RECORD

TYPE ArrayLiteralRangeExpression IS RECORD
    startColumn: Number
    endColumn: Number
    first: POINTER TO ParseTreeNode
    last: POINTER TO ParseTreeNode
    step: POINTER TO ParseTreeNode
END RECORD

TYPE DictionaryLiteralExpression IS RECORD
    startColumn: Number
    endColumn: Number
    elements: Array<DictionaryLiteralKeyValue>
END RECORD

TYPE IdentifierExpression IS RECORD
    startColumn: Number
    endColumn: Number
    name: String
END RECORD

TYPE DotExpression IS RECORD
    startColumn: Number
    endColumn: Number
    base: POINTER TO ParseTreeNode
    name: lexer.Token
END RECORD

TYPE ArrowExpression IS RECORD
    startColumn: Number
    endColumn: Number
    base: POINTER TO ParseTreeNode
    name: lexer.Token
END RECORD

TYPE SubscriptExpression IS RECORD
    startColumn: Number
    endColumn: Number
    base: POINTER TO ParseTreeNode
    index: POINTER TO ParseTreeNode
END RECORD

TYPE InterpolatedStringExpression IS RECORD
    startColumn: Number
    endColumn: Number
    parts: Array<InterpolatedStringPart>
END RECORD

TYPE FunctionCallExpression IS RECORD
    startColumn: Number
    endColumn: Number
    base: POINTER TO ParseTreeNode
    args: Array<FunctionCallArgument>
    rparen: lexer.Token
END RECORD

TYPE ComparisonExpression IS RECORD
    startColumn: Number
    endColumn: Number
    left: POINTER TO ParseTreeNode
    right: POINTER TO ParseTreeNode
    comp: Comparison
END RECORD

TYPE ChainedComparisonExpression IS RECORD
    startColumn: Number
    endColumn: Number
    left: POINTER TO ParseTreeNode
    comps: Array<ChainedComparisonPart>
END RECORD

TYPE TypeTestExpression IS RECORD
    startColumn: Number
    endColumn: Number
    left: POINTER TO ParseTreeNode
    target: POINTER TO ParseTreeNode
END RECORD

TYPE ConditionalExpression IS RECORD
    startColumn: Number
    endColumn: Number
    cond: POINTER TO ParseTreeNode
    left: POINTER TO ParseTreeNode
    right: POINTER TO ParseTreeNode
END RECORD

TYPE TryExpression IS RECORD
    startColumn: Number
    endColumn: Number
    expr: POINTER TO ParseTreeNode
    catches: Array<TryStatementClause>
END RECORD

TYPE NewClassExpression IS RECORD
    startColumn: Number
    endColumn: Number
    expr: POINTER TO ParseTreeNode
END RECORD

TYPE ValidPointerExpression IS RECORD
    startColumn: Number
    endColumn: Number
    tests: Array<ValidPointerExpressionClause>
END RECORD

TYPE ImportedModuleExpression IS RECORD
    startColumn: Number
    endColumn: Number
    module: String
END RECORD

TYPE RangeSubscriptExpression IS RECORD
    startColumn: Number
    endColumn: Number
    base: POINTER TO ParseTreeNode
    range: POINTER TO ArrayRange
END RECORD

TYPE ImportDeclaration IS RECORD
    module: lexer.Token
    name: lexer.Token
    alias: lexer.Token
    optional: Boolean
END RECORD

TYPE TypeDeclaration IS RECORD
    type: POINTER TO ParseTreeNode
END RECORD

TYPE ConstantDeclaration IS RECORD
    name: lexer.Token
    type: POINTER TO ParseTreeNode
    value: POINTER TO ParseTreeNode
END RECORD

TYPE NativeConstantDeclaration IS RECORD
    name: lexer.Token
    type: POINTER TO ParseTreeNode
END RECORD

TYPE VariableDeclaration IS RECORD
    names: Array<lexer.Token>
    type: POINTER TO ParseTreeNode
    value: POINTER TO ParseTreeNode
END RECORD

TYPE NativeVariableDeclaration IS RECORD
    name: lexer.Token
    type: POINTER TO ParseTreeNode
END RECORD

TYPE LetDeclaration IS RECORD
    name: lexer.Token
    type: POINTER TO ParseTreeNode
    value: POINTER TO ParseTreeNode
END RECORD

TYPE FunctionDeclaration IS RECORD
    type: lexer.Token
    name: lexer.Token
    returntype: POINTER TO ParseTreeNode
    args: Array<FunctionParameterGroup>
    rparen: lexer.Token
    body: Array<POINTER TO ParseTreeNode>
    endToken: lexer.Token
END RECORD

TYPE ExceptionDeclaration IS RECORD
    name: Array<lexer.Token>
END RECORD

TYPE InterfaceMethod IS RECORD
    name: lexer.Token
    type: POINTER TO ParseTreeNode
END RECORD

TYPE InterfaceDeclaration IS RECORD
    methods: Array<InterfaceMethod>
END RECORD

TYPE ExportDeclaration IS RECORD
    names: Array<lexer.Token>
    declaration: POINTER TO ParseTreeNode
END RECORD

TYPE AssertStatement IS RECORD
    exprs: Array<POINTER TO ParseTreeNode>
END RECORD

TYPE AssignmentStatement IS RECORD
    variables: Array<POINTER TO ParseTreeNode>
    expr: POINTER TO ParseTreeNode
END RECORD

TYPE CaseStatement IS RECORD
    expr: POINTER TO ParseTreeNode
    clauses: Array<CaseWhenClause>
END RECORD

TYPE CheckStatement IS RECORD
    cond: POINTER TO ParseTreeNode
    statements: Array<POINTER TO ParseTreeNode>
END RECORD

TYPE DebugStatement IS RECORD
    values: Array<POINTER TO ParseTreeNode>
END RECORD

TYPE ExitStatement IS RECORD
    label: lexer.Token
    arg: lexer.Token
END RECORD

TYPE ExpressionStatement IS RECORD
    expr: POINTER TO ParseTreeNode
END RECORD

TYPE ForStatement IS RECORD
    var: lexer.Token
    start: POINTER TO ParseTreeNode
    end: POINTER TO ParseTreeNode
    step: POINTER TO ParseTreeNode
    label: lexer.Token
    statements: Array<POINTER TO ParseTreeNode>
END RECORD

TYPE ForeachStatement IS RECORD
    var: lexer.Token
    array: POINTER TO ParseTreeNode
    index: lexer.Token
    label: lexer.Token
    statements: Array<POINTER TO ParseTreeNode>
END RECORD

TYPE IfStatement IS RECORD
    conditionStatements: Array<IfConditionClause>
    elseStatements: Array<POINTER TO ParseTreeNode>
END RECORD

TYPE IncrementStatement IS RECORD
    expr: POINTER TO ParseTreeNode
    delta: Number
END RECORD

TYPE LoopStatement IS RECORD
    label: lexer.Token
    statements: Array<POINTER TO ParseTreeNode>
END RECORD

TYPE NextStatement IS RECORD
    label: lexer.Token
END RECORD

TYPE PanicStatement IS RECORD
    message: POINTER TO ParseTreeNode
END RECORD

TYPE RaiseStatement IS RECORD
    name: Array<lexer.Token>
    info: POINTER TO ParseTreeNode
END RECORD

TYPE RepeatStatement IS RECORD
    label: lexer.Token
    cond: POINTER TO ParseTreeNode
    statements: Array<POINTER TO ParseTreeNode>
END RECORD

TYPE ReturnStatement IS RECORD
    expr: POINTER TO ParseTreeNode
END RECORD

TYPE TestCaseStatement IS RECORD
    expr: POINTER TO ParseTreeNode
    expected_exception: Array<lexer.Token>
END RECORD

TYPE TryStatement IS RECORD
    catches: Array<TryStatementClause>
    statements: Array<POINTER TO ParseTreeNode>
END RECORD

TYPE TryHandlerStatement IS RECORD
    statements: Array<POINTER TO ParseTreeNode>
END RECORD

TYPE UnusedStatement IS RECORD
    vars: Array<lexer.Token>
END RECORD

TYPE WhileStatement IS RECORD
    cond: POINTER TO ParseTreeNode
    label: lexer.Token
    statements: Array<POINTER TO ParseTreeNode>
END RECORD

TYPE Program IS RECORD
    statements: Array<POINTER TO ParseTreeNode>
END RECORD

TYPE VariableInfo IS RECORD
    names: Array<lexer.Token>
    type: POINTER TO ParseTreeNode
END RECORD

TYPE ParseTreeNode IS CLASS
    type: Type
    token: lexer.Token
    typesimple: TypeSimple
    typeenum: TypeEnum
    typechoice: TypeChoice
    typerecord: TypeRecord
    typeclass: TypeClass
    typepointer: TypePointer
    typefunctionpointer: TypeFunctionPointer
    typeparameterised: TypeParameterised
    typequalified: TypeQualified
    baseexpression: BaseExpression
    unaryexpression: UnaryExpression
    binaryexpression: BinaryExpression
    booleanliteralexpression: BooleanLiteralExpression
    numberliteralexpression: NumberLiteralExpression
    stringliteralexpression: StringLiteralExpression
    fileliteralexpression: FileLiteralExpression
    bytesliteralexpression: BytesLiteralExpression
    arrayliteralexpression: ArrayLiteralExpression
    arrayliteralrangeexpression: ArrayLiteralRangeExpression
    dictionaryliteralexpression: DictionaryLiteralExpression
    identifierexpression: IdentifierExpression
    dotexpression: DotExpression
    arrowexpression: ArrowExpression
    subscriptexpression: SubscriptExpression
    interpolatedstringexpression: InterpolatedStringExpression
    functioncallexpression: FunctionCallExpression
    comparisonexpression: ComparisonExpression
    chainedcomparisonexpression: ChainedComparisonExpression
    typetestexpression: TypeTestExpression
    conditionalexpression: ConditionalExpression
    tryexpression: TryExpression
    newclassexpression: NewClassExpression
    validpointerexpression: ValidPointerExpression
    importedmoduleexpression: ImportedModuleExpression
    rangesubscriptexpression: RangeSubscriptExpression
    importdeclaration: ImportDeclaration
    typedeclaration: TypeDeclaration
    constantdeclaration: ConstantDeclaration
    nativeconstantdeclaration: NativeConstantDeclaration
    variabledeclaration: VariableDeclaration
    nativevariabledeclaration: NativeVariableDeclaration
    letdeclaration: LetDeclaration
    functiondeclaration: FunctionDeclaration
    exceptiondeclaration: ExceptionDeclaration
    interfacedeclaration: InterfaceDeclaration
    exportdeclaration: ExportDeclaration
    assertstatement: AssertStatement
    assignmentstatement: AssignmentStatement
    casestatement: CaseStatement
    checkstatement: CheckStatement
    debugstatement: DebugStatement
    exitstatement: ExitStatement
    expressionstatement: ExpressionStatement
    forstatement: ForStatement
    foreachstatement: ForeachStatement
    ifstatement: IfStatement
    incrementstatement: IncrementStatement
    loopstatement: LoopStatement
    nextstatement: NextStatement
    panicstatement: PanicStatement
    raisestatement: RaiseStatement
    repeatstatement: RepeatStatement
    returnstatement: ReturnStatement
    testcasestatement: TestCaseStatement
    trystatement: TryStatement
    tryhandlerstatement: TryHandlerStatement
    unusedstatement: UnusedStatement
    whilestatement: WhileStatement
    program: Program
END CLASS

TYPE IParseTreeVisitor IS Dictionary<FUNCTION(node: VALID POINTER TO ParseTreeNode, depth: Number)>

FUNCTION ParseTreeNode.accept(self: VALID POINTER TO ParseTreeNode, visitor: IParseTreeVisitor, depth: Number)
    -- TODO: should not need a temporary here
    LET f: FUNCTION(node: VALID POINTER TO ParseTreeNode, depth: Number) := visitor[self->type.toString()]
    f(self, depth)
END FUNCTION

FUNCTION internalError(message: String)
    print(message)
    sys.exit(1)
END FUNCTION

FUNCTION error(number: Number, token: lexer.Token, message: String)
    FUNCTION len(s: String): Number RETURN s.length() END FUNCTION
    print("Error in file: \(token.file)")
    print("")
    print("\(token.line)| \(token.source)")
    print(string.format("^", ">\(len(token.line.toString())+2+token.column)"))
    print("Error N\(number): \(token.line):\(token.column) \(message)")
    sys.exit(1)
END FUNCTION

FUNCTION error_a(number: Number, token: lexer.Token, token_a: lexer.Token, message: String)
    -- TODO
    print("error_a")
    error(number, token, message)
END FUNCTION

FUNCTION error2(number: Number, token: lexer.Token, message: String, token2: lexer.Token, message2: String)
    -- TODO
    print("error2")
    error(number, token, message)
END FUNCTION

FUNCTION getStartColumn(node: POINTER TO ParseTreeNode): Number
    IF VALID node THEN
        CASE node->type
            WHEN Type.DummyExpression              DO RETURN node->baseexpression.startColumn
            WHEN Type.IdentityExpression           DO RETURN node->unaryexpression.startColumn
            WHEN Type.BooleanLiteralExpression     DO RETURN node->booleanliteralexpression.startColumn
            WHEN Type.NumberLiteralExpression      DO RETURN node->numberliteralexpression.startColumn
            WHEN Type.StringLiteralExpression      DO RETURN node->stringliteralexpression.startColumn
            WHEN Type.FileLiteralExpression        DO RETURN node->fileliteralexpression.startColumn
            WHEN Type.BytesLiteralExpression       DO RETURN node->bytesliteralexpression.startColumn
            WHEN Type.ArrayLiteralExpression       DO RETURN node->arrayliteralexpression.startColumn
            WHEN Type.ArrayLiteralRangeExpression  DO RETURN node->arrayliteralrangeexpression.startColumn
            WHEN Type.DictionaryLiteralExpression  DO RETURN node->dictionaryliteralexpression.startColumn
            WHEN Type.NilLiteralExpression         DO RETURN node->baseexpression.startColumn
            WHEN Type.NowhereLiteralExpression     DO RETURN node->baseexpression.startColumn
            WHEN Type.IdentifierExpression         DO RETURN node->identifierexpression.startColumn
            WHEN Type.DotExpression                DO RETURN node->dotexpression.startColumn
            WHEN Type.ArrowExpression              DO RETURN node->arrowexpression.startColumn
            WHEN Type.SubscriptExpression          DO RETURN node->subscriptexpression.startColumn
            WHEN Type.InterpolatedStringExpression DO RETURN node->interpolatedstringexpression.startColumn
            WHEN Type.FunctionCallExpression       DO RETURN node->functioncallexpression.startColumn
            WHEN Type.UnaryPlusExpression          DO RETURN node->unaryexpression.startColumn
            WHEN Type.UnaryMinusExpression         DO RETURN node->unaryexpression.startColumn
            WHEN Type.LogicalNotExpression         DO RETURN node->unaryexpression.startColumn
            WHEN Type.ExponentiationExpression     DO RETURN node->binaryexpression.startColumn
            WHEN Type.MultiplicationExpression     DO RETURN node->binaryexpression.startColumn
            WHEN Type.DivisionExpression           DO RETURN node->binaryexpression.startColumn
            WHEN Type.IntegerDivisionExpression    DO RETURN node->binaryexpression.startColumn
            WHEN Type.ModuloExpression             DO RETURN node->binaryexpression.startColumn
            WHEN Type.AdditionExpression           DO RETURN node->binaryexpression.startColumn
            WHEN Type.SubtractionExpression        DO RETURN node->binaryexpression.startColumn
            WHEN Type.ConcatenationExpression      DO RETURN node->binaryexpression.startColumn
            WHEN Type.ComparisonExpression         DO RETURN node->comparisonexpression.startColumn
            WHEN Type.ChainedComparisonExpression  DO RETURN node->chainedcomparisonexpression.startColumn
            WHEN Type.TypeTestExpression           DO RETURN node->typetestexpression.startColumn
            WHEN Type.MembershipExpression         DO RETURN node->binaryexpression.startColumn
            WHEN Type.ConjunctionExpression        DO RETURN node->binaryexpression.startColumn
            WHEN Type.DisjunctionExpression        DO RETURN node->binaryexpression.startColumn
            WHEN Type.ConditionalExpression        DO RETURN node->binaryexpression.startColumn
            WHEN Type.TryExpression                DO RETURN node->tryexpression.startColumn
            WHEN Type.NewClassExpression           DO RETURN node->newclassexpression.startColumn
            WHEN Type.ValidPointerExpression       DO RETURN node->validpointerexpression.startColumn
            WHEN Type.ImportedModuleExpression     DO RETURN node->importedmoduleexpression.startColumn
            WHEN Type.RangeSubscriptExpression     DO RETURN node->rangesubscriptexpression.startColumn
            WHEN OTHERS DO
                ASSERT FALSE
        END CASE
    END IF
    internalError("unexpected node type")
    RETURN 0
END FUNCTION

FUNCTION getEndColumn(node: POINTER TO ParseTreeNode): Number
    IF VALID node THEN
        CASE node->type
            WHEN Type.DummyExpression              DO RETURN node->baseexpression.endColumn
            WHEN Type.IdentityExpression           DO RETURN node->unaryexpression.endColumn
            WHEN Type.BooleanLiteralExpression     DO RETURN node->booleanliteralexpression.endColumn
            WHEN Type.NumberLiteralExpression      DO RETURN node->numberliteralexpression.endColumn
            WHEN Type.StringLiteralExpression      DO RETURN node->stringliteralexpression.endColumn
            WHEN Type.FileLiteralExpression        DO RETURN node->fileliteralexpression.endColumn
            WHEN Type.BytesLiteralExpression       DO RETURN node->bytesliteralexpression.endColumn
            WHEN Type.ArrayLiteralExpression       DO RETURN node->arrayliteralexpression.endColumn
            WHEN Type.ArrayLiteralRangeExpression  DO RETURN node->arrayliteralrangeexpression.endColumn
            WHEN Type.DictionaryLiteralExpression  DO RETURN node->dictionaryliteralexpression.endColumn
            WHEN Type.NilLiteralExpression         DO RETURN node->baseexpression.endColumn
            WHEN Type.NowhereLiteralExpression     DO RETURN node->baseexpression.endColumn
            WHEN Type.IdentifierExpression         DO RETURN node->identifierexpression.endColumn
            WHEN Type.DotExpression                DO RETURN node->dotexpression.endColumn
            WHEN Type.ArrowExpression              DO RETURN node->arrowexpression.endColumn
            WHEN Type.SubscriptExpression          DO RETURN node->subscriptexpression.endColumn
            WHEN Type.InterpolatedStringExpression DO RETURN node->interpolatedstringexpression.endColumn
            WHEN Type.FunctionCallExpression       DO RETURN node->functioncallexpression.endColumn
            WHEN Type.UnaryPlusExpression          DO RETURN node->unaryexpression.endColumn
            WHEN Type.UnaryMinusExpression         DO RETURN node->unaryexpression.endColumn
            WHEN Type.LogicalNotExpression         DO RETURN node->unaryexpression.endColumn
            WHEN Type.ExponentiationExpression     DO RETURN node->binaryexpression.endColumn
            WHEN Type.MultiplicationExpression     DO RETURN node->binaryexpression.endColumn
            WHEN Type.DivisionExpression           DO RETURN node->binaryexpression.endColumn
            WHEN Type.IntegerDivisionExpression    DO RETURN node->binaryexpression.endColumn
            WHEN Type.ModuloExpression             DO RETURN node->binaryexpression.endColumn
            WHEN Type.AdditionExpression           DO RETURN node->binaryexpression.endColumn
            WHEN Type.SubtractionExpression        DO RETURN node->binaryexpression.endColumn
            WHEN Type.ConcatenationExpression      DO RETURN node->binaryexpression.endColumn
            WHEN Type.ComparisonExpression         DO RETURN node->comparisonexpression.endColumn
            WHEN Type.ChainedComparisonExpression  DO RETURN node->chainedcomparisonexpression.endColumn
            WHEN Type.TypeTestExpression           DO RETURN node->typetestexpression.endColumn
            WHEN Type.MembershipExpression         DO RETURN node->binaryexpression.endColumn
            WHEN Type.ConjunctionExpression        DO RETURN node->binaryexpression.endColumn
            WHEN Type.DisjunctionExpression        DO RETURN node->binaryexpression.endColumn
            WHEN Type.ConditionalExpression        DO RETURN node->binaryexpression.endColumn
            WHEN Type.TryExpression                DO RETURN node->tryexpression.endColumn
            WHEN Type.NewClassExpression           DO RETURN node->newclassexpression.endColumn
            WHEN Type.ValidPointerExpression       DO RETURN node->validpointerexpression.endColumn
            WHEN Type.ImportedModuleExpression     DO RETURN node->importedmoduleexpression.endColumn
            WHEN Type.RangeSubscriptExpression     DO RETURN node->rangesubscriptexpression.endColumn
            WHEN OTHERS DO
                ASSERT FALSE
        END CASE
    END IF
    internalError("unexpected node type")
    RETURN 0
END FUNCTION

TYPE Parser IS RECORD
    tokens: Array<lexer.Token>
    index: Number
    token: lexer.Token
    minimumColumn: Number
    savedMinimumColumn: Array<Number>
    expressionDepth: Number
END RECORD

FUNCTION Parser.pushMinimumIndent(INOUT self: Parser, newIndent: Number)
    self.savedMinimumColumn.append(self.minimumColumn)
    self.minimumColumn := newIndent
END FUNCTION

FUNCTION Parser.popMinimumIndent(INOUT self: Parser)
    self.minimumColumn := self.savedMinimumColumn[LAST]
    self.savedMinimumColumn.resize(self.savedMinimumColumn.size()-1)
END FUNCTION

FUNCTION Parser.nextToken(INOUT self: Parser)
    INC self.index
    self.token := self.tokens[self.index]
END FUNCTION

-- TODO maybe use these later, but not yet
--FUNCTION Parser.expect(INOUT self: Parser, expected: TokenType, errorNumber: Number, message: String)
--    IF self.token.type <> expected THEN
--        error(errorNumber, self.token, message)
--    END IF
--    self.nextToken()
--END FUNCTION
--
--FUNCTION Parser.nextIdentifier(INOUT self: Parser, errorNumber: Number): lexer.Token
--    IF self.token.type <> TokenType.identifier THEN
--        error(errorNumber, self.token, "identifier expected")
--    END IF
--    LET r: lexer.Token := self.token
--    self.nextToken()
--    RETURN r
--END FUNCTION

FUNCTION Parser.parseVariableDeclaration(INOUT self: Parser, requireType: Boolean): VariableInfo
    VAR names: Array<lexer.Token> := []
    LOOP
        IF self.token.type <> TokenType.identifier THEN
            error(2018, self.token, "identifier expected")
        END IF
        LET name: lexer.Token := self.token
        self.nextToken()
        names.append(name)
        IF self.token.type <> TokenType.comma THEN
            EXIT LOOP
        END IF
        self.nextToken()
    END LOOP
    VAR type: POINTER TO ParseTreeNode := NIL
    IF requireType OR self.token.type = TokenType.colon THEN
        self.nextToken()
        type := self.parseType()
    END IF
    RETURN VariableInfo(names WITH names, type WITH type)
END FUNCTION

FUNCTION Parser.parseFunctionParameters(INOUT self: Parser, OUT returntype: POINTER TO ParseTreeNode, OUT args: Array<FunctionParameterGroup>, OUT rparen: lexer.Token)
    IF self.token.type <> TokenType.lparen THEN
        error(2024, self.token, "'(' expected")
    END IF
    self.nextToken()
    args := []
    IF self.token.type <> TokenType.rparen THEN
        LOOP
            VAR mode: ParameterMode := ParameterMode.in
            CASE self.token.type
                WHEN TokenType.in    DO mode := ParameterMode.in    self.nextToken()
                WHEN TokenType.inout DO mode := ParameterMode.inout self.nextToken()
                WHEN TokenType.out   DO mode := ParameterMode.out   self.nextToken()
                WHEN OTHERS DO
                    -- no action
            END CASE
            LET tokParam: lexer.Token := self.token
            LET vars: VariableInfo := self.parseVariableDeclaration(requireType WITH TRUE)
            IF self.token.type = TokenType.ellipsis THEN
                self.nextToken()
            END IF
            VAR defaultValue: POINTER TO ParseTreeNode := NIL
            IF self.token.type = TokenType.default THEN
                self.nextToken()
                defaultValue := self.parseExpression()
            END IF
            args.append(FunctionParameterGroup(
                token WITH tokParam,
                names WITH vars.names,
                type WITH vars.type,
                mode WITH mode,
                defaultValue WITH defaultValue
            ))
            IF self.token.type <> TokenType.comma THEN
                EXIT LOOP
            END IF
            self.nextToken()
        END LOOP
        IF self.token.type <> TokenType.rparen THEN
            error(2025, self.token, "')' or ',' expected")
        END IF
    END IF
    rparen := self.token
    self.nextToken()
    IF self.token.type = TokenType.colon THEN
        self.nextToken()
        returntype := self.parseType()
    ELSE
        returntype := NIL
    END IF
END FUNCTION

FUNCTION Parser.parseFunctionHeader(INOUT self: Parser, OUT type: lexer.Token, OUT name: lexer.Token, OUT returntype: POINTER TO ParseTreeNode, OUT args: Array<FunctionParameterGroup>, OUT rparen: lexer.Token)
    ASSERT self.token.type = TokenType.function
    self.nextToken()
    IF self.token.type <> TokenType.identifier THEN
        error(2023, self.token, "identifier expected")
    END IF
    name := self.token
    self.nextToken()
    IF self.token.type = TokenType.dot THEN
        self.nextToken()
        IF self.token.type <> TokenType.identifier THEN
            error(2068, self.token, "identifier expected")
        END IF
        type := name
        name := self.token
        self.nextToken()
    ELSE
        type := lexer.Token()
    END IF
    self.parseFunctionParameters(OUT returntype, OUT args, OUT rparen)
END FUNCTION

FUNCTION Parser.parseFunctionDefinition(INOUT self: Parser, startColumn: Number DEFAULT 0): POINTER TO ParseTreeNode
    LET tokFunction: lexer.Token := self.token
    VAR type: lexer.Token
    VAR name: lexer.Token
    VAR returntype: POINTER TO ParseTreeNode
    VAR args: Array<FunctionParameterGroup>
    VAR rparen: lexer.Token
    self.parseFunctionHeader(OUT type, OUT name, OUT returntype, OUT args, OUT rparen)
    self.pushMinimumIndent((IF startColumn > 0 THEN startColumn ELSE tokFunction.column) + 1)
    VAR body: Array<POINTER TO ParseTreeNode> := []
    WHILE self.token.type <> TokenType.end DO
        LET s: POINTER TO ParseTreeNode := self.parseStatement()
        IF VALID s THEN
            body.append(s)
        END IF
    END WHILE
    self.popMinimumIndent()
    LET tokEndFunction: lexer.Token := self.token
    self.nextToken()
    IF self.token.type <> TokenType.function THEN
        error_a(2036, self.tokens[self.index-1], self.token, "'FUNCTION' expected")
    END IF
    self.nextToken()
    RETURN NEW ParseTreeNode(
        type WITH Type.FunctionDeclaration,
        token WITH tokFunction,
        functiondeclaration WITH FunctionDeclaration(
            type WITH type,
            name WITH name,
            returntype WITH returntype,
            args WITH args,
            rparen WITH rparen,
            body WITH body,
            endToken WITH tokEndFunction
        )
    )
END FUNCTION

FUNCTION Parser.parseFunctionCall(INOUT self: Parser, func: POINTER TO ParseTreeNode): POINTER TO ParseTreeNode
    ASSERT self.token.type = TokenType.lparen
    self.nextToken()
    VAR args: Array<FunctionCallArgument> := []
    IF self.token.type <> TokenType.rparen THEN
        LOOP
            VAR mode: lexer.Token := lexer.Token()
            IF self.token.type IN [TokenType.in, TokenType.out, TokenType.inout] THEN
                mode := self.token
                self.nextToken()
            END IF
            VAR name: lexer.Token := lexer.Token()
            IF self.token.type = TokenType.identifier AND self.tokens[self.index+1].type = TokenType.with THEN
                name := self.token
                self.nextToken()
                self.nextToken()
            END IF
            VAR e: POINTER TO ParseTreeNode
            IF self.token.type = TokenType.underscore THEN
                e := NEW ParseTreeNode(
                    type WITH Type.DummyExpression,
                    token WITH self.token,
                    baseexpression WITH BaseExpression(
                        startColumn WITH self.token.column,
                        endColumn WITH self.token.column
                    )
                )
                self.nextToken()
            ELSE
                e := self.parseExpression()
            END IF
            args.append(FunctionCallArgument(mode WITH mode, name WITH name, expr WITH e))
            IF self.token.type <> TokenType.comma THEN
                EXIT LOOP
            END IF
            self.nextToken()
        END LOOP
        IF self.token.type <> TokenType.rparen THEN
            error(2013, self.token, "')' or ',' expected")
        END IF
    END IF
    LET tokRparen: lexer.Token := self.token
    self.nextToken()
    -- TODO use CHECK VALID
    IF VALID func THEN
        RETURN NEW ParseTreeNode(
            type WITH Type.FunctionCallExpression,
            token WITH func->token,
            functioncallexpression WITH FunctionCallExpression(
                base WITH func,
                args WITH args,
                rparen WITH tokRparen
            )
        )
    ELSE
        RETURN NIL
    END IF
END FUNCTION

FUNCTION Parser.parseArrayLiteral(INOUT self: Parser): POINTER TO ParseTreeNode
    ASSERT self.token.type = TokenType.lbracket
    LET tokLbracket: lexer.Token := self.token
    self.nextToken()
    VAR elements: Array<POINTER TO ParseTreeNode> := []
    WHILE self.token.type <> TokenType.rbracket DO
        LET element: POINTER TO ParseTreeNode := self.parseExpression()
        IF self.token.type = TokenType.comma THEN
            self.nextToken()
        ELSIF self.token.type = TokenType.to THEN
            IF elements.size() >= 1 THEN
                error(2109, self.token, "',' expected")
            END IF
            self.nextToken()
            LET first: POINTER TO ParseTreeNode := element
            LET last: POINTER TO ParseTreeNode := self.parseExpression()
            VAR step: POINTER TO ParseTreeNode := NIL
            IF self.token.type = TokenType.step THEN
                self.nextToken()
                step := self.parseExpression()
            ELSE
                step := NEW ParseTreeNode(
                    type WITH Type.NumberLiteralExpression,
                    numberliteralexpression WITH NumberLiteralExpression(
                        value WITH 1
                    )
                )
            END IF
            IF self.token.type <> TokenType.rbracket THEN
                error2(2099, self.token, "']' expected", tokLbracket, "opening '[' here")
            END IF
            self.nextToken()
            RETURN NEW ParseTreeNode(
                type WITH Type.ArrayLiteralRangeExpression,
                token WITH tokLbracket,
                arrayliteralrangeexpression WITH ArrayLiteralRangeExpression(
                    startColumn WITH tokLbracket.column,
                    endColumn WITH self.tokens[self.index-1].column + 1,
                    first WITH first,
                    last WITH last,
                    step WITH step
                )
            )
        ELSIF self.token.type <> TokenType.rbracket THEN
            error2(2053, self.token, "',' or ']' expected", tokLbracket, "opening '[' here")
        END IF
        elements.append(element)
    END WHILE
    self.nextToken()
    RETURN NEW ParseTreeNode(
        type WITH Type.ArrayLiteralExpression,
        token WITH tokLbracket,
        arrayliteralexpression WITH ArrayLiteralExpression(
            startColumn WITH tokLbracket.column,
            endColumn WITH self.tokens[self.index-1].column + 1,
            elements WITH elements
        )
    )
END FUNCTION

FUNCTION Parser.parseDictionaryLiteral(INOUT self: Parser): POINTER TO ParseTreeNode
    ASSERT self.token.type = TokenType.lbrace
    LET tokLbrace: lexer.Token := self.token
    self.nextToken()
    VAR elements: Array<DictionaryLiteralKeyValue> := []
    WHILE self.token.type <> TokenType.rbrace DO
        LET key: POINTER TO ParseTreeNode := self.parseExpression()
        IF self.token.type <> TokenType.colon THEN
            error(2048, self.token, "':' expected")
        END IF
        self.nextToken()
        LET element: POINTER TO ParseTreeNode := self.parseExpression()
        elements.append(DictionaryLiteralKeyValue(key WITH key, value WITH element))
        IF self.token.type = TokenType.comma THEN
            self.nextToken()
        END IF
    END WHILE
    self.nextToken()
    RETURN NEW ParseTreeNode(
        type WITH Type.DictionaryLiteralExpression,
        token WITH tokLbrace,
        dictionaryliteralexpression WITH DictionaryLiteralExpression(
            startColumn WITH tokLbrace.column,
            endColumn WITH self.tokens[self.index-1].column+1,
            elements WITH elements
        )
    )
END FUNCTION

FUNCTION Parser.parseInterpolatedStringExpression(INOUT self: Parser): POINTER TO ParseTreeNode
    LET first: lexer.Token := self.token
    VAR parts: Array<InterpolatedStringPart> := [InterpolatedStringPart(
        expr WITH NEW ParseTreeNode(
            type WITH Type.StringLiteralExpression,
            token WITH self.token,
            stringliteralexpression WITH StringLiteralExpression(
                startColumn WITH self.token.column,
                endColumn WITH self.token.column + self.token.text.length(),
                value WITH self.token.text
            )
        )
    )]
    LOOP
        self.nextToken()
        IF self.token.type <> TokenType.subbegin THEN
            EXIT LOOP
        END IF
        self.nextToken()
        LET e: POINTER TO ParseTreeNode := self.parseExpression()
        VAR fmt: lexer.Token := lexer.Token()
        IF self.token.type = TokenType.subfmt THEN
            self.nextToken()
            IF self.token.type <> TokenType.string THEN
                internalError("parseInterpolatedStringExpression")
            END IF
            fmt := self.token
            self.nextToken()
        END IF
        parts.append(InterpolatedStringPart(expr WITH e, format WITH fmt))
        IF self.token.type <> TokenType.subend THEN
            internalError("parseInterpolatedStringExpression")
        END IF
        self.nextToken()
        IF self.token.type <> TokenType.string THEN
            internalError("parseInterpolatedStringExpression")
        END IF
        LET s: POINTER TO ParseTreeNode := NEW ParseTreeNode(
            type WITH Type.StringLiteralExpression,
            token WITH self.token,
            stringliteralexpression WITH StringLiteralExpression(
                startColumn WITH self.token.column,
                endColumn WITH self.token.column + self.token.text.length(),
                value WITH self.token.text
            )
        )
        parts.append(InterpolatedStringPart(expr WITH s))
    END LOOP
    RETURN NEW ParseTreeNode(
        type WITH Type.InterpolatedStringExpression,
        token WITH first,
        interpolatedstringexpression WITH InterpolatedStringExpression(
            startColumn WITH getStartColumn(parts[FIRST].expr),
            endColumn WITH getEndColumn(parts[LAST].expr),
            parts WITH parts
        )
    )
END FUNCTION

FUNCTION Parser.parseCompoundExpression(INOUT self: Parser): POINTER TO ParseTreeNode
    VAR expr: POINTER TO ParseTreeNode := self.parseAtom()
    LOOP
        IF self.token.type = TokenType.lbracket THEN
            LET tokLbracket: lexer.Token := self.token
            self.nextToken()
            REPEAT
                VAR index: POINTER TO ParseTreeNode := NIL
                VAR firstFromEnd: Boolean := FALSE
                IF self.token.type IN [TokenType.first, TokenType.last] THEN
                    firstFromEnd := self.token.type = TokenType.last
                    self.nextToken()
                    IF self.token.type IN [TokenType.rbracket, TokenType.to] THEN
                        index := NEW ParseTreeNode(
                            type WITH Type.NumberLiteralExpression,
                            numberliteralexpression WITH NumberLiteralExpression(
                                value WITH 0
                            )
                        )
                    ELSIF self.token.type NOT IN [TokenType.plus, TokenType.minus] THEN
                        error(2072, self.token, "'+' or '-' expected")
                    END IF
                END IF
                IF index = NIL THEN
                    index := self.parseExpression()
                END IF
                VAR range: POINTER TO ArrayRange := NIL
                VAR last: POINTER TO ParseTreeNode := NIL
                LET hasRange: Boolean := self.token.type = TokenType.to
                IF hasRange THEN
                    self.nextToken()
                    VAR lastFromEnd: Boolean := FALSE
                    IF self.token.type IN [TokenType.first, TokenType.last] THEN
                        lastFromEnd := self.token.type = TokenType.last
                        self.nextToken()
                        IF self.token.type = TokenType.rbracket THEN
                            last := NEW ParseTreeNode(
                                type WITH Type.NumberLiteralExpression,
                                numberliteralexpression WITH NumberLiteralExpression(
                                    value WITH 0
                                )
                            )
                        ELSIF self.token.type NOT IN [TokenType.plus, TokenType.minus] THEN
                            error(2073, self.token, "'+' or '-' expected")
                        END IF
                    END IF
                    IF last = NIL THEN
                        last := self.parseExpression()
                    END IF
                    -- TODO use initialiser when available
                    range := NEW ArrayRange
                    IF VALID range THEN
                        range->token := tokLbracket
                        range->first := index
                        range->firstFromEnd := firstFromEnd
                        range->last := last
                        range->lastFromEnd := lastFromEnd
                    END IF
                ELSE
                    IF firstFromEnd THEN
                        -- TODO use initialiser when available
                        range := NEW ArrayRange
                        IF VALID range THEN
                            range->token := tokLbracket
                            range->first := index
                            range->firstFromEnd := firstFromEnd
                            range->last := index
                            range->lastFromEnd := firstFromEnd
                        END IF
                    END IF
                END IF
                IF self.token.type NOT IN [TokenType.comma, TokenType.rbracket] THEN
                    error(2020, self.token, "']' expected")
                END IF
                self.nextToken()
                IF range <> NIL THEN
                    expr := NEW ParseTreeNode(
                        type WITH Type.RangeSubscriptExpression,
                        token WITH tokLbracket,
                        rangesubscriptexpression WITH RangeSubscriptExpression(
                            startColumn WITH tokLbracket.column,
                            endColumn WITH self.token.column,
                            base WITH expr,
                            range WITH range
                        )
                    )
                    IF firstFromEnd AND NOT hasRange THEN
                        LET zero: POINTER TO ParseTreeNode := NEW ParseTreeNode(
                            type WITH Type.NumberLiteralExpression,
                            numberliteralexpression WITH NumberLiteralExpression(
                                value WITH 0
                            )
                        )
                        expr := NEW ParseTreeNode(
                            type WITH Type.SubscriptExpression,
                            token WITH tokLbracket,
                            subscriptexpression WITH SubscriptExpression(
                                startColumn WITH tokLbracket.column,
                                endColumn WITH self.token.column,
                                base WITH expr,
                                index WITH zero
                            )
                        )
                    END IF
                ELSE
                    expr := NEW ParseTreeNode(
                        type WITH Type.SubscriptExpression,
                        token WITH tokLbracket,
                        subscriptexpression WITH SubscriptExpression(
                            startColumn WITH tokLbracket.column,
                            endColumn WITH self.token.column,
                            base WITH expr,
                            index WITH index
                        )
                    )
                END IF
            UNTIL self.tokens[self.index-1].type <> TokenType.comma
        ELSIF self.token.type = TokenType.lparen THEN
            expr := self.parseFunctionCall(expr)
        ELSIF self.token.type = TokenType.dot THEN
            LET tokDot: lexer.Token := self.token
            self.nextToken()
            IF self.token.type <> TokenType.identifier THEN
                error(2021, self.token, "identifier expected")
            END IF
            LET field: lexer.Token := self.token
            self.nextToken()
            expr := NEW ParseTreeNode(
                type WITH Type.DotExpression,
                token WITH tokDot,
                dotexpression WITH DotExpression(
                    base WITH expr,
                    name WITH field
                )
            )
        ELSIF self.token.type = TokenType.arrow THEN
            LET tokArrow: lexer.Token := self.token
            self.nextToken()
            IF self.token.type <> TokenType.identifier THEN
                error(2066, self.token, "identifier expected")
            END IF
            LET field: lexer.Token := self.token
            self.nextToken()
            expr := NEW ParseTreeNode(
                type WITH Type.ArrowExpression,
                token WITH tokArrow,
                arrowexpression WITH ArrowExpression(
                    startColumn WITH getStartColumn(expr),
                    endColumn WITH field.column + field.text.length(),
                    base WITH expr,
                    name WITH field
                )
            )
        ELSE
            -- TODO: what happens here?
            EXIT LOOP
        END IF
    END LOOP
    RETURN expr
END FUNCTION

/* Operator precedence:
 *
 *  ^        exponentiation                     parseExponentiation
 *  * / MOD  multiplication, division, modulo   parseMultiplication
 *  + -      addition, subtraction              parseAddition
 *  < = >    comparison                         parseComparison
 *  isa      type test                          parseTypeTest
 *  in       membership                         parseMembership
 *  and      conjunction                        parseConjunction
 *  or       disjunction                        parseDisjunction
 *  if       conditional                        parseConditional
 */

FUNCTION Parser.parseAtom(INOUT self: Parser): POINTER TO ParseTreeNode
    CASE self.token.type
        WHEN TokenType.lparen DO
            LET tokLparen: lexer.Token := self.token
            self.nextToken()
            LET expr: POINTER TO ParseTreeNode := self.parseConditional()
            IF self.token.type <> TokenType.rparen THEN
                error2(2014, self.token, ") expected", tokLparen, "opening '(' here")
            END IF
            self.nextToken()
            RETURN NEW ParseTreeNode(
                type WITH Type.IdentityExpression,
                token WITH tokLparen,
                unaryexpression WITH UnaryExpression(
                    startColumn WITH tokLparen.column,
                    endColumn WITH self.tokens[self.index-1].column + 1,
                    expr WITH expr
                )
            )
        WHEN TokenType.lbracket DO
            RETURN self.parseArrayLiteral()
        WHEN TokenType.lbrace DO
            RETURN self.parseDictionaryLiteral()
        WHEN TokenType.false DO
            LET tokFalse: lexer.Token := self.token
            self.nextToken()
            RETURN NEW ParseTreeNode(
                type WITH Type.BooleanLiteralExpression,
                token WITH tokFalse,
                booleanliteralexpression WITH BooleanLiteralExpression(
                    startColumn WITH tokFalse.column,
                    endColumn WITH tokFalse.column + tokFalse.text.length(),
                    value WITH FALSE
                )
            )
        WHEN TokenType.true DO
            LET tokTrue: lexer.Token := self.token
            self.nextToken()
            RETURN NEW ParseTreeNode(
                type WITH Type.BooleanLiteralExpression,
                token WITH tokTrue,
                booleanliteralexpression WITH BooleanLiteralExpression(
                    startColumn WITH tokTrue.column,
                    endColumn WITH tokTrue.column + tokTrue.text.length(),
                    value WITH TRUE
                )
            )
        WHEN TokenType.number DO
            LET tokNumber: lexer.Token := self.token
            self.nextToken()
            RETURN NEW ParseTreeNode(
                type WITH Type.NumberLiteralExpression,
                token WITH tokNumber,
                numberliteralexpression WITH NumberLiteralExpression(
                    startColumn WITH tokNumber.column,
                    endColumn WITH tokNumber.column + tokNumber.text.length(),
                    value WITH tokNumber.value
                )
            )
        WHEN TokenType.string DO
            IF self.tokens[self.index+1].type = TokenType.subbegin THEN
                RETURN self.parseInterpolatedStringExpression()
            ELSE
                LET tokString: lexer.Token := self.token
                self.nextToken()
                RETURN NEW ParseTreeNode(
                    type WITH Type.StringLiteralExpression,
                    token WITH tokString,
                    stringliteralexpression WITH StringLiteralExpression(
                        startColumn WITH tokString.column,
                        endColumn WITH self.token.column,
                        value WITH tokString.text
                    )
                )
            END IF
        WHEN TokenType.embed DO
            self.nextToken()
            IF self.token.type <> TokenType.string THEN
                error(2090, self.token, "string literal expected")
            END IF
            LET tokFile: lexer.Token := self.token
            self.nextToken()
            RETURN NEW ParseTreeNode(
                type WITH Type.FileLiteralExpression,
                token WITH tokFile,
                fileliteralexpression WITH FileLiteralExpression(
                    startColumn WITH tokFile.column,
                    endColumn WITH self.token.column,
                    name WITH tokFile.text
                )
            )
        WHEN TokenType.hexbytes DO
            self.nextToken()
            IF self.token.type <> TokenType.string THEN
                error(2094, self.token, "string literal expected")
            END IF
            LET tokLiteral: lexer.Token := self.token
            self.nextToken()
            RETURN NEW ParseTreeNode(
                type WITH Type.BytesLiteralExpression,
                token WITH tokLiteral,
                bytesliteralexpression WITH BytesLiteralExpression(
                    startColumn WITH tokLiteral.column,
                    endColumn WITH self.token.column,
                    data WITH tokLiteral.text
                )
            )
        WHEN TokenType.plus DO
            LET tokPlus: lexer.Token := self.token
            self.nextToken()
            LET expr: POINTER TO ParseTreeNode := self.parseCompoundExpression()
            RETURN NEW ParseTreeNode(
                type WITH Type.UnaryPlusExpression,
                token WITH tokPlus,
                unaryexpression WITH UnaryExpression(
                    startColumn WITH tokPlus.column,
                    endColumn WITH getEndColumn(expr),
                    expr WITH expr
                )
            )
        WHEN TokenType.minus DO
            LET tokMinus: lexer.Token := self.token
            self.nextToken()
            LET expr: POINTER TO ParseTreeNode := self.parseCompoundExpression()
            RETURN NEW ParseTreeNode(
                type WITH Type.UnaryMinusExpression,
                token WITH tokMinus,
                unaryexpression WITH UnaryExpression(
                    startColumn WITH tokMinus.column,
                    endColumn WITH getEndColumn(expr),
                    expr WITH expr
                )
            )
        WHEN TokenType.not DO
            LET tokNot: lexer.Token := self.token
            self.nextToken()
            LET expr: POINTER TO ParseTreeNode := self.parseCompoundExpression()
            RETURN NEW ParseTreeNode(
                type WITH Type.LogicalNotExpression,
                token WITH tokNot,
                unaryexpression WITH UnaryExpression(
                    startColumn WITH tokNot.column,
                    endColumn WITH getEndColumn(expr),
                    expr WITH expr
                )
            )
        WHEN TokenType.new DO
            LET tokNew: lexer.Token := self.token
            self.nextToken()
            IF self.token.type <> TokenType.identifier THEN
                error(2110, self.token, "identifier expected")
            END IF
            VAR expr: POINTER TO ParseTreeNode := NEW ParseTreeNode(
                type WITH Type.IdentifierExpression,
                token WITH self.token,
                identifierexpression WITH IdentifierExpression(
                    name WITH self.token.text
                )
            )
            self.nextToken()
            IF self.token.type = TokenType.dot THEN
                LET tokDot: lexer.Token := self.token
                self.nextToken()
                IF self.token.type <> TokenType.identifier THEN
                    error(2111, self.token, "identifier expected")
                END IF
                expr := NEW ParseTreeNode(
                    type WITH Type.DotExpression,
                    token WITH tokDot,
                    dotexpression WITH DotExpression(
                        base WITH expr,
                        name WITH self.token
                    )
                )
                self.nextToken()
            END IF
            IF self.token.type = TokenType.lparen THEN
                expr := self.parseFunctionCall(expr)
            END IF
            RETURN NEW ParseTreeNode(
                type WITH Type.NewClassExpression,
                token WITH tokNew,
                newclassexpression WITH NewClassExpression(
                    startColumn WITH tokNew.column,
                    endColumn WITH self.token.column,
                    expr WITH expr
                )
            )
        WHEN TokenType.nil DO
            LET tokNil: lexer.Token := self.token
            self.nextToken()
            RETURN NEW ParseTreeNode(
                type WITH Type.NilLiteralExpression,
                token WITH tokNil,
                baseexpression WITH BaseExpression(
                    startColumn WITH tokNil.column,
                    endColumn WITH tokNil.column + tokNil.text.length()
                )
            )
        WHEN TokenType.nowhere DO
            LET tokNowhere: lexer.Token := self.token
            self.nextToken()
            RETURN NEW ParseTreeNode(
                type WITH Type.NowhereLiteralExpression,
                token WITH tokNowhere,
                baseexpression WITH BaseExpression(
                    startColumn WITH tokNowhere.column,
                    endColumn WITH tokNowhere.column + tokNowhere.text.length()
                )
            )
        WHEN TokenType.if DO
            error(2095, self.token, "Use parentheses around (IF ... THEN ... ELSE ...)")
        WHEN TokenType.try DO
            error(2106, self.token, "Use parentheses around (TRY ... TRAP ...)")
        WHEN TokenType.identifier DO
            VAR expr: POINTER TO ParseTreeNode := NEW ParseTreeNode(
                type WITH Type.IdentifierExpression,
                token WITH self.token,
                identifierexpression WITH IdentifierExpression(
                    name WITH self.token.text
                )
            )
            self.nextToken()
            RETURN expr
        WHEN OTHERS DO
            error(2015, self.token, "Expression expected")
    END CASE
    RETURN NIL
END FUNCTION

FUNCTION Parser.parseExponentiation(INOUT self: Parser): POINTER TO ParseTreeNode
    VAR left: POINTER TO ParseTreeNode := self.parseCompoundExpression()
    LOOP
        LET tokOp: lexer.Token := self.token
        IF tokOp.type = TokenType.exp THEN
            self.nextToken()
            LET right: POINTER TO ParseTreeNode := self.parseCompoundExpression()
            left := NEW ParseTreeNode(
                type WITH Type.ExponentiationExpression,
                token WITH tokOp,
                binaryexpression WITH BinaryExpression(
                    startColumn WITH getStartColumn(left),
                    endColumn WITH getEndColumn(right),
                    left WITH left,
                    right WITH right
                )
            )
        ELSE
            RETURN left
        END IF
    END LOOP
END FUNCTION

FUNCTION Parser.parseMultiplication(INOUT self: Parser): POINTER TO ParseTreeNode
    VAR left: POINTER TO ParseTreeNode := self.parseExponentiation()
    LOOP
        LET tokOp: lexer.Token := self.token
        CASE tokOp.type
            WHEN TokenType.times DO
                self.nextToken()
                LET right: POINTER TO ParseTreeNode := self.parseExponentiation()
                left := NEW ParseTreeNode(
                    type WITH Type.MultiplicationExpression,
                    token WITH tokOp,
                    binaryexpression WITH BinaryExpression(
                        startColumn WITH getStartColumn(left),
                        endColumn WITH getEndColumn(right),
                        left WITH left,
                        right WITH right
                    )
                )
            WHEN TokenType.divide DO
                self.nextToken()
                LET right: POINTER TO ParseTreeNode := self.parseExponentiation()
                left := NEW ParseTreeNode(
                    type WITH Type.DivisionExpression,
                    token WITH tokOp,
                    binaryexpression WITH BinaryExpression(
                        startColumn WITH getStartColumn(left),
                        endColumn WITH getEndColumn(right),
                        left WITH left,
                        right WITH right
                    )
                )
            WHEN TokenType.intdiv DO
                self.nextToken()
                LET right: POINTER TO ParseTreeNode := self.parseExponentiation()
                left := NEW ParseTreeNode(
                    type WITH Type.IntegerDivisionExpression,
                    token WITH tokOp,
                    binaryexpression WITH BinaryExpression(
                        startColumn WITH getStartColumn(left),
                        endColumn WITH getEndColumn(right),
                        left WITH left,
                        right WITH right
                    )
                )
            WHEN TokenType.mod DO
                self.nextToken()
                LET right: POINTER TO ParseTreeNode := self.parseExponentiation()
                left := NEW ParseTreeNode(
                    type WITH Type.ModuloExpression,
                    token WITH tokOp,
                    binaryexpression WITH BinaryExpression(
                        startColumn WITH getStartColumn(left),
                        endColumn WITH getEndColumn(right),
                        left WITH left,
                        right WITH right
                    )
                )
            WHEN OTHERS DO
                RETURN left
        END CASE
    END LOOP
END FUNCTION

FUNCTION Parser.parseAddition(INOUT self: Parser): POINTER TO ParseTreeNode
    VAR left: POINTER TO ParseTreeNode := self.parseMultiplication()
    LOOP
        LET tokOp: lexer.Token := self.token
        CASE tokOp.type
            WHEN TokenType.plus DO
                self.nextToken()
                LET right: POINTER TO ParseTreeNode := self.parseMultiplication()
                left := NEW ParseTreeNode(
                    type WITH Type.AdditionExpression,
                    token WITH tokOp,
                    binaryexpression WITH BinaryExpression(
                        startColumn WITH getStartColumn(left),
                        endColumn WITH getEndColumn(right),
                        left WITH left,
                        right WITH right
                    )
                )
            WHEN TokenType.minus DO
                self.nextToken()
                LET right: POINTER TO ParseTreeNode := self.parseMultiplication()
                left := NEW ParseTreeNode(
                    type WITH Type.SubtractionExpression,
                    token WITH tokOp,
                    binaryexpression WITH BinaryExpression(
                        startColumn WITH getStartColumn(left),
                        endColumn WITH getEndColumn(right),
                        left WITH left,
                        right WITH right
                    )
                )
            WHEN TokenType.concat DO
                self.nextToken()
                LET right: POINTER TO ParseTreeNode := self.parseMultiplication()
                left := NEW ParseTreeNode(
                    type WITH Type.ConcatenationExpression,
                    token WITH tokOp,
                    binaryexpression WITH BinaryExpression(
                        startColumn WITH getStartColumn(left),
                        endColumn WITH getEndColumn(right),
                        left WITH left,
                        right WITH right
                    )
                )
            WHEN OTHERS DO
                RETURN left
        END CASE
    END LOOP
END FUNCTION

FUNCTION Parser.parseComparison(INOUT self: Parser): POINTER TO ParseTreeNode
    LET left: POINTER TO ParseTreeNode := self.parseAddition()
    VAR comps: Array<ChainedComparisonPart> := []
    VAR tokComp: lexer.Token := lexer.Token()
    WHILE self.token.type IN [TokenType.equal, TokenType.notequal, TokenType.less, TokenType.greater, TokenType.lesseq, TokenType.greatereq] DO
        tokComp := self.token
        IF tokComp.type = TokenType.equal AND self.tokens[self.index+1].type = TokenType.equal THEN
            error(2078, tokComp, "'==' not expected, use '=' for comparison")
        END IF
        LET comp: Comparison := comparisonFromToken(tokComp)
        self.nextToken()
        LET right: POINTER TO ParseTreeNode := self.parseAddition()
        comps.append(ChainedComparisonPart(comp WITH comp, right WITH right))
    END WHILE
    IF comps.size() = 0 THEN
        RETURN left
    ELSIF comps.size() = 1 THEN
        RETURN NEW ParseTreeNode(
            type WITH Type.ComparisonExpression,
            token WITH tokComp,
            comparisonexpression WITH ComparisonExpression(
                startColumn WITH getStartColumn(left),
                endColumn WITH getEndColumn(comps[0].right),
                left WITH left,
                right WITH comps[0].right,
                comp WITH comps[0].comp
            )
        )
    ELSE
        -- TODO use CHECK VALID here
        IF VALID left THEN
            RETURN NEW ParseTreeNode(
                type WITH Type.ChainedComparisonExpression,
                token WITH left->token,
                chainedcomparisonexpression WITH ChainedComparisonExpression(
                    startColumn WITH getStartColumn(left),
                    endColumn WITH getEndColumn(comps[comps.size()-1].right),
                    left WITH left,
                    comps WITH comps
                )
            )
        ELSE
            RETURN NIL
        END IF
    END IF
END FUNCTION

FUNCTION Parser.parseTypeTest(INOUT self: Parser): POINTER TO ParseTreeNode
    VAR left: POINTER TO ParseTreeNode := self.parseComparison()
    IF self.token.type = TokenType.isa THEN
        LET tokOp: lexer.Token := self.token
        self.nextToken()
        LET target: POINTER TO ParseTreeNode := self.parseType()
        VAR r: POINTER TO ParseTreeNode := NEW ParseTreeNode(
            type WITH Type.TypeTestExpression,
            token WITH tokOp,
            typetestexpression WITH TypeTestExpression(
                startColumn WITH getStartColumn(left),
                endColumn WITH tokOp.column, -- TODO: should use end of target
                left WITH left,
                target WITH target
            )
        )
        RETURN r
    ELSE
        RETURN left
    END IF
END FUNCTION

FUNCTION Parser.parseMembership(INOUT self: Parser): POINTER TO ParseTreeNode
    VAR left: POINTER TO ParseTreeNode := self.parseTypeTest()
    IF self.token.type = TokenType.in OR (self.token.type = TokenType.not AND self.tokens[self.index+1].type = TokenType.in) THEN
        LET tokOp: lexer.Token := self.token
        LET notin: Boolean := tokOp.type = TokenType.not
        IF notin THEN
            self.nextToken()
        END IF
        self.nextToken()
        LET right: POINTER TO ParseTreeNode := self.parseTypeTest()
        VAR r: POINTER TO ParseTreeNode := NEW ParseTreeNode(
            type WITH Type.MembershipExpression,
            token WITH tokOp,
            binaryexpression WITH BinaryExpression(
                startColumn WITH getStartColumn(left),
                endColumn WITH getEndColumn(right),
                left WITH left,
                right WITH right
            )
        )
        IF notin THEN
            r := NEW ParseTreeNode(
                type WITH Type.LogicalNotExpression,
                token WITH tokOp,
                unaryexpression WITH UnaryExpression(
                    startColumn WITH getStartColumn(left),
                    endColumn WITH getEndColumn(right),
                    expr WITH r
                )
            )
        END IF
        RETURN r
    ELSE
        RETURN left
    END IF
END FUNCTION

FUNCTION Parser.parseConjunction(INOUT self: Parser): POINTER TO ParseTreeNode
    VAR left: POINTER TO ParseTreeNode := self.parseMembership()
    LOOP
        LET tokOp: lexer.Token := self.token
        IF self.token.type = TokenType.and THEN
            self.nextToken()
            LET right: POINTER TO ParseTreeNode := self.parseMembership()
            left := NEW ParseTreeNode(
                type WITH Type.ConjunctionExpression,
                token WITH tokOp,
                binaryexpression WITH BinaryExpression(
                    startColumn WITH getStartColumn(left),
                    endColumn WITH getEndColumn(right),
                    left WITH left,
                    right WITH right
                )
            )
        ELSE
            RETURN left
        END IF
    END LOOP
END FUNCTION

FUNCTION Parser.parseDisjunction(INOUT self: Parser): POINTER TO ParseTreeNode
    VAR left: POINTER TO ParseTreeNode := self.parseConjunction()
    LOOP
        LET tokOp: lexer.Token := self.token
        IF self.token.type = TokenType.or THEN
            self.nextToken()
            LET right: POINTER TO ParseTreeNode := self.parseConjunction()
            left := NEW ParseTreeNode(
                type WITH Type.DisjunctionExpression,
                token WITH tokOp,
                binaryexpression WITH BinaryExpression(
                    startColumn WITH getStartColumn(left),
                    endColumn WITH getEndColumn(right),
                    left WITH left,
                    right WITH right
                )
            )
        ELSE
            RETURN left
        END IF
    END LOOP
END FUNCTION

FUNCTION Parser.parseConditional(INOUT self: Parser): POINTER TO ParseTreeNode
    IF self.token.type = TokenType.if THEN
        LET tokIf: lexer.Token := self.token
        self.nextToken()
        LET cond: POINTER TO ParseTreeNode := self.parseExpression()
        IF self.token.type <> TokenType.then THEN
            error(2016, self.token, "'THEN' expected")
        END IF
        self.nextToken()
        LET left: POINTER TO ParseTreeNode := self.parseExpression()
        IF self.token.type <> TokenType.else THEN
            error(2017, self.token, "'ELSE' expected")
        END IF
        self.nextToken()
        LET right: POINTER TO ParseTreeNode := self.parseExpression()
        RETURN NEW ParseTreeNode(
            type WITH Type.ConditionalExpression,
            token WITH tokIf,
            conditionalexpression WITH ConditionalExpression(
                startColumn WITH tokIf.column,
                endColumn WITH getEndColumn(right),
                cond WITH cond,
                left WITH left,
                right WITH right
            )
        )
    ELSIF self.token.type = TokenType.try THEN
        LET tokTry: lexer.Token := self.token
        self.nextToken()
        LET expr: POINTER TO ParseTreeNode := self.parseExpression()
        VAR catches: Array<TryStatementClause> := []
        WHILE self.token.type = TokenType.trap DO
            self.nextToken()
            VAR name: Array<lexer.Token> := []
            name[1] := self.token
            self.nextToken()
            IF self.token.type = TokenType.dot THEN
                self.nextToken()
                IF self.token.type <> TokenType.identifier THEN
                    error(2107, self.token, "identifier expected")
                END IF
                name[0] := name[1]
                name[1] := self.token
                self.nextToken()
            END IF
            LET exceptions: Array<Array<lexer.Token>> := [name]
            VAR nameinfo: lexer.Token := lexer.Token()
            IF self.token.type = TokenType.as THEN
                self.nextToken()
                IF self.token.type <> TokenType.identifier THEN
                    error(2123, self.token, "identifier expected")
                END IF
                nameinfo := self.token
                self.nextToken()
            END IF
            IF self.token.type = TokenType.do THEN
                LET tokDo: lexer.Token := self.token
                VAR statements: Array<POINTER TO ParseTreeNode> := []
                self.nextToken()
                WHILE self.token.type NOT IN [TokenType.trap, TokenType.rparen, TokenType.end_of_file] DO
                    LET s: POINTER TO ParseTreeNode := self.parseStatement()
                    IF VALID s THEN
                        statements.append(s)
                    END IF
                END WHILE
                catches.append(TryStatementClause(
                    exceptions WITH exceptions,
                    name WITH nameinfo,
                    body WITH NEW ParseTreeNode(
                        type WITH Type.TryHandlerStatement,
                        token WITH tokDo,
                        tryhandlerstatement WITH TryHandlerStatement(
                            statements WITH statements
                        )
                    )
                ))
            ELSIF self.token.type = TokenType.gives THEN
                self.nextToken()
                catches.append(TryStatementClause(
                    exceptions WITH exceptions,
                    name WITH nameinfo,
                    body WITH self.parseExpression()
                ))
            ELSE
                error(2108, self.token, "DO or GIVES expected")
            END IF
        END WHILE
        RETURN NEW ParseTreeNode(
            type WITH Type.TryExpression,
            token WITH tokTry,
            tryexpression WITH TryExpression(
                startColumn WITH tokTry.column,
                endColumn WITH self.token.column,
                expr WITH expr,
                catches WITH catches
            )
        )
    ELSE
        RETURN self.parseExpression()
    END IF
END FUNCTION

FUNCTION Parser.parseExpression(INOUT self: Parser): POINTER TO ParseTreeNode
    INC self.expressionDepth
    IF self.expressionDepth > 100 THEN
        error(2067, self.token, "exceeded maximum nesting depth")
    END IF
    LET r: POINTER TO ParseTreeNode := self.parseDisjunction()
    DEC self.expressionDepth
    RETURN r
END FUNCTION

FUNCTION Parser.parseImport(INOUT self: Parser): POINTER TO ParseTreeNode
    LET tokImport: lexer.Token := self.token
    self.nextToken()
    VAR optional: Boolean := FALSE
    IF self.token.type = TokenType.optional THEN
        optional := TRUE
        self.nextToken()
    END IF
    IF self.token.type NOT IN [TokenType.identifier, TokenType.string] THEN
        error(2032, self.token, "identifier or string expected")
    END IF
    LET module: lexer.Token := self.token
    self.nextToken()
    VAR name: lexer.Token := lexer.Token()
    IF self.token.type = TokenType.dot THEN
        self.nextToken()
        IF self.token.type <> TokenType.identifier THEN
            error(2079, self.token, "identifier expected")
        END IF
        name := self.token
        self.nextToken()
    END IF
    VAR alias: lexer.Token := lexer.Token()
    IF self.token.type = TokenType.alias THEN
        self.nextToken()
        IF self.token.type <> TokenType.identifier THEN
            error(2080, self.token, "identifier expected")
        END IF
        alias := self.token
        self.nextToken()
    ELSIF module.type = TokenType.string THEN
        error(2087, module, "named import requires ALIAS")
    END IF
    RETURN NEW ParseTreeNode(
        type WITH Type.ImportDeclaration,
        token WITH tokImport,
        importdeclaration WITH ImportDeclaration(
            module WITH module,
            name WITH name,
            alias WITH alias,
            optional WITH optional
        )
    )
END FUNCTION

FUNCTION Parser.parseEnumType(INOUT self: Parser): POINTER TO ParseTreeNode
    ASSERT self.token.type = TokenType.enum
    LET tokEnum: lexer.Token := self.token
    self.nextToken()
    VAR names: Array<EnumValue> := []
    WHILE self.token.type <> TokenType.end DO
        IF self.token.type <> TokenType.identifier THEN
            error(2006, self.token, "identifier expected")
        END IF
        LET name: lexer.Token := self.token
        self.nextToken()
        VAR value: POINTER TO ParseTreeNode := NIL
        IF self.token.type = TokenType.assign THEN
            self.nextToken()
            value := self.parseExpression()
        END IF
        names.append(EnumValue(name WITH name, value WITH value))
    END WHILE
    self.nextToken()
    IF self.token.type <> TokenType.enum THEN
        error_a(2035, self.tokens[self.index-1], self.token, "'ENUM' expected")
    END IF
    self.nextToken()
    RETURN NEW ParseTreeNode(
        type WITH Type.TypeEnum,
        token WITH tokEnum,
        typeenum WITH TypeEnum(
            names WITH names
        )
    )
END FUNCTION

FUNCTION Parser.parseChoiceType(INOUT self: Parser): POINTER TO ParseTreeNode
    ASSERT self.token.type = TokenType.choice
    LET tokChoice: lexer.Token := self.token
    self.nextToken()
    VAR choices: Array<Choice> := []
    WHILE self.token.type <> TokenType.end DO
        IF self.token.type <> TokenType.identifier THEN
            error(2140, self.token, "identifier expected")
        END IF
        LET name: lexer.Token := self.token
        self.nextToken()
        VAR choice: Choice := Choice(name WITH name)
        IF self.token.type = TokenType.colon THEN
            self.nextToken()
            choice.type := self.parseType()
        END IF
        choices.append(choice)
    END WHILE
    self.nextToken()
    IF self.token.type <> TokenType.choice THEN
        error_a(2141, self.tokens[self.index-1], self.token, "'CHOICE' expected")
    END IF
    self.nextToken()
    RETURN NEW ParseTreeNode(
        type WITH Type.TypeChoice,
        token WITH tokChoice,
        typechoice WITH TypeChoice(
            choices WITH choices
        )
    )
END FUNCTION

FUNCTION Parser.parseRecordType(INOUT self: Parser): POINTER TO ParseTreeNode
    ASSERT self.token.type = TokenType.record
    LET tokRecord: lexer.Token := self.token
    self.nextToken()
    VAR fields: Array<Field> := []
    WHILE self.token.type <> TokenType.end DO
        LET isPrivate: Boolean := self.token.type = TokenType.private
        IF isPrivate THEN
            self.nextToken()
        END IF
        IF self.token.type <> TokenType.identifier THEN
            error(2004, self.token, "identifier expected")
        END IF
        LET name: lexer.Token := self.token
        self.nextToken()
        IF self.token.type <> TokenType.colon THEN
            error(2005, self.token, "colon expected")
        END IF
        self.nextToken()
        LET t: POINTER TO ParseTreeNode := self.parseType()
        fields.append(Field(
            name WITH name,
            type WITH t,
            isPrivate WITH isPrivate
        ))
    END WHILE
    self.nextToken()
    IF self.token.type <> TokenType.record THEN
        error_a(2034, self.tokens[self.index-1], self.token, "'RECORD' expected")
    END IF
    self.nextToken()
    RETURN NEW ParseTreeNode(
        type WITH Type.TypeRecord,
        token WITH tokRecord,
        typerecord WITH TypeRecord(
            fields WITH fields
        )
    )
END FUNCTION

FUNCTION Parser.parseClassType(INOUT self: Parser): POINTER TO ParseTreeNode
    ASSERT self.token.type = TokenType.class
    LET tokClass: lexer.Token := self.token
    self.nextToken()
    VAR interfaces: Array<Array<lexer.Token>> := []
    IF self.token.type = TokenType.implements THEN
        REPEAT
            self.nextToken()
            VAR qname: Array<lexer.Token> := []
            IF self.token.type <> TokenType.identifier THEN
                error(2132, self.token, "identifier expected")
            END IF
            qname[1] := self.token
            self.nextToken()
            IF self.token.type = TokenType.dot THEN
                self.nextToken()
                IF self.token.type <> TokenType.identifier THEN
                    error(2133, self.token, "identifier expected")
                END IF
                qname[0] := qname[1]
                qname[1] := self.token
                self.nextToken()
            END IF
            interfaces.append(qname)
        UNTIL self.token.type <> TokenType.comma
    END IF
    VAR fields: Array<Field> := []
    WHILE self.token.type <> TokenType.end DO
        LET isPrivate: Boolean := self.token.type = TokenType.private
        IF isPrivate THEN
            self.nextToken()
        END IF
        IF self.token.type <> TokenType.identifier THEN
            error(2004, self.token, "identifier expected")
        END IF
        LET name: lexer.Token := self.token
        self.nextToken()
        IF self.token.type <> TokenType.colon THEN
            error(2005, self.token, "colon expected")
        END IF
        self.nextToken()
        LET t: POINTER TO ParseTreeNode := self.parseType()
        fields.append(Field(
            name WITH name,
            type WITH t,
            isPrivate WITH isPrivate
        ))
    END WHILE
    self.nextToken()
    IF self.token.type <> TokenType.class THEN
        error_a(2034, self.tokens[self.index-1], self.token, "'CLASS' expected")
    END IF
    self.nextToken()
    RETURN NEW ParseTreeNode(
        type WITH Type.TypeClass,
        token WITH tokClass,
        typeclass WITH TypeClass(
            interfaces WITH interfaces,
            fields WITH fields
        )
    )
END FUNCTION

FUNCTION Parser.parsePointerType(INOUT self: Parser): POINTER TO ParseTreeNode
    ASSERT self.token.type = TokenType.pointer
    LET tokPointer: lexer.Token := self.token
    self.nextToken()
    IF self.token.type = TokenType.to THEN
        self.nextToken()
        LET reftype: POINTER TO ParseTreeNode := self.parseType()
        RETURN NEW ParseTreeNode(
            type WITH Type.TypePointer,
            token WITH tokPointer,
            typepointer WITH TypePointer(
                reftype WITH reftype
            )
        )
    ELSE
        RETURN NEW ParseTreeNode(
            type WITH Type.TypePointer,
            token WITH tokPointer,
            typepointer WITH TypePointer(
                reftype WITH NIL
            )
        )
    END IF
END FUNCTION

FUNCTION Parser.parseFunctionType(INOUT self: Parser): POINTER TO ParseTreeNode
    ASSERT self.token.type = TokenType.function
    LET tokFunction: lexer.Token := self.token
    self.nextToken()
    VAR returntype: POINTER TO ParseTreeNode
    VAR args: Array<FunctionParameterGroup>
    self.parseFunctionParameters(OUT returntype, OUT args, OUT rparen WITH _)
    RETURN NEW ParseTreeNode(
        type WITH Type.TypeFunctionPointer,
        token WITH tokFunction,
        typefunctionpointer WITH TypeFunctionPointer(
            returntype WITH returntype,
            args WITH args
        )
    )
END FUNCTION

FUNCTION Parser.parseParameterisedType(INOUT self: Parser): POINTER TO ParseTreeNode
    LET tokType: lexer.Token := self.token
    IF tokType.type NOT IN [TokenType.array, TokenType.dictionary] THEN
        internalError("unexpected parameterised type")
    END IF
    self.nextToken()
    IF self.token.type <> TokenType.less THEN
        error(2002, self.token, "'<' expected")
    END IF
    LET tokLess: lexer.Token := self.token
    self.nextToken()
    LET elementtype: POINTER TO ParseTreeNode := self.parseType()
    IF self.token.type <> TokenType.greater THEN
        error2(2003, self.token, "'>' expected", tokLess, "opening '<' here")
    END IF
    self.nextToken()
    RETURN NEW ParseTreeNode(
        type WITH Type.TypeParameterised,
        token WITH tokType,
        typeparameterised WITH TypeParameterised(
            name WITH tokType,
            elementtype WITH elementtype
        )
    )
END FUNCTION

FUNCTION Parser.parseType(INOUT self: Parser): POINTER TO ParseTreeNode
    CASE self.token.type
        WHEN TokenType.array, TokenType.dictionary DO
            RETURN self.parseParameterisedType()
        WHEN TokenType.enum DO
            RETURN self.parseEnumType()
        WHEN TokenType.choice DO
            RETURN self.parseChoiceType()
        WHEN TokenType.record DO
            RETURN self.parseRecordType()
        WHEN TokenType.class DO
            RETURN self.parseClassType()
        WHEN TokenType.pointer DO
            RETURN self.parsePointerType()
        WHEN TokenType.function DO
            RETURN self.parseFunctionType()
        WHEN OTHERS DO
            IF self.token.type <> TokenType.identifier THEN
                error(2007, self.token, "identifier expected")
            END IF
    END CASE
    LET name: lexer.Token := self.token
    self.nextToken()
    IF self.token.type = TokenType.dot THEN
        VAR names: Array<lexer.Token> := [name]
        WHILE self.token.type = TokenType.dot DO
            self.nextToken()
            IF self.token.type <> TokenType.identifier THEN
                error(2075, self.token, "identifier expected")
            END IF
            names.append(self.token)
            self.nextToken()
        END WHILE
        RETURN NEW ParseTreeNode(
            type WITH Type.TypeQualified,
            token WITH name,
            typequalified WITH TypeQualified(
                names WITH names
            )
        )
    ELSE
        RETURN NEW ParseTreeNode(
            type WITH Type.TypeSimple,
            token WITH name,
            typesimple WITH TypeSimple(
                name WITH name.text
            )
        )
    END IF
END FUNCTION

FUNCTION Parser.parseTypeDefinition(INOUT self: Parser): POINTER TO ParseTreeNode
    self.nextToken()
    IF self.token.type <> TokenType.identifier THEN
        error(2008, self.token, "identifier expected")
    END IF
    LET tokName: lexer.Token := self.token
    self.nextToken()
    IF self.token.type <> TokenType.is THEN
        error(2009, self.token, "'IS' expected")
    END IF
    self.nextToken()
    LET type: POINTER TO ParseTreeNode := self.parseType()
    RETURN NEW ParseTreeNode(
        type WITH Type.TypeDeclaration,
        token WITH tokName,
        typedeclaration WITH TypeDeclaration(
            type WITH type
        )
    )
END FUNCTION

FUNCTION Parser.parseConstantDefinition(INOUT self: Parser): POINTER TO ParseTreeNode
    ASSERT self.token.type = TokenType.constant
    self.nextToken()
    IF self.token.type <> TokenType.identifier THEN
        error(2010, self.token, "identifier expected")
    END IF
    LET tokName: lexer.Token := self.token
    self.nextToken()
    VAR type: POINTER TO ParseTreeNode := NIL
    IF self.token.type = TokenType.colon THEN
        self.nextToken()
        type := self.parseType()
    END IF
    IF self.token.type <> TokenType.assign THEN
        error(2012, self.token, "':=' expected")
    END IF
    self.nextToken()
    LET value: POINTER TO ParseTreeNode := self.parseExpression()
    RETURN NEW ParseTreeNode(
        type WITH Type.ConstantDeclaration,
        token WITH tokName,
        constantdeclaration WITH ConstantDeclaration(
            name WITH tokName,
            type WITH type,
            value WITH value
        )
    )
END FUNCTION

FUNCTION Parser.parseDeclaration(INOUT self: Parser): POINTER TO ParseTreeNode
    ASSERT self.token.type = TokenType.declare
    self.nextToken()
    CASE self.token.type
        WHEN TokenType.native DO
            self.nextToken()
            CASE self.token.type
                WHEN TokenType.constant DO
                    LET tokConstant: lexer.Token := self.token
                    self.nextToken()
                    IF self.token.type <> TokenType.identifier THEN
                        error(3212, self.token, "identifier expected")
                    END IF
                    LET name: lexer.Token := self.token
                    self.nextToken()
                    IF self.token.type <> TokenType.colon THEN
                        error(3213, self.token, "':' expected")
                    END IF
                    self.nextToken()
                    LET type: POINTER TO ParseTreeNode := self.parseType()
                    RETURN NEW ParseTreeNode(
                        type WITH Type.NativeConstantDeclaration,
                        token WITH tokConstant,
                        nativeconstantdeclaration WITH NativeConstantDeclaration(
                            name WITH name,
                            type WITH type
                        )
                    )
                WHEN TokenType.function DO
                    LET tokFunction: lexer.Token := self.token
                    VAR type: lexer.Token
                    VAR name: lexer.Token
                    VAR returntype: POINTER TO ParseTreeNode
                    VAR args: Array<FunctionParameterGroup>
                    VAR rparen: lexer.Token
                    self.parseFunctionHeader(OUT type, OUT name, OUT returntype, OUT args, OUT rparen)
                    RETURN NEW ParseTreeNode(
                        type WITH Type.NativeFunctionDeclaration,
                        token WITH tokFunction,
                        functiondeclaration WITH FunctionDeclaration(
                            type WITH type,
                            name WITH name,
                            returntype WITH returntype,
                            args WITH args,
                            rparen WITH rparen
                        )
                    )
                WHEN TokenType.var DO
                    LET tokVar: lexer.Token := self.token
                    self.nextToken()
                    IF self.token.type <> TokenType.identifier THEN
                        error(3212, self.token, "identifier expected")
                    END IF
                    LET name: lexer.Token := self.token
                    self.nextToken()
                    IF self.token.type <> TokenType.colon THEN
                        error(3213, self.token, "':' expected")
                    END IF
                    self.nextToken()
                    LET type: POINTER TO ParseTreeNode := self.parseType()
                    RETURN NEW ParseTreeNode(
                        type WITH Type.NativeVariableDeclaration,
                        token WITH tokVar,
                        nativevariabledeclaration WITH NativeVariableDeclaration(
                            name WITH name,
                            type WITH type
                        )
                    )
                WHEN OTHERS DO
                    -- no action
            END CASE
            RETURN NIL
        WHEN TokenType.extension DO
            self.nextToken()
            LET tokFunction: lexer.Token := self.token
            VAR type: lexer.Token
            VAR name: lexer.Token
            VAR returntype: POINTER TO ParseTreeNode
            VAR args: Array<FunctionParameterGroup>
            VAR rparen: lexer.Token
            self.parseFunctionHeader(OUT type, OUT name, OUT returntype, OUT args, OUT rparen)
            RETURN NEW ParseTreeNode(
                type WITH Type.ExtensionFunctionDeclaration,
                token WITH tokFunction,
                functiondeclaration WITH FunctionDeclaration(
                    type WITH type,
                    name WITH name,
                    returntype WITH returntype,
                    args WITH args,
                    rparen WITH rparen
                )
            )
        WHEN OTHERS DO
            error(2058, self.token, "NATIVE or EXTENSION expected")
    END CASE
    RETURN NIL
END FUNCTION

FUNCTION Parser.parseException(INOUT self: Parser): POINTER TO ParseTreeNode
    ASSERT self.token.type = TokenType.exception
    self.nextToken()
    LET tokName: lexer.Token := self.token
    VAR name: Array<lexer.Token> := []
    LOOP
        IF self.token.type <> TokenType.identifier THEN
            error(2059, self.token, "identifier expected")
        END IF
        name.append(self.token)
        self.nextToken()
        IF self.token.type <> TokenType.dot THEN
            EXIT LOOP
        END IF
        self.nextToken()
    END LOOP
    RETURN NEW ParseTreeNode(
        type WITH Type.ExceptionDeclaration,
        token WITH tokName,
        exceptiondeclaration WITH ExceptionDeclaration(
            name WITH name
        )
    )
END FUNCTION

FUNCTION Parser.parseInterface(INOUT self: Parser): POINTER TO ParseTreeNode
    ASSERT self.token.type = TokenType.interface
    self.nextToken()
    IF self.token.type <> TokenType.identifier THEN
        error(2128, self.token, "identifier expected")
    END IF
    LET tokName: lexer.Token := self.token
    self.nextToken()
    VAR methods: Array<InterfaceMethod> := []
    WHILE self.token.type <> TokenType.end DO
        IF self.token.type <> TokenType.function THEN
            error(2129, self.token, "FUNCTION expected")
        END IF
        LET tokFunction: lexer.Token := self.token
        self.nextToken()
        IF self.token.type <> TokenType.identifier THEN
            error(2130, self.token, "identifier expected")
        END IF
        LET name: lexer.Token := self.token
        self.nextToken()
        VAR returntype: POINTER TO ParseTreeNode
        VAR args: Array<FunctionParameterGroup>
        self.parseFunctionParameters(OUT returntype, OUT args, OUT rparen WITH _)
        methods.append(InterfaceMethod(
            name WITH name,
            type WITH NEW ParseTreeNode(
                type WITH Type.TypeFunctionPointer,
                token WITH tokFunction,
                typefunctionpointer WITH TypeFunctionPointer(
                    returntype WITH returntype,
                    args WITH args
                )
            )
        ))
    END WHILE
    self.nextToken()
    IF self.token.type <> TokenType.interface THEN
        error_a(2131, self.tokens[self.index-1], self.token, "'INTERFACE' expected")
    END IF
    self.nextToken()
    RETURN NEW ParseTreeNode(
        type WITH Type.InterfaceDeclaration,
        token WITH tokName,
        interfacedeclaration WITH InterfaceDeclaration(
            methods WITH methods
        )
    )
END FUNCTION

FUNCTION Parser.parseExport(INOUT self: Parser): POINTER TO ParseTreeNode
    ASSERT self.token.type = TokenType.export
    LET tokExport: lexer.Token := self.token
    self.nextToken()
    CASE self.token.type
        WHEN TokenType.type DO
            LET type: POINTER TO ParseTreeNode := self.parseTypeDefinition()
            IF VALID type THEN RETURN NEW ParseTreeNode(
                type WITH Type.ExportDeclaration,
                token WITH tokExport,
                exportdeclaration WITH ExportDeclaration(
                    names WITH [type->token],
                    declaration WITH type
                )
            ) END IF
        WHEN TokenType.constant DO
            LET constant: POINTER TO ParseTreeNode := self.parseConstantDefinition()
            IF VALID constant THEN RETURN NEW ParseTreeNode(
                type WITH Type.ExportDeclaration,
                token WITH tokExport,
                exportdeclaration WITH ExportDeclaration(
                    names WITH [constant->constantdeclaration.name],
                    declaration WITH constant
                )
            ) END IF
        WHEN TokenType.var DO
            LET var: POINTER TO ParseTreeNode := self.parseVarStatement()
            IF VALID var THEN RETURN NEW ParseTreeNode(
                type WITH Type.ExportDeclaration,
                token WITH tokExport,
                exportdeclaration WITH ExportDeclaration(
                    names WITH var->variabledeclaration.names,
                    declaration WITH var
                )
            ) END IF
        WHEN TokenType.let DO
            LET let: POINTER TO ParseTreeNode := self.parseLetStatement()
            IF VALID let THEN RETURN NEW ParseTreeNode(
                type WITH Type.ExportDeclaration,
                token WITH tokExport,
                exportdeclaration WITH ExportDeclaration(
                    names WITH [let->letdeclaration.name],
                    declaration WITH let
                )
            ) END IF
        WHEN TokenType.function DO
            LET function: POINTER TO ParseTreeNode := self.parseFunctionDefinition()
            IF VALID function THEN RETURN NEW ParseTreeNode(
                type WITH Type.ExportDeclaration,
                token WITH tokExport,
                exportdeclaration WITH ExportDeclaration(
                    names WITH [function->functiondeclaration.name],
                    declaration WITH function
                )
            ) END IF
        /* TODO WHEN TokenType.declare DO
            LET declare: POINTER TO ParseTreeNode := self.parseDeclaration()
            IF VALID declare THEN RETURN NEW ParseTreeNode(
                type WITH Type.ExportDeclaration,
                token WITH tokExport,
                exportdeclaration WITH ExportDeclaration(
                    names WITH declare->names, -- TODO needs generic list of names
                    declaration WITH declare
                )
            ) END IF */
        WHEN OTHERS DO
            -- no action
    END CASE
    IF self.token.type <> TokenType.identifier THEN
        error(2074, self.token, "identifier expected")
    END IF
    LET tokName: lexer.Token := self.token
    self.nextToken()
    RETURN NEW ParseTreeNode(
        type WITH Type.ExportDeclaration,
        token WITH tokExport,
        exportdeclaration WITH ExportDeclaration(
            names WITH [tokName]
        )
    )
END FUNCTION

FUNCTION Parser.parseBegin(INOUT self: Parser): POINTER TO ParseTreeNode
    ASSERT self.token.type = TokenType.begin
    LET tokBegin: lexer.Token := self.token
    self.nextToken()
    IF self.token.type <> TokenType.main THEN
        error(2091, self.token, "'MAIN' expected")
    END IF
    LET tokMain: lexer.Token := self.token
    self.nextToken()
    self.pushMinimumIndent(tokBegin.column + 1)
    VAR statements: Array<POINTER TO ParseTreeNode> := []
    WHILE self.token.type NOT IN [TokenType.end, TokenType.end_of_file] DO
        LET s: POINTER TO ParseTreeNode := self.parseStatement()
        IF VALID s THEN
            statements.append(s)
        END IF
    END WHILE
    self.popMinimumIndent()
    IF self.token.type <> TokenType.end THEN
        error(2092, self.token, "END expected")
    END IF
    self.nextToken()
    IF self.token.type <> TokenType.main THEN
        error_a(2093, self.tokens[self.index-1], self.token, "'MAIN' expected")
    END IF
    self.nextToken()
    RETURN NEW ParseTreeNode(
        type WITH Type.FunctionDeclaration,
        token WITH tokBegin,
        functiondeclaration WITH FunctionDeclaration(
            type WITH lexer.Token(),
            name WITH tokMain,
            returntype WITH NIL,
            args WITH [],
            rparen WITH lexer.Token(),
            body WITH statements,
            endToken WITH lexer.Token()
        )
    )
END FUNCTION

FUNCTION Parser.parseVarStatement(INOUT self: Parser): POINTER TO ParseTreeNode
    LET tokVar: lexer.Token := self.token
    self.nextToken()
    LET vars: VariableInfo := self.parseVariableDeclaration(requireType WITH FALSE)
    VAR value: POINTER TO ParseTreeNode := NIL
    IF self.token.type = TokenType.assign THEN
        self.nextToken()
        value := self.parseExpression()
    END IF
    RETURN NEW ParseTreeNode(
        type WITH Type.VariableDeclaration,
        token WITH tokVar,
        variabledeclaration WITH VariableDeclaration(
            names WITH vars.names,
            type WITH vars.type,
            value WITH value
        )
    )
END FUNCTION

FUNCTION Parser.parseLetStatement(INOUT self: Parser): POINTER TO ParseTreeNode
    ASSERT self.token.type = TokenType.let
    LET tokVar: lexer.Token := self.token
    self.nextToken()
    IF self.token.type <> TokenType.identifier THEN
        error(2069, self.token, "identifier expected")
    END IF
    LET tokName: lexer.Token := self.token
    self.nextToken()
    VAR type: POINTER TO ParseTreeNode := NIL
    IF self.token.type = TokenType.colon THEN
        self.nextToken()
        type := self.parseType()
    END IF
    IF self.token.type <> TokenType.assign THEN
        error(2071, self.token, "':=' expected")
    END IF
    self.nextToken()
    LET value: POINTER TO ParseTreeNode := self.parseExpression()
    RETURN NEW ParseTreeNode(
        type WITH Type.LetDeclaration,
        token WITH tokVar,
        letdeclaration WITH LetDeclaration(
            name WITH tokName,
            type WITH type,
            value WITH value
        )
    )
END FUNCTION

FUNCTION Parser.parseAssertStatement(INOUT self: Parser): POINTER TO ParseTreeNode
    LET tokAssert: lexer.Token := self.token
    self.nextToken()
    VAR e: POINTER TO ParseTreeNode := self.parseExpression()
    VAR exprs: Array<POINTER TO ParseTreeNode> := [e]
    WHILE self.token.type = TokenType.comma DO
        self.nextToken()
        e := self.parseExpression()
        exprs.append(e)
    END WHILE
    RETURN NEW ParseTreeNode(
        type WITH Type.AssertStatement,
        token WITH tokAssert,
        assertstatement WITH AssertStatement(exprs WITH exprs)
    )
END FUNCTION

FUNCTION Parser.parseCaseStatement(INOUT self: Parser): POINTER TO ParseTreeNode
    ASSERT self.token.type = TokenType.case
    LET tokCase: lexer.Token := self.token
    self.nextToken()
    LET expr: POINTER TO ParseTreeNode := self.parseExpression()
    self.pushMinimumIndent(tokCase.column + 1)
    VAR clauses: Array<CaseWhenClause> := []
    WHILE self.token.type = TokenType.when AND self.tokens[self.index+1].type <> TokenType.others DO
        LET tokWhen: lexer.Token := self.token
        VAR conditions: Array<CaseWhenCondition> := []
        REPEAT
            self.nextToken()
            CASE self.token.type
                WHEN TokenType.equal, TokenType.notequal, TokenType.less, TokenType.greater, TokenType.lesseq, TokenType.greatereq DO
                    LET op: lexer.Token := self.token
                    self.nextToken()
                    LET when: POINTER TO ParseTreeNode := self.parseExpression()
                    conditions.append(CaseWhenCondition(
                        token WITH tokWhen,
                        cond WITH comparisonFromToken(op),
                        expr WITH when
                    ))
                WHEN OTHERS DO
                    LET when: POINTER TO ParseTreeNode := self.parseExpression()
                    IF self.token.type = TokenType.to THEN
                        self.nextToken()
                        LET when2: POINTER TO ParseTreeNode := self.parseExpression()
                        conditions.append(CaseWhenCondition(
                            token WITH tokWhen,
                            expr WITH when,
                            high_expr WITH when2
                        ))
                    ELSE
                        conditions.append(CaseWhenCondition(
                            token WITH tokWhen,
                            cond WITH Comparison.eq,
                            expr WITH when
                        ))
                    END IF
            END CASE
        UNTIL self.token.type <> TokenType.comma
        IF self.token.type <> TokenType.do THEN
            error_a(2030, self.tokens[self.index-1], self.token, "'DO' expected")
        END IF
        self.nextToken()
        VAR statements: Array<POINTER TO ParseTreeNode> := []
        WHILE self.token.type NOT IN [TokenType.when, TokenType.end, TokenType.end_of_file] DO
            LET s: POINTER TO ParseTreeNode := self.parseStatement()
            IF VALID s THEN
                statements.append(s)
            END IF
        END WHILE
        clauses.append(CaseWhenClause(
            conditions WITH conditions,
            statements WITH statements
        ))
    END WHILE
    VAR othersStatements: Array<POINTER TO ParseTreeNode> := []
    IF self.token.type = TokenType.when AND self.tokens[self.index+1].type = TokenType.others AND self.tokens[self.index+2].type = TokenType.do THEN
        self.nextToken()
        self.nextToken()
        self.nextToken()
        WHILE self.token.type <> TokenType.end DO
            LET s: POINTER TO ParseTreeNode := self.parseStatement()
            IF VALID s THEN
                othersStatements.append(s)
            END IF
        END WHILE
    END IF
    self.popMinimumIndent()
    IF self.token.type <> TokenType.end THEN
        error(2031, self.token, "'END' expected")
    END IF
    self.nextToken()
    IF self.token.type <> TokenType.case THEN
        error_a(2039, self.tokens[self.index-1], self.token, "CASE expected")
    END IF
    self.nextToken()
    clauses.append(CaseWhenClause(
        conditions WITH [],
        statements WITH othersStatements
    ))
    RETURN NEW ParseTreeNode(
        type WITH Type.CaseStatement,
        token WITH tokCase,
        casestatement WITH CaseStatement(
            expr WITH expr,
            clauses WITH clauses
        )
    )
END FUNCTION

FUNCTION Parser.parseCheckStatement(INOUT self: Parser): POINTER TO ParseTreeNode
    ASSERT self.token.type = TokenType.check
    LET tokCheck: lexer.Token := self.token
    self.nextToken()
    VAR cond: POINTER TO ParseTreeNode := NIL
    IF self.token.type = TokenType.valid THEN
        LET tokValid: lexer.Token := self.token
        VAR tests: Array<ValidPointerExpressionClause> tests := []
        LOOP
            self.nextToken()
            LET tokExpr: lexer.Token := self.token
            LET ptr: POINTER TO ParseTreeNode := self.parseExpression()
            VAR name: lexer.Token := lexer.Token()
            VAR shorthand: Boolean := FALSE
            IF self.token.type = TokenType.as THEN
                self.nextToken()
                IF self.token.type <> TokenType.identifier THEN
                    error(2135, self.token, "identifier expected")
                END IF
                name := self.token
                self.nextToken()
            ELSIF VALID ptr THEN
                IF ptr->type = Type.IdentifierExpression THEN
                    name := ptr->token
                    shorthand := TRUE
                ELSE
                    error(2136, tokExpr, "single identifier expected (otherwise use AS alias)")
                END IF
            ELSE
                internalError("pointer not valid")
            END IF
            tests.append(ValidPointerExpressionClause(expr WITH ptr, name WITH name, shorthand WITH shorthand))
            IF self.token.type <> TokenType.comma THEN
                EXIT LOOP
            END IF
        END LOOP
        cond := NEW ParseTreeNode(
            type WITH Type.ValidPointerExpression,
            token WITH tokValid,
            validpointerexpression WITH ValidPointerExpression(
                tests WITH tests
            )
        )
    ELSE
        cond := self.parseExpression()
    END IF
    IF self.token.type <> TokenType.else THEN
        error_a(2103, self.tokens[self.index-1], self.token, "ELSE expected")
    END IF
    self.nextToken()
    self.pushMinimumIndent(tokCheck.column + 1)
    VAR statements: Array<POINTER TO ParseTreeNode> := []
    WHILE self.token.type NOT IN [TokenType.end, TokenType.end_of_file] DO
        LET s: POINTER TO ParseTreeNode := self.parseStatement()
        IF VALID s THEN
            statements.append(s)
        END IF
    END WHILE
    self.popMinimumIndent()
    IF self.token.type <> TokenType.end THEN
        error(2104, self.token, "END expected")
    END IF
    self.nextToken()
    IF self.token.type <> TokenType.check THEN
        error_a(2105, self.tokens[self.index-1], self.token, "CHECK expected")
    END IF
    self.nextToken()
    RETURN NEW ParseTreeNode(
        type WITH Type.CheckStatement,
        token WITH tokCheck,
        checkstatement WITH CheckStatement(
            cond WITH cond,
            statements WITH statements
        )
    )
END FUNCTION

FUNCTION Parser.parseDebugStatement(INOUT self: Parser): POINTER TO ParseTreeNode
    ASSERT self.token.type = TokenType.debug
    LET tokDebug: lexer.Token := self.token
    self.nextToken()
    VAR values: Array<POINTER TO ParseTreeNode> := []
    LOOP
        LET expr: POINTER TO ParseTreeNode := self.parseExpression()
        values.append(expr)
        IF self.token.type <> TokenType.comma THEN
            EXIT LOOP
        END IF
        self.nextToken()
    END LOOP
    RETURN NEW ParseTreeNode(
        type WITH Type.DebugStatement,
        token WITH tokDebug,
        debugstatement WITH DebugStatement(
            values WITH values
        )
    )
END FUNCTION

FUNCTION Parser.parseExitStatement(INOUT self: Parser): POINTER TO ParseTreeNode
    ASSERT self.token.type = TokenType.exit
    LET tokExit: lexer.Token := self.token
    self.nextToken()
    LET label: lexer.Token := self.token
    IF label.type NOT IN [TokenType.function, TokenType.process, TokenType.while, TokenType.for, TokenType.foreach, TokenType.loop, TokenType.repeat, TokenType.identifier] THEN
        error_a(2052, self.tokens[self.index-1], self.token, "loop type or label expected")
    END IF
    self.nextToken()
    VAR arg: lexer.Token := lexer.Token()
    IF label.type = TokenType.process THEN
        CASE self.token.type
            WHEN TokenType.success, TokenType.failure DO
                arg := self.token
            WHEN OTHERS DO
                error(2142, self.token, "SUCCESS or FAILURE expected")
        END CASE
        self.nextToken()
    END IF
    RETURN NEW ParseTreeNode(
        type WITH Type.ExitStatement,
        token WITH tokExit,
        exitstatement WITH ExitStatement(
            label WITH label,
            arg WITH arg
        )
    )
END FUNCTION

FUNCTION Parser.parseForStatement(INOUT self: Parser): POINTER TO ParseTreeNode
    ASSERT self.token.type = TokenType.for
    LET tokFor: lexer.Token := self.token
    self.nextToken()
    IF self.token.type <> TokenType.identifier THEN
        error(2022, self.token, "identifier expected")
    END IF
    LET var: lexer.Token := self.token
    self.nextToken()
    IF self.token.type <> TokenType.assign THEN
        error(2044, self.token, "':=' expected")
    END IF
    self.nextToken()
    LET start: POINTER TO ParseTreeNode := self.parseExpression()
    IF self.token.type <> TokenType.to THEN
        error(2040, self.token, "TO expected")
    END IF
    self.nextToken()
    LET end: POINTER TO ParseTreeNode := self.parseExpression()
    VAR step: POINTER TO ParseTreeNode := NIL
    IF self.token.type = TokenType.step THEN
        self.nextToken()
        step := self.parseExpression()
    END IF
    VAR label: lexer.Token := lexer.Token(type WITH TokenType.for, text WITH "FOR")
    IF self.token.type = TokenType.label THEN
        self.nextToken()
        IF self.token.type <> TokenType.identifier THEN
            error(2112, self.token, "identifier expected")
        END IF
        label := self.token
        self.nextToken()
    END IF
    IF self.token.type <> TokenType.do THEN
        error_a(2041, self.tokens[self.index-1], self.token, "'DO' expected")
    END IF
    self.nextToken()
    self.pushMinimumIndent(tokFor.column + 1)
    VAR statements: Array<POINTER TO ParseTreeNode> := []
    WHILE self.token.type NOT IN [TokenType.end, TokenType.end_of_file] DO
        LET s: POINTER TO ParseTreeNode := self.parseStatement()
        IF VALID s THEN
            statements.append(s)
        END IF
    END WHILE
    self.popMinimumIndent()
    IF self.token.type <> TokenType.end THEN
        error(2042, self.token, "'END' expected")
    END IF
    self.nextToken()
    IF self.token.type <> TokenType.for THEN
        error_a(2043, self.tokens[self.index-1], self.token, "'END FOR' expected")
    END IF
    self.nextToken()
    RETURN NEW ParseTreeNode(
        type WITH Type.ForStatement,
        token WITH tokFor,
        forstatement WITH ForStatement(
            var WITH var,
            start WITH start,
            end WITH end,
            step WITH step,
            label WITH label,
            statements WITH statements
        )
    )
END FUNCTION

FUNCTION Parser.parseForeachStatement(INOUT self: Parser): POINTER TO ParseTreeNode
    ASSERT self.token.type = TokenType.foreach
    LET tokForeach: lexer.Token := self.token
    self.nextToken()
    IF self.token.type <> TokenType.identifier THEN
        error(2081, self.token, "identifier expected")
    END IF
    LET var: lexer.Token := self.token
    self.nextToken()
    IF self.token.type <> TokenType.in THEN
        error(2082, self.token, "IN expected")
    END IF
    self.nextToken()
    LET array: POINTER TO ParseTreeNode := self.parseExpression()
    VAR index: lexer.Token := lexer.Token()
    IF self.token.type = TokenType.index THEN
        self.nextToken()
        IF self.token.type <> TokenType.identifier THEN
            error(2083, self.token, "identifier expected")
        END IF
        index := self.token
        self.nextToken()
    END IF
    VAR label: lexer.Token := lexer.Token(type WITH TokenType.foreach, text WITH "FOREACH")
    IF self.token.type = TokenType.label THEN
        self.nextToken()
        IF self.token.type <> TokenType.identifier THEN
            error(2113, self.token, "identifier expected")
        END IF
        label := self.token
        self.nextToken()
    END IF
    IF self.token.type <> TokenType.do THEN
        error_a(2084, self.tokens[self.index-1], self.token, "'DO' expected")
    END IF
    self.nextToken()
    self.pushMinimumIndent(tokForeach.column + 1)
    VAR statements: Array<POINTER TO ParseTreeNode> := []
    WHILE self.token.type NOT IN [TokenType.end, TokenType.end_of_file] DO
        LET s: POINTER TO ParseTreeNode := self.parseStatement()
        IF VALID s THEN
            statements.append(s)
        END IF
    END WHILE
    self.popMinimumIndent()
    IF self.token.type <> TokenType.end THEN
        error(2085, self.token, "'END' expected")
    END IF
    self.nextToken()
    IF self.token.type <> TokenType.foreach THEN
        error_a(2086, self.tokens[self.index-1], self.token, "'END FOREACH' expected")
    END IF
    self.nextToken()
    RETURN NEW ParseTreeNode(
        type WITH Type.ForeachStatement,
        token WITH tokForeach,
        foreachstatement WITH ForeachStatement(
            var WITH var,
            array WITH array,
            index WITH index,
            label WITH label,
            statements WITH statements
        )
    )
END FUNCTION

FUNCTION Parser.parseIfStatement(INOUT self: Parser): POINTER TO ParseTreeNode
    ASSERT self.token.type = TokenType.if
    LET tokIf: lexer.Token := self.token
    VAR conditionStatements: Array<IfConditionClause> := []
    VAR elseStatements: Array<POINTER TO ParseTreeNode> := []
    self.pushMinimumIndent(tokIf.column + 1)
    REPEAT
        self.nextToken()
        VAR cond: POINTER TO ParseTreeNode := NIL
        IF self.token.type = TokenType.valid THEN
            LET tokValid: lexer.Token := self.token
            VAR tests: Array<ValidPointerExpressionClause> tests := []
            LOOP
                self.nextToken()
                LET tokExpr: lexer.Token := self.token
                LET ptr: POINTER TO ParseTreeNode := self.parseExpression()
                VAR name: lexer.Token := lexer.Token()
                VAR shorthand: Boolean := FALSE
                IF self.token.type = TokenType.as THEN
                    self.nextToken()
                    IF self.token.type <> TokenType.identifier THEN
                        error(2064, self.token, "identifier expected")
                    END IF
                    name := self.token
                    self.nextToken()
                ELSIF VALID ptr THEN
                    IF ptr->type = Type.IdentifierExpression THEN
                        name := ptr->token
                        shorthand := TRUE
                    ELSE
                        error(2065, tokExpr, "single identifier expected (otherwise use AS alias)")
                    END IF
                ELSE
                    internalError("pointer not valid")
                END IF
                tests.append(ValidPointerExpressionClause(expr WITH ptr, name WITH name, shorthand WITH shorthand))
                IF self.token.type <> TokenType.comma THEN
                    EXIT LOOP
                END IF
            END LOOP
            cond := NEW ParseTreeNode(
                type WITH Type.ValidPointerExpression,
                token WITH tokValid,
                validpointerexpression WITH ValidPointerExpression(
                    tests WITH tests
                )
            )
        ELSIF self.token.type = TokenType.imported THEN
            LET tokImported: lexer.Token := self.token
            self.nextToken()
            IF self.token.type <> TokenType.identifier THEN
                error(2138, self.token, "identifier expected")
            END IF
            cond := NEW ParseTreeNode(
                type WITH Type.ImportedModuleExpression,
                token WITH tokImported,
                importedmoduleexpression WITH ImportedModuleExpression(
                    module WITH self.token.text
                )
            )
            self.nextToken()
        ELSE
            cond := self.parseExpression()
        END IF
        IF self.token.type <> TokenType.then THEN
            error(2026, self.token, "THEN expected")
        END IF
        self.nextToken()
        self.pushMinimumIndent(tokIf.column + 1)
        VAR statements: Array<POINTER TO ParseTreeNode> := []
        WHILE self.token.type NOT IN [TokenType.elsif, TokenType.else, TokenType.end, TokenType.end_of_file] DO
            LET s: POINTER TO ParseTreeNode := self.parseStatement()
            IF VALID s THEN
                statements.append(s)
            END IF
        END WHILE
        self.popMinimumIndent()
        conditionStatements.append(IfConditionClause(condition WITH cond, statements WITH statements))
    UNTIL self.token.type <> TokenType.elsif
    IF self.token.type = TokenType.else THEN
        self.nextToken()
        WHILE self.token.type NOT IN [TokenType.end, TokenType.end_of_file] DO
            LET s: POINTER TO ParseTreeNode := self.parseStatement()
            IF VALID s THEN
                elseStatements.append(s)
            END IF
        END WHILE
    END IF
    self.popMinimumIndent()
    IF self.token.type <> TokenType.end THEN
        error(2027, self.token, "END expected")
    END IF
    self.nextToken()
    IF self.token.type <> TokenType.if THEN
        error_a(2037, self.tokens[self.index-1], self.token, "IF expected")
    END IF
    self.nextToken()
    RETURN NEW ParseTreeNode(
        type WITH Type.IfStatement,
        token WITH tokIf,
        ifstatement WITH IfStatement(
            conditionStatements WITH conditionStatements,
            elseStatements WITH elseStatements
        )
    )
END FUNCTION

FUNCTION Parser.parseIncrementStatement(INOUT self: Parser): POINTER TO ParseTreeNode
    -- TODO the following should work, but causes segfault in compiler parse tree destructor
    --ASSERT self.token.type IN [TokenType.inc, TokenType.dec]
    ASSERT self.token.type = TokenType.inc OR self.token.type = TokenType.dec
    LET tokOp: lexer.Token := self.token
    self.nextToken()
    LET delta: Number := (IF tokOp.type = TokenType.inc THEN 1 ELSE (IF tokOp.type = TokenType.dec THEN -1 ELSE 0))
    LET expr: POINTER TO ParseTreeNode := self.parseExpression()
    RETURN NEW ParseTreeNode(
        type WITH Type.IncrementStatement,
        token WITH tokOp,
        incrementstatement WITH IncrementStatement(
            expr WITH expr,
            delta WITH delta
        )
    )
END FUNCTION

FUNCTION Parser.parseLoopStatement(INOUT self: Parser): POINTER TO ParseTreeNode
    ASSERT self.token.type = TokenType.loop
    LET tokLoop: lexer.Token := self.token
    self.nextToken()
    VAR label: lexer.Token := lexer.Token(type WITH TokenType.loop, text WITH "LOOP")
    IF self.token.type = TokenType.label THEN
        self.nextToken()
        IF self.token.type <> TokenType.identifier THEN
            error(2114, self.token, "identifier expected")
        END IF
        label := self.token
        self.nextToken()
    END IF
    self.pushMinimumIndent(tokLoop.column + 1)
    VAR statements: Array<POINTER TO ParseTreeNode> := []
    WHILE self.token.type NOT IN [TokenType.end, TokenType.end_of_file] DO
        LET s: POINTER TO ParseTreeNode := self.parseStatement()
        IF VALID s THEN
            statements.append(s)
        END IF
    END WHILE
    self.popMinimumIndent()
    IF self.token.type <> TokenType.end THEN
        error(2055, self.token, "END expected")
    END IF
    self.nextToken()
    IF self.token.type <> TokenType.loop THEN
        error_a(2056, self.tokens[self.index-1], self.token, "LOOP expected")
    END IF
    self.nextToken()
    RETURN NEW ParseTreeNode(
        type WITH Type.LoopStatement,
        token WITH tokLoop,
        loopstatement WITH LoopStatement(
            label WITH label,
            statements WITH statements
        )
    )
END FUNCTION

FUNCTION Parser.parseNextStatement(INOUT self: Parser): POINTER TO ParseTreeNode
    ASSERT self.token.type = TokenType.next
    LET tokNext: lexer.Token := self.token
    self.nextToken()
    LET label: lexer.Token := self.token
    IF label.type NOT IN [TokenType.while, TokenType.for, TokenType.foreach, TokenType.loop, TokenType.repeat, TokenType.identifier] THEN
        error_a(2052, self.tokens[self.index-1], self.token, "loop type or label expected")
    END IF
    self.nextToken()
    RETURN NEW ParseTreeNode(
        type WITH Type.NextStatement,
        token WITH tokNext,
        nextstatement WITH NextStatement(
            label WITH label
        )
    )
END FUNCTION

FUNCTION Parser.parsePanicStatement(INOUT self: Parser): POINTER TO ParseTreeNode
    ASSERT self.token.type = TokenType.panic
    LET tokPanic: lexer.Token := self.token
    self.nextToken()
    LET message: POINTER TO ParseTreeNode := self.parseExpression()
    RETURN NEW ParseTreeNode(
        type WITH Type.PanicStatement,
        token WITH tokPanic,
        panicstatement WITH PanicStatement(
            message WITH message
        )
    )
END FUNCTION

FUNCTION Parser.parseRaiseStatement(INOUT self: Parser): POINTER TO ParseTreeNode
    ASSERT self.token.type = TokenType.raise
    LET tokRaise: lexer.Token := self.token
    self.nextToken()
    VAR name: Array<lexer.Token> := []
    LOOP
        IF self.token.type <> TokenType.identifier THEN
            error(2061, self.token, "identifier expected")
        END IF
        name.append(self.token)
        self.nextToken()
        IF self.token.type <> TokenType.dot THEN
            EXIT LOOP
        END IF
        self.nextToken()
    END LOOP
    VAR info: POINTER TO ParseTreeNode := NIL
    IF self.token.type = TokenType.lparen THEN
        info := self.parseExpression()
    ELSE
        info := NIL
    END IF
    RETURN NEW ParseTreeNode(
        type WITH Type.RaiseStatement,
        token WITH tokRaise,
        raisestatement WITH RaiseStatement(
            name WITH name,
            info WITH info
        )
    )
END FUNCTION

FUNCTION Parser.parseRepeatStatement(INOUT self: Parser): POINTER TO ParseTreeNode
    ASSERT self.token.type = TokenType.repeat
    LET tokRepeat: lexer.Token := self.token
    self.nextToken()
    VAR label: lexer.Token := lexer.Token(type WITH TokenType.repeat, text WITH "REPEAT")
    IF self.token.type = TokenType.label THEN
        self.nextToken()
        IF self.token.type <> TokenType.identifier THEN
            error(2115, self.token, "identifier expected")
        END IF
        label := self.token
        self.nextToken()
    END IF
    self.pushMinimumIndent(tokRepeat.column + 1)
    VAR statements: Array<POINTER TO ParseTreeNode> := []
    WHILE self.token.type NOT IN [TokenType.until, TokenType.end_of_file] DO
        LET s: POINTER TO ParseTreeNode := self.parseStatement()
        IF VALID s THEN
            statements.append(s)
        END IF
    END WHILE
    self.popMinimumIndent()
    IF self.token.type <> TokenType.until THEN
        error(2057, self.token, "UNTIL expected")
    END IF
    self.nextToken()
    LET cond: POINTER TO ParseTreeNode := self.parseExpression()
    RETURN NEW ParseTreeNode(
        type WITH Type.RepeatStatement,
        token WITH tokRepeat,
        repeatstatement WITH RepeatStatement(
            label WITH label,
            cond WITH cond,
            statements WITH statements
        )
    )
END FUNCTION

FUNCTION Parser.parseReturnStatement(INOUT self: Parser): POINTER TO ParseTreeNode
    ASSERT self.token.type = TokenType.return
    LET tokReturn: lexer.Token := self.token
    self.nextToken()
    LET expr: POINTER TO ParseTreeNode := self.parseExpression()
    RETURN NEW ParseTreeNode(
        type WITH Type.ReturnStatement,
        token WITH tokReturn,
        returnstatement WITH ReturnStatement(
            expr WITH expr
        )
    )
END FUNCTION

FUNCTION Parser.parseTestCaseStatement(INOUT self: Parser): POINTER TO ParseTreeNode
    LET tokTestCase: lexer.Token := self.token
    self.nextToken()
    VAR e: POINTER TO ParseTreeNode := self.parseExpression()
    VAR expr: POINTER TO ParseTreeNode := e
    VAR expected_exception: Array<lexer.Token> := []
    IF self.token.type = TokenType.expect THEN
        self.nextToken()
        LOOP
            IF self.token.type <> TokenType.identifier THEN
                error(2139, self.token, "exception identifier expected")
            END IF
            expected_exception.append(self.token)
            self.nextToken()
            IF self.token.type <> TokenType.dot THEN
                EXIT LOOP
            END IF
            self.nextToken()
        END LOOP
    END IF
    RETURN NEW ParseTreeNode(
        type WITH Type.TestCaseStatement,
        token WITH tokTestCase,
        testcasestatement WITH TestCaseStatement(expr WITH expr, expected_exception WITH expected_exception)
    )
END FUNCTION

FUNCTION Parser.parseTryStatement(INOUT self: Parser): POINTER TO ParseTreeNode
    ASSERT self.token.type = TokenType.try
    LET tokTry: lexer.Token := self.token
    self.nextToken()
    self.pushMinimumIndent(tokTry.column + 1)
    VAR statements: Array<POINTER TO ParseTreeNode> := []
    WHILE self.token.type NOT IN [TokenType.trap, TokenType.end, TokenType.end_of_file] DO
        LET s: POINTER TO ParseTreeNode := self.parseStatement()
        IF VALID s THEN
            statements.append(s)
        END IF
    END WHILE
    VAR catches: Array<TryStatementClause> := []
    WHILE self.token.type = TokenType.trap DO
        self.nextToken()
        IF self.token.type <> TokenType.identifier THEN
            error(2060, self.token, "identifier expected")
        END IF
        VAR name: Array<lexer.Token> := []
        name[1] := self.token
        self.nextToken()
        IF self.token.type = TokenType.dot THEN
            self.nextToken()
            IF self.token.type <> TokenType.identifier THEN
                error(2077, self.token, "identifier expected")
            END IF
            name[0] := name[1]
            name[1] := self.token
            self.nextToken()
        END IF
        LET exceptions: Array<Array<lexer.Token>> := [name]
        VAR nameinfo: lexer.Token := lexer.Token()
        IF self.token.type = TokenType.as THEN
            self.nextToken()
            IF self.token.type <> TokenType.identifier THEN
                error(2124, self.token, "identifier expected")
            END IF
            nameinfo := self.token
            self.nextToken()
        END IF
        IF self.token.type <> TokenType.do THEN
            error(2098, self.token, "DO expected")
        END IF
        LET tokDo: lexer.Token := self.token
        self.nextToken()
        VAR handler: Array<POINTER TO ParseTreeNode> := []
        WHILE self.token.type NOT IN [TokenType.trap, TokenType.end, TokenType.end_of_file] DO
            LET s: POINTER TO ParseTreeNode := self.parseStatement()
            IF VALID s THEN
                handler.append(s)
            END IF
        END WHILE
        catches.append(TryStatementClause(
            exceptions WITH exceptions,
            name WITH nameinfo,
            body WITH NEW ParseTreeNode(
                type WITH Type.TryHandlerStatement,
                token WITH tokDo,
                tryhandlerstatement WITH TryHandlerStatement(
                    statements WITH handler
                )
            )
        ))
    END WHILE
    self.popMinimumIndent()
    IF self.token.type <> TokenType.end THEN
        error(2062, self.token, "'END' expected")
    END IF
    self.nextToken()
    IF self.token.type <> TokenType.try THEN
        error_a(2063, self.tokens[self.index-1], self.token, "TRY expected")
    END IF
    self.nextToken()
    RETURN NEW ParseTreeNode(
        type WITH Type.TryStatement,
        token WITH tokTry,
        trystatement WITH TryStatement(
            catches WITH catches,
            statements WITH statements
        )
    )
END FUNCTION

FUNCTION Parser.parseUnusedStatement(INOUT self: Parser): POINTER TO ParseTreeNode
    ASSERT self.token.type = TokenType.unused
    LET tokUnused: lexer.Token := self.token
    self.nextToken()
    VAR vars: Array<lexer.Token> := []
    LOOP
        IF self.token.type <> TokenType.identifier THEN
            error(2134, self.token, "identifier expected")
        END IF
        vars.append(self.token)
        self.nextToken()
        IF self.token.type <> TokenType.comma THEN
            EXIT LOOP
        END IF
        self.nextToken()
    END LOOP
    RETURN NEW ParseTreeNode(
        type WITH Type.UnusedStatement,
        token WITH tokUnused,
        unusedstatement WITH UnusedStatement(
            vars WITH vars
        )
    )
END FUNCTION

FUNCTION Parser.parseWhileStatement(INOUT self: Parser): POINTER TO ParseTreeNode
    ASSERT self.token.type = TokenType.while
    LET tokWhile: lexer.Token := self.token
    self.nextToken()
    VAR cond: POINTER TO ParseTreeNode := NIL
    IF self.token.type = TokenType.valid THEN
        LET tokValid: lexer.Token := self.token
        VAR tests: Array<ValidPointerExpressionClause> tests := []
        LOOP
            self.nextToken()
            LET tokExpr: lexer.Token := self.token
            LET ptr: POINTER TO ParseTreeNode := self.parseExpression()
            VAR name: lexer.Token := lexer.Token()
            VAR shorthand: Boolean := FALSE
            IF self.token.type = TokenType.as THEN
                self.nextToken()
                IF self.token.type <> TokenType.identifier THEN
                    error(2121, self.token, "identifier expected")
                END IF
                name := self.token
                self.nextToken()
            ELSIF VALID ptr THEN
                IF ptr->type = Type.IdentifierExpression THEN
                    name := ptr->token
                    shorthand := TRUE
                ELSE
                    error(2122, tokExpr, "single identifier expected (otherwise use AS alias)")
                END IF
            ELSE
                internalError("pointer not valid")
            END IF
            tests.append(ValidPointerExpressionClause(expr WITH ptr, name WITH name, shorthand WITH shorthand))
            IF self.token.type <> TokenType.comma THEN
                EXIT LOOP
            END IF
        END LOOP
        cond := NEW ParseTreeNode(
            type WITH Type.ValidPointerExpression,
            token WITH tokValid,
            validpointerexpression WITH ValidPointerExpression(
                tests WITH tests
            )
        )
    ELSE
        cond := self.parseExpression()
    END IF
    VAR label: lexer.Token := lexer.Token(type WITH TokenType.while, text WITH "WHILE")
    IF self.token.type = TokenType.label THEN
        self.nextToken()
        IF self.token.type <> TokenType.identifier THEN
            error(2116, self.token, "identifier expected")
        END IF
        label := self.token
        self.nextToken()
    END IF
    IF self.token.type <> TokenType.do THEN
        error_a(2028, self.tokens[self.index-1], self.token, "DO expected")
    END IF
    self.nextToken()
    self.pushMinimumIndent(tokWhile.column + 1)
    VAR statements: Array<POINTER TO ParseTreeNode> := []
    WHILE self.token.type NOT IN [TokenType.end, TokenType.end_of_file] DO
        LET s: POINTER TO ParseTreeNode := self.parseStatement()
        IF VALID s THEN
            statements.append(s)
        END IF
    END WHILE
    self.popMinimumIndent()
    IF self.token.type <> TokenType.end THEN
        error(2029, self.token, "END expected")
    END IF
    self.nextToken()
    IF self.token.type <> TokenType.while THEN
        error_a(2038, self.tokens[self.index-1], self.token, "WHILE expected")
    END IF
    self.nextToken()
    RETURN NEW ParseTreeNode(
        type WITH Type.WhileStatement,
        token WITH tokWhile,
        whilestatement WITH WhileStatement(
            cond WITH cond,
            label WITH label,
            statements WITH statements
        )
    )
END FUNCTION

FUNCTION Parser.parseStatement(INOUT self: Parser): POINTER TO ParseTreeNode
    IF self.token.column < self.minimumColumn THEN
        error(2089, self.token, "indent must be at least column \(self.minimumColumn)")
    END IF
    CASE self.token.type
        WHEN TokenType.import DO
            RETURN self.parseImport()
        WHEN TokenType.type DO
            RETURN self.parseTypeDefinition()
        WHEN TokenType.constant DO
            RETURN self.parseConstantDefinition()
        WHEN TokenType.function DO
            RETURN self.parseFunctionDefinition()
        WHEN TokenType.declare DO
            RETURN self.parseDeclaration()
        WHEN TokenType.exception DO
            RETURN self.parseException()
        WHEN TokenType.interface DO
            RETURN self.parseInterface()
        WHEN TokenType.export DO
            RETURN self.parseExport()
        WHEN TokenType.begin DO
            RETURN self.parseBegin()
        WHEN TokenType.var DO
            RETURN self.parseVarStatement()
        WHEN TokenType.let DO
            RETURN self.parseLetStatement()
        WHEN TokenType.assert DO
            RETURN self.parseAssertStatement()
        WHEN TokenType.case DO
            RETURN self.parseCaseStatement()
        WHEN TokenType.check DO
            RETURN self.parseCheckStatement()
        WHEN TokenType.debug DO
            RETURN self.parseDebugStatement()
        WHEN TokenType.exit DO
            RETURN self.parseExitStatement()
        WHEN TokenType.for DO
            RETURN self.parseForStatement()
        WHEN TokenType.foreach DO
            RETURN self.parseForeachStatement()
        WHEN TokenType.if DO
            RETURN self.parseIfStatement()
        WHEN TokenType.inc, TokenType.dec DO
            RETURN self.parseIncrementStatement()
        WHEN TokenType.loop DO
            RETURN self.parseLoopStatement()
        WHEN TokenType.next DO
            RETURN self.parseNextStatement()
        WHEN TokenType.panic DO
            RETURN self.parsePanicStatement()
        WHEN TokenType.raise DO
            RETURN self.parseRaiseStatement()
        WHEN TokenType.repeat DO
            RETURN self.parseRepeatStatement()
        WHEN TokenType.return DO
            RETURN self.parseReturnStatement()
        WHEN TokenType.testcase DO
            RETURN self.parseTestCaseStatement()
        WHEN TokenType.try DO
            RETURN self.parseTryStatement()
        WHEN TokenType.unused DO
            RETURN self.parseUnusedStatement()
        WHEN TokenType.while DO
            RETURN self.parseWhileStatement()
        WHEN TokenType.identifier DO
            LET start: lexer.Token := self.token
            IF self.tokens[self.index+1].type NOT IN [
                TokenType.assign,
                TokenType.equal, -- Note that this is an error, but error 3060 is better.
                TokenType.lbracket,
                TokenType.lparen,
                TokenType.dot,
                TokenType.arrow
            ] THEN
                error(2096, self.token, "plain identifier cannot be a statement")
            END IF
            LET expr: POINTER TO ParseTreeNode := self.parseExpression()
            IF self.token.type = TokenType.assign THEN
                LET tokAssign: lexer.Token := self.token
                self.nextToken()
                LET rhs: POINTER TO ParseTreeNode := self.parseExpression()
                LET vars: Array<POINTER TO ParseTreeNode> := [expr]
                RETURN NEW ParseTreeNode(
                    type WITH Type.AssignmentStatement,
                    token WITH tokAssign,
                    assignmentstatement WITH AssignmentStatement(
                        variables WITH vars,
                        expr WITH rhs
                    )
                )
            ELSE
                RETURN NEW ParseTreeNode(
                    type WITH Type.ExpressionStatement,
                    token WITH start,
                    expressionstatement WITH ExpressionStatement(
                        expr WITH expr
                    )
                )
            END IF
        WHEN TokenType.underscore DO
            LET tokUnderscore: lexer.Token := self.token
            self.nextToken()
            IF self.token.type <> TokenType.assign THEN
                error(2097, self.token, ":= expected")
            END IF
            LET tokAssign: lexer.Token := self.token
            self.nextToken()
            LET rhs: POINTER TO ParseTreeNode := self.parseExpression()
            LET vars: Array<POINTER TO ParseTreeNode> := [NEW ParseTreeNode(
                type WITH Type.DummyExpression,
                token WITH tokUnderscore,
                baseexpression WITH BaseExpression(
                    startColumn WITH tokUnderscore.column,
                    endColumn WITH tokUnderscore.column + tokUnderscore.text.length()
                )
            )]
            RETURN NEW ParseTreeNode(
                type WITH Type.AssignmentStatement,
                token WITH tokAssign,
                assignmentstatement WITH AssignmentStatement(
                    variables WITH vars,
                    expr WITH rhs
                )
            )
        WHEN OTHERS DO
            error(2033, self.token, "Identifier expected")
    END CASE
    RETURN NIL
END FUNCTION

FUNCTION Parser.parse(INOUT self: Parser): POINTER TO ParseTreeNode
    VAR statements: Array<POINTER TO ParseTreeNode> := []
    WHILE self.token.type <> lexer.Type.end_of_file DO
        --print("line \(self.token.line)")
        LET s: POINTER TO ParseTreeNode := self.parseStatement()
        IF VALID s THEN
            statements.append(s)
        END IF
    END WHILE
    RETURN NEW ParseTreeNode(
        type WITH Type.Program,
        token WITH self.tokens[0],
        program WITH Program(
            statements WITH statements
        )
    )
END FUNCTION

FUNCTION makeParser(tokens: Array<lexer.Token>): Parser
    VAR parser: Parser := Parser(tokens WITH tokens)
    IF tokens.size() > 0 THEN
        parser.token := parser.tokens[0]
    END IF
    RETURN parser
END FUNCTION

FUNCTION dumpNode(depth: Number, label: String)
    print("\(string.repeat(" ", depth*2))\(label)")
END FUNCTION

FUNCTION dumpTypeSimple(node: VALID POINTER TO ParseTreeNode, depth: Number)
    dumpNode(depth, "TypeSimple(\(node->typesimple.name))")
END FUNCTION

FUNCTION dumpTypeEnum(node: VALID POINTER TO ParseTreeNode, depth: Number)
    VAR names: String := ""
    FOREACH n IN node->typeenum.names DO
        IF names <> "" THEN
            names.append(",")
        END IF
        names.append(n.name.text)
    END FOREACH
    dumpNode(depth, "TypeEnum(\(names))")
END FUNCTION

FUNCTION dumpTypeChoice(node: VALID POINTER TO ParseTreeNode, depth: Number)
    VAR names: String := ""
    FOREACH c IN node->typechoice.choices DO
        IF names <> "" THEN
            names.append(",")
        END IF
        names.append(c.name.text)
    END FOREACH
    dumpNode(depth, "TypeChoice(\(names))")
END FUNCTION

FUNCTION dumpTypeRecord(node: VALID POINTER TO ParseTreeNode, depth: Number)
    VAR names: String := ""
    FOREACH f IN node->typerecord.fields DO
        IF names <> "" THEN
            names.append(",")
        END IF
        names.append(f.name.text)
    END FOREACH
    dumpNode(depth, "TypeRecord(\(names))")
END FUNCTION

FUNCTION dumpTypeClass(node: VALID POINTER TO ParseTreeNode, depth: Number)
    VAR names: String := ""
    FOREACH f IN node->typeclass.fields DO
        IF names <> "" THEN
            names.append(",")
        END IF
        names.append(f.name.text)
    END FOREACH
    dumpNode(depth, "TypeClass(\(names))")
END FUNCTION

FUNCTION dumpTypePointer(node: VALID POINTER TO ParseTreeNode, depth: Number)
    dumpNode(depth, "TypePointer")
    dumpParseTree(node->typepointer.reftype, depth+1)
END FUNCTION

FUNCTION dumpTypeFunctionPointer(node: VALID POINTER TO ParseTreeNode, depth: Number)
    dumpNode(depth, "TypeFunctionPointer")
    dumpParseTree(node->typefunctionpointer.returntype, depth+1)
END FUNCTION

FUNCTION dumpTypeParameterised(node: VALID POINTER TO ParseTreeNode, depth: Number)
    dumpNode(depth, "TypeParameterised(\(node->typeparameterised.name.text))")
    dumpParseTree(node->typeparameterised.elementtype, depth+1)
END FUNCTION

FUNCTION dumpTypeQualified(node: VALID POINTER TO ParseTreeNode, depth: Number)
    VAR names: String := ""
    FOREACH n IN node->typequalified.names DO
        IF names <> "" THEN
            names.append(",")
        END IF
        names.append(n.text)
    END FOREACH
    dumpNode(depth, "TypeQualified(\(names))")
END FUNCTION

FUNCTION dumpDummyExpression(node: VALID POINTER TO ParseTreeNode, depth: Number)
    dumpNode(depth, "DummyExpression")
END FUNCTION

FUNCTION dumpIdentityExpression(node: VALID POINTER TO ParseTreeNode, depth: Number)
    dumpNode(depth, "IdentityExpression")
    dumpParseTree(node->unaryexpression.expr, depth+1)
END FUNCTION

FUNCTION dumpBooleanLiteralExpression(node: VALID POINTER TO ParseTreeNode, depth: Number)
    dumpNode(depth, "BooleanLiteralExpression(\((IF node->booleanliteralexpression.value THEN "true" ELSE "false")))")
END FUNCTION

FUNCTION dumpNumberLiteralExpression(node: VALID POINTER TO ParseTreeNode, depth: Number)
    dumpNode(depth, "NumberLiteralExpression(\(node->numberliteralexpression.value))")
END FUNCTION

FUNCTION dumpStringLiteralExpression(node: VALID POINTER TO ParseTreeNode, depth: Number)
    dumpNode(depth, "StringLiteralExpression(\(node->stringliteralexpression.value))")
END FUNCTION

FUNCTION dumpFileLiteralExpression(node: VALID POINTER TO ParseTreeNode, depth: Number)
    dumpNode(depth, "FileLiteralExpression(\(node->fileliteralexpression.name))")
END FUNCTION

FUNCTION dumpBytesLiteralExpression(node: VALID POINTER TO ParseTreeNode, depth: Number)
    dumpNode(depth, "BytesLiteralExpression")
END FUNCTION

FUNCTION dumpArrayLiteralExpression(node: VALID POINTER TO ParseTreeNode, depth: Number)
    dumpNode(depth, "ArrayLiteralExpression")
    FOREACH e IN node->arrayliteralexpression.elements DO
        dumpParseTree(e, depth+1)
    END FOREACH
END FUNCTION

FUNCTION dumpArrayLiteralRangeExpression(node: VALID POINTER TO ParseTreeNode, depth: Number)
    dumpNode(depth, "ArrayLiteralRangeExpression")
    dumpParseTree(node->arrayliteralrangeexpression.first, depth+1)
    dumpParseTree(node->arrayliteralrangeexpression.last, depth+1)
    dumpParseTree(node->arrayliteralrangeexpression.step, depth+1)
END FUNCTION

FUNCTION dumpDictionaryLiteralExpression(node: VALID POINTER TO ParseTreeNode, depth: Number)
    dumpNode(depth, "DictionaryLiteralExpression")
    FOREACH e IN node->dictionaryliteralexpression.elements DO
        dumpParseTree(e.key, depth+2)
        dumpParseTree(e.value, depth+2)
    END FOREACH
END FUNCTION

FUNCTION dumpNilLiteralExpression(node: VALID POINTER TO ParseTreeNode, depth: Number)
    dumpNode(depth, "NilLiteralExpression")
END FUNCTION

FUNCTION dumpNowhereLiteralExpression(node: VALID POINTER TO ParseTreeNode, depth: Number)
    dumpNode(depth, "NowhereLiteralExpression")
END FUNCTION

FUNCTION dumpIdentifierExpression(node: VALID POINTER TO ParseTreeNode, depth: Number)
    dumpNode(depth, "IdentifierExpression(\(node->identifierexpression.name))")
END FUNCTION

FUNCTION dumpDotExpression(node: VALID POINTER TO ParseTreeNode, depth: Number)
    dumpNode(depth, "DotExpression(\(node->dotexpression.name.text))")
    dumpParseTree(node->dotexpression.base, depth+1)
END FUNCTION

FUNCTION dumpArrowExpression(node: VALID POINTER TO ParseTreeNode, depth: Number)
    dumpNode(depth, "ArrowExpression(\(node->arrowexpression.name.text))")
    dumpParseTree(node->arrowexpression.base, depth+1)
END FUNCTION

FUNCTION dumpSubscriptExpression(node: VALID POINTER TO ParseTreeNode, depth: Number)
    dumpNode(depth, "SubscriptExpression")
    dumpParseTree(node->subscriptexpression.base, depth+1)
    dumpParseTree(node->subscriptexpression.index, depth+1)
END FUNCTION

FUNCTION dumpInterpolatedStringExpression(node: VALID POINTER TO ParseTreeNode, depth: Number)
    dumpNode(depth, "InterpolatedStringExpression")
    FOREACH p IN node->interpolatedstringexpression.parts DO
        dumpNode(depth+1, "FormatString(\(p.format.text))")
        dumpParseTree(p.expr, depth+2)
    END FOREACH
END FUNCTION

FUNCTION dumpFunctionCallExpression(node: VALID POINTER TO ParseTreeNode, depth: Number)
    dumpNode(depth, "FunctionCallExpression")
    dumpParseTree(node->functioncallexpression.base, depth+1)
    FOREACH a IN node->functioncallexpression.args DO
        dumpParseTree(a.expr, depth+1)
    END FOREACH
END FUNCTION

FUNCTION dumpUnaryPlusExpression(node: VALID POINTER TO ParseTreeNode, depth: Number)
    dumpNode(depth, "UnaryPlusExpression")
    dumpParseTree(node->unaryexpression.expr, depth+1)
END FUNCTION

FUNCTION dumpUnaryMinusExpression(node: VALID POINTER TO ParseTreeNode, depth: Number)
    dumpNode(depth, "UnaryMinusExpression")
    dumpParseTree(node->unaryexpression.expr, depth+1)
END FUNCTION

FUNCTION dumpLogicalNotExpression(node: VALID POINTER TO ParseTreeNode, depth: Number)
    dumpNode(depth, "LogicalNotExpression")
    dumpParseTree(node->unaryexpression.expr, depth+1)
END FUNCTION

FUNCTION dumpExponentiationExpression(node: VALID POINTER TO ParseTreeNode, depth: Number)
    dumpNode(depth, "ExponentiationExpression")
    dumpParseTree(node->binaryexpression.left, depth+1)
    dumpParseTree(node->binaryexpression.right, depth+1)
END FUNCTION

FUNCTION dumpMultiplicationExpression(node: VALID POINTER TO ParseTreeNode, depth: Number)
    dumpNode(depth, "MultiplicationExpression")
    dumpParseTree(node->binaryexpression.left, depth+1)
    dumpParseTree(node->binaryexpression.right, depth+1)
END FUNCTION

FUNCTION dumpDivisionExpression(node: VALID POINTER TO ParseTreeNode, depth: Number)
    dumpNode(depth, "DivisionExpression")
    dumpParseTree(node->binaryexpression.left, depth+1)
    dumpParseTree(node->binaryexpression.right, depth+1)
END FUNCTION

FUNCTION dumpIntegerDivisionExpression(node: VALID POINTER TO ParseTreeNode, depth: Number)
    dumpNode(depth, "IntegerDivisionExpression")
    dumpParseTree(node->binaryexpression.left, depth+1)
    dumpParseTree(node->binaryexpression.right, depth+1)
END FUNCTION

FUNCTION dumpModuloExpression(node: VALID POINTER TO ParseTreeNode, depth: Number)
    dumpNode(depth, "ModuloExpression")
    dumpParseTree(node->binaryexpression.left, depth+1)
    dumpParseTree(node->binaryexpression.right, depth+1)
END FUNCTION

FUNCTION dumpAdditionExpression(node: VALID POINTER TO ParseTreeNode, depth: Number)
    dumpNode(depth, "AdditionExpression")
    dumpParseTree(node->binaryexpression.left, depth+1)
    dumpParseTree(node->binaryexpression.right, depth+1)
END FUNCTION

FUNCTION dumpSubtractionExpression(node: VALID POINTER TO ParseTreeNode, depth: Number)
    dumpNode(depth, "SubtractionExpression")
    dumpParseTree(node->binaryexpression.left, depth+1)
    dumpParseTree(node->binaryexpression.right, depth+1)
END FUNCTION

FUNCTION dumpConcatenationExpression(node: VALID POINTER TO ParseTreeNode, depth: Number)
    dumpNode(depth, "ConcatenationExpression")
    dumpParseTree(node->binaryexpression.left, depth+1)
    dumpParseTree(node->binaryexpression.right, depth+1)
END FUNCTION

FUNCTION dumpComparisonExpression(node: VALID POINTER TO ParseTreeNode, depth: Number)
    dumpNode(depth, "ComparisonExpression(\(string.upper(node->comparisonexpression.comp.toString())))")
    dumpParseTree(node->comparisonexpression.left, depth+1)
    dumpParseTree(node->comparisonexpression.right, depth+1)
END FUNCTION

FUNCTION dumpChainedComparisonExpression(node: VALID POINTER TO ParseTreeNode, depth: Number)
    dumpNode(depth, "ChainedComparisonExpression")
    dumpParseTree(node->chainedcomparisonexpression.left, depth+1)
    FOREACH c IN node->chainedcomparisonexpression.comps DO
        dumpParseTree(c.right, depth+1)
    END FOREACH
END FUNCTION

FUNCTION dumpTypeTestExpression(node: VALID POINTER TO ParseTreeNode, depth: Number)
    dumpNode(depth, "TypeTestExpression")
    dumpParseTree(node->typetestexpression.left, depth+1)
    dumpParseTree(node->typetestexpression.target, depth+1)
END FUNCTION

FUNCTION dumpMembershipExpression(node: VALID POINTER TO ParseTreeNode, depth: Number)
    dumpNode(depth, "MembershipExpression")
    dumpParseTree(node->binaryexpression.left, depth+1)
    dumpParseTree(node->binaryexpression.right, depth+1)
END FUNCTION

FUNCTION dumpConjunctionExpression(node: VALID POINTER TO ParseTreeNode, depth: Number)
    dumpNode(depth, "ConjunctionExpression")
    dumpParseTree(node->binaryexpression.left, depth+1)
    dumpParseTree(node->binaryexpression.right, depth+1)
END FUNCTION

FUNCTION dumpDisjunctionExpression(node: VALID POINTER TO ParseTreeNode, depth: Number)
    dumpNode(depth, "DisjunctionExpression")
    dumpParseTree(node->binaryexpression.left, depth+1)
    dumpParseTree(node->binaryexpression.right, depth+1)
END FUNCTION

FUNCTION dumpConditionalExpression(node: VALID POINTER TO ParseTreeNode, depth: Number)
    dumpNode(depth, "ConditionalExpression")
    dumpParseTree(node->conditionalexpression.cond, depth+1)
    dumpParseTree(node->conditionalexpression.left, depth+1)
    dumpParseTree(node->conditionalexpression.right, depth+1)
END FUNCTION

FUNCTION dumpTryExpression(node: VALID POINTER TO ParseTreeNode, depth: Number)
    dumpNode(depth, "TryExpression")
    dumpParseTree(node->tryexpression.expr, depth+1)
END FUNCTION

FUNCTION dumpNewClassExpression(node: VALID POINTER TO ParseTreeNode, depth: Number)
    dumpNode(depth, "NewClassExpression")
    dumpParseTree(node->newclassexpression.expr, depth+1)
END FUNCTION

FUNCTION dumpValidPointerExpression(node: VALID POINTER TO ParseTreeNode, depth: Number)
    dumpNode(depth, "ValidPointerExpression")
    FOREACH t IN node->validpointerexpression.tests DO
        dumpParseTree(t.expr, depth+1)
    END FOREACH
END FUNCTION

FUNCTION dumpImportedModuleExpression(node: VALID POINTER TO ParseTreeNode, depth: Number)
    dumpNode(depth, "ImportedModuleExpression(\(node->importedmoduleexpression.module))")
END FUNCTION

FUNCTION dumpRangeSubscriptExpression(node: VALID POINTER TO ParseTreeNode, depth: Number)
    dumpNode(depth, "RangeSubscriptExpression")
    dumpParseTree(node->rangesubscriptexpression.base, depth+1)
    IF VALID node->rangesubscriptexpression.range AS r THEN
        dumpParseTree(r->first, depth+1)
        dumpParseTree(r->last, depth+1)
    END IF
END FUNCTION

FUNCTION dumpImportDeclaration(node: VALID POINTER TO ParseTreeNode, depth: Number)
    LET optional: String := (IF node->importdeclaration.optional THEN ", optional" ELSE "")
    dumpNode(depth, "ImportDeclaration(\(node->importdeclaration.module.text).\(node->importdeclaration.name.text), \(node->importdeclaration.alias.text)\(optional))")
END FUNCTION

FUNCTION dumpTypeDeclaration(node: VALID POINTER TO ParseTreeNode, depth: Number)
    dumpNode(depth, "TypeDeclaration")
    dumpParseTree(node->typedeclaration.type, depth+1)
END FUNCTION

FUNCTION dumpConstantDeclaration(node: VALID POINTER TO ParseTreeNode, depth: Number)
    dumpNode(depth, "ConstantDeclaration(\(node->constantdeclaration.name.text))")
    dumpParseTree(node->constantdeclaration.type, depth+1)
    dumpParseTree(node->constantdeclaration.value, depth+1)
END FUNCTION

FUNCTION dumpNativeConstantDeclaration(node: VALID POINTER TO ParseTreeNode, depth: Number)
    dumpNode(depth, "NativeConstantDeclaration(\(node->nativeconstantdeclaration.name.text))")
    dumpParseTree(node->nativeconstantdeclaration.type, depth+1)
END FUNCTION

FUNCTION dumpVariableDeclaration(node: VALID POINTER TO ParseTreeNode, depth: Number)
    VAR names: String := ""
    FOREACH n IN node->variabledeclaration.names DO
        IF names <> "" THEN
            names.append(",")
        END IF
        names.append(n.text)
    END FOREACH
    dumpNode(depth, "VariableDeclaration(\(names))")
    dumpParseTree(node->variabledeclaration.type, depth+1)
    dumpParseTree(node->variabledeclaration.value, depth+1)
END FUNCTION

FUNCTION dumpNativeVariableDeclaration(node: VALID POINTER TO ParseTreeNode, depth: Number)
    dumpNode(depth, "NativeVariableDeclaration(\(node->nativevariabledeclaration.name.text))")
    dumpParseTree(node->nativevariabledeclaration.type, depth+1)
END FUNCTION

FUNCTION dumpLetDeclaration(node: VALID POINTER TO ParseTreeNode, depth: Number)
    dumpNode(depth, "LetDeclaration(\(node->letdeclaration.name.text))")
    dumpParseTree(node->letdeclaration.type, depth+1)
    dumpParseTree(node->letdeclaration.value, depth+1)
END FUNCTION

FUNCTION dumpFunctionDeclaration(node: VALID POINTER TO ParseTreeNode, depth: Number)
    dumpNode(depth, "FunctionDeclaration(\(node->functiondeclaration.name.text))")
    dumpParseTree(node->functiondeclaration.returntype, depth+1)
    FOREACH a IN node->functiondeclaration.args DO
        FOREACH n IN a.names DO
            dumpNode(depth+1, "\(string.upper(a.mode.toString())) \(n.text)")
            dumpParseTree(a.type, depth+2)
        END FOREACH
    END FOREACH
    FOREACH s IN node->functiondeclaration.body DO
        dumpParseTree(s, depth+1)
    END FOREACH
END FUNCTION

FUNCTION dumpNativeFunctionDeclaration(node: VALID POINTER TO ParseTreeNode, depth: Number)
    dumpNode(depth, "NativeFunctionDeclaration(\(node->functiondeclaration.name.text))")
    dumpParseTree(node->functiondeclaration.returntype, depth+1)
    FOREACH a IN node->functiondeclaration.args DO
        FOREACH n IN a.names DO
            dumpNode(depth+1, "\(string.upper(a.mode.toString())) \(n.text)")
            dumpParseTree(a.type, depth+2)
        END FOREACH
    END FOREACH
END FUNCTION

FUNCTION dumpExtensionFunctionDeclaration(node: VALID POINTER TO ParseTreeNode, depth: Number)
    dumpNode(depth, "ExtensionFunctionDeclaration(\(node->functiondeclaration.name.text))")
    dumpParseTree(node->functiondeclaration.returntype, depth+1)
    FOREACH a IN node->functiondeclaration.args DO
        FOREACH n IN a.names DO
            dumpNode(depth+1, "\(string.upper(a.mode.toString())) \(n.text)")
            dumpParseTree(a.type, depth+2)
        END FOREACH
    END FOREACH
END FUNCTION

FUNCTION dumpExceptionDeclaration(node: VALID POINTER TO ParseTreeNode, depth: Number)
    VAR names: String := ""
    FOREACH n IN node->exceptiondeclaration.name DO
        IF names <> "" THEN
            names.append(",")
        END IF
        names.append(n.text)
    END FOREACH
    dumpNode(depth, "ExceptionDeclaration(\(names))")
END FUNCTION

FUNCTION dumpInterfaceDeclaration(node: VALID POINTER TO ParseTreeNode, depth: Number)
    VAR names: String := ""
    FOREACH m IN node->interfacedeclaration.methods DO
        IF names <> "" THEN
            names.append(",")
        END IF
        names.append(m.name.text)
    END FOREACH
    dumpNode(depth, "InterfaceDeclaration(\(names))")
END FUNCTION

FUNCTION dumpExportDeclaration(node: VALID POINTER TO ParseTreeNode, depth: Number)
    FOREACH n IN node->exportdeclaration.names DO
        dumpNode(depth, "ExportDeclaration(\(n.text))")
    END FOREACH
END FUNCTION

FUNCTION dumpAssertStatement(node: VALID POINTER TO ParseTreeNode, depth: Number)
    dumpNode(depth, "AssertStatement")
    FOREACH e IN node->assertstatement.exprs DO
        dumpParseTree(e, depth+1)
    END FOREACH
END FUNCTION

FUNCTION dumpAssignmentStatement(node: VALID POINTER TO ParseTreeNode, depth: Number)
    dumpNode(depth, "AssignmentStatement")
    FOREACH v IN node->assignmentstatement.variables DO
        dumpParseTree(v, depth+1)
    END FOREACH
    dumpParseTree(node->assignmentstatement.expr, depth+1)
END FUNCTION

FUNCTION dumpCaseStatement(node: VALID POINTER TO ParseTreeNode, depth: Number)
    dumpNode(depth, "CaseStatement")
    dumpParseTree(node->casestatement.expr, depth+1)
    FOREACH clause IN node->casestatement.clauses DO
        FOREACH cond IN clause.conditions DO
            IF cond.high_expr = NIL THEN
                dumpNode(depth+1, "ComparisonWhenCondition(\(string.upper(cond.cond.toString())))")
                dumpParseTree(cond.expr, depth+2)
            ELSE
                dumpNode(depth+1, "RangeWhenCondition")
                dumpParseTree(cond.expr, depth+2)
                dumpParseTree(cond.high_expr, depth+2)
            END IF
        END FOREACH
        FOREACH s IN clause.statements DO
            dumpParseTree(s, depth+2)
        END FOREACH
    END FOREACH
END FUNCTION

FUNCTION dumpCheckStatement(node: VALID POINTER TO ParseTreeNode, depth: Number)
    dumpNode(depth, "CheckStatement")
    dumpParseTree(node->checkstatement.cond, depth+1)
    FOREACH s IN node->checkstatement.statements DO
        dumpParseTree(s, depth+1)
    END FOREACH
END FUNCTION

FUNCTION dumpDebugStatement(node: VALID POINTER TO ParseTreeNode, depth: Number)
    dumpNode(depth, "DebugStatement")
    FOREACH v IN node->debugstatement.values DO
        dumpParseTree(v, depth+1)
    END FOREACH
END FUNCTION

FUNCTION dumpExitStatement(node: VALID POINTER TO ParseTreeNode, depth: Number)
    IF node->exitstatement.label.type = TokenType.process THEN
        dumpNode(depth, "ExitStatement(\(node->exitstatement.label.text), \(node->exitstatement.arg.text))")
    ELSE
        dumpNode(depth, "ExitStatement(\(node->exitstatement.label.text))")
    END IF
END FUNCTION

FUNCTION dumpExpressionStatement(node: VALID POINTER TO ParseTreeNode, depth: Number)
    dumpNode(depth, "ExpressionStatement")
    dumpParseTree(node->expressionstatement.expr, depth+1)
END FUNCTION

FUNCTION dumpForStatement(node: VALID POINTER TO ParseTreeNode, depth: Number)
    dumpNode(depth, "ForStatement(\(node->forstatement.var.text))")
    dumpParseTree(node->forstatement.start, depth+1)
    dumpParseTree(node->forstatement.end, depth+1)
    dumpParseTree(node->forstatement.step, depth+1)
    dumpNode(depth+1, node->forstatement.label.text)
    FOREACH s IN node->forstatement.statements DO
        dumpParseTree(s, depth+1)
    END FOREACH
END FUNCTION

FUNCTION dumpForeachStatement(node: VALID POINTER TO ParseTreeNode, depth: Number)
    dumpNode(depth, "ForeachStatement(\(node->foreachstatement.var.text))")
    dumpParseTree(node->foreachstatement.array, depth+1)
    dumpNode(depth+1, node->foreachstatement.label.text)
    FOREACH s IN node->foreachstatement.statements DO
        dumpParseTree(s, depth+1)
    END FOREACH
END FUNCTION

FUNCTION dumpIfStatement(node: VALID POINTER TO ParseTreeNode, depth: Number)
    dumpNode(depth, "IfStatement")
    FOREACH c IN node->ifstatement.conditionStatements DO
        dumpParseTree(c.condition, depth+1)
        FOREACH s IN c.statements DO
            dumpParseTree(s, depth+1)
        END FOREACH
    END FOREACH
    FOREACH s IN node->ifstatement.elseStatements DO
        dumpParseTree(s, depth+1)
    END FOREACH
END FUNCTION

FUNCTION dumpIncrementStatement(node: VALID POINTER TO ParseTreeNode, depth: Number)
    dumpNode(depth, "IncrementStatement(\(node->incrementstatement.delta))")
    dumpParseTree(node->incrementstatement.expr, depth+1)
END FUNCTION

FUNCTION dumpLoopStatement(node: VALID POINTER TO ParseTreeNode, depth: Number)
    dumpNode(depth, "LoopStatement")
    dumpNode(depth+1, node->loopstatement.label.text)
    FOREACH s IN node->loopstatement.statements DO
        dumpParseTree(s, depth+1)
    END FOREACH
END FUNCTION

FUNCTION dumpNextStatement(node: VALID POINTER TO ParseTreeNode, depth: Number)
    dumpNode(depth, "NextStatement(\(node->nextstatement.label.text))")
END FUNCTION

FUNCTION dumpPanicStatement(node: VALID POINTER TO ParseTreeNode, depth: Number)
    dumpNode(depth, "PanicStatement")
    dumpParseTree(node->panicstatement.message, depth+1)
END FUNCTION

FUNCTION dumpRaiseStatement(node: VALID POINTER TO ParseTreeNode, depth: Number)
    VAR names: String := ""
    FOREACH n IN node->raisestatement.name DO
        IF names <> "" THEN
            names.append(",")
        END IF
        names.append(n.text)
    END FOREACH
    dumpNode(depth, "RaiseStatement(\(names))")
    dumpParseTree(node->raisestatement.info, depth+1)
END FUNCTION

FUNCTION dumpRepeatStatement(node: VALID POINTER TO ParseTreeNode, depth: Number)
    dumpNode(depth, "RepeatStatement")
    dumpNode(depth+1, node->repeatstatement.label.text)
    dumpParseTree(node->repeatstatement.cond, depth+1)
    FOREACH s IN node->repeatstatement.statements DO
        dumpParseTree(s, depth+1)
    END FOREACH
END FUNCTION

FUNCTION dumpReturnStatement(node: VALID POINTER TO ParseTreeNode, depth: Number)
    dumpNode(depth, "ReturnStatement")
    dumpParseTree(node->returnstatement.expr, depth+1)
END FUNCTION

FUNCTION dumpTestCaseStatement(node: VALID POINTER TO ParseTreeNode, depth: Number)
    dumpNode(depth, "TestCaseStatement")
    dumpParseTree(node->testcasestatement.expr, depth+1)
END FUNCTION

FUNCTION dumpTryStatement(node: VALID POINTER TO ParseTreeNode, depth: Number)
    dumpNode(depth, "TryStatement")
    FOREACH s IN node->trystatement.statements DO
        dumpParseTree(s, depth+1)
    END FOREACH
END FUNCTION

FUNCTION dumpTryHandlerStatement(node: VALID POINTER TO ParseTreeNode, depth: Number)
END FUNCTION

FUNCTION dumpUnusedStatement(node: VALID POINTER TO ParseTreeNode, depth: Number)
    dumpNode(depth, "UnusedStatement")
END FUNCTION

FUNCTION dumpWhileStatement(node: VALID POINTER TO ParseTreeNode, depth: Number)
    dumpNode(depth, "WhileStatement")
    dumpParseTree(node->whilestatement.cond, depth+1)
    dumpNode(depth+1, node->whilestatement.label.text)
    FOREACH s IN node->whilestatement.statements DO
        dumpParseTree(s, depth+1)
    END FOREACH
END FUNCTION

FUNCTION dumpProgram(node: VALID POINTER TO ParseTreeNode, depth: Number)
    dumpNode(depth, "Program")
    FOREACH s IN node->program.statements DO
        dumpParseTree(s, depth+1)
    END FOREACH
END FUNCTION

LET Dumper: IParseTreeVisitor := {
    -- TODO: use values like Type.Program.toString() instead of literals
    "TypeSimple":                           dumpTypeSimple,
    "TypeEnum":                             dumpTypeEnum,
    "TypeChoice":                           dumpTypeChoice,
    "TypeRecord":                           dumpTypeRecord,
    "TypeClass":                            dumpTypeClass,
    "TypePointer":                          dumpTypePointer,
    "TypeFunctionPointer":                  dumpTypeFunctionPointer,
    "TypeParameterised":                    dumpTypeParameterised,
    "TypeQualified":                        dumpTypeQualified,
    "DummyExpression":                      dumpDummyExpression,
    "IdentityExpression":                   dumpIdentityExpression,
    "BooleanLiteralExpression":             dumpBooleanLiteralExpression,
    "NumberLiteralExpression":              dumpNumberLiteralExpression,
    "StringLiteralExpression":              dumpStringLiteralExpression,
    "FileLiteralExpression":                dumpFileLiteralExpression,
    "BytesLiteralExpression":               dumpBytesLiteralExpression,
    "ArrayLiteralExpression":               dumpArrayLiteralExpression,
    "ArrayLiteralRangeExpression":          dumpArrayLiteralRangeExpression,
    "DictionaryLiteralExpression":          dumpDictionaryLiteralExpression,
    "NilLiteralExpression":                 dumpNilLiteralExpression,
    "NowhereLiteralExpression":             dumpNowhereLiteralExpression,
    "IdentifierExpression":                 dumpIdentifierExpression,
    "DotExpression":                        dumpDotExpression,
    "ArrowExpression":                      dumpArrowExpression,
    "SubscriptExpression":                  dumpSubscriptExpression,
    "InterpolatedStringExpression":         dumpInterpolatedStringExpression,
    "FunctionCallExpression":               dumpFunctionCallExpression,
    "UnaryPlusExpression":                  dumpUnaryPlusExpression,
    "UnaryMinusExpression":                 dumpUnaryMinusExpression,
    "LogicalNotExpression":                 dumpLogicalNotExpression,
    "ExponentiationExpression":             dumpExponentiationExpression,
    "MultiplicationExpression":             dumpMultiplicationExpression,
    "DivisionExpression":                   dumpDivisionExpression,
    "IntegerDivisionExpression":            dumpIntegerDivisionExpression,
    "ModuloExpression":                     dumpModuloExpression,
    "AdditionExpression":                   dumpAdditionExpression,
    "SubtractionExpression":                dumpSubtractionExpression,
    "ConcatenationExpression":              dumpConcatenationExpression,
    "ComparisonExpression":                 dumpComparisonExpression,
    "ChainedComparisonExpression":          dumpChainedComparisonExpression,
    "TypeTestExpression":                   dumpTypeTestExpression,
    "MembershipExpression":                 dumpMembershipExpression,
    "ConjunctionExpression":                dumpConjunctionExpression,
    "DisjunctionExpression":                dumpDisjunctionExpression,
    "ConditionalExpression":                dumpConditionalExpression,
    "TryExpression":                        dumpTryExpression,
    "NewClassExpression":                   dumpNewClassExpression,
    "ValidPointerExpression":               dumpValidPointerExpression,
    "ImportedModuleExpression":             dumpImportedModuleExpression,
    "RangeSubscriptExpression":             dumpRangeSubscriptExpression,
    "ImportDeclaration":                    dumpImportDeclaration,
    "TypeDeclaration":                      dumpTypeDeclaration,
    "ConstantDeclaration":                  dumpConstantDeclaration,
    "NativeConstantDeclaration":            dumpNativeConstantDeclaration,
    "VariableDeclaration":                  dumpVariableDeclaration,
    "NativeVariableDeclaration":            dumpNativeVariableDeclaration,
    "LetDeclaration":                       dumpLetDeclaration,
    "FunctionDeclaration":                  dumpFunctionDeclaration,
    "NativeFunctionDeclaration":            dumpNativeFunctionDeclaration,
    "ExtensionFunctionDeclaration":         dumpExtensionFunctionDeclaration,
    "ExceptionDeclaration":                 dumpExceptionDeclaration,
    "InterfaceDeclaration":                 dumpInterfaceDeclaration,
    "ExportDeclaration":                    dumpExportDeclaration,
    "AssertStatement":                      dumpAssertStatement,
    "AssignmentStatement":                  dumpAssignmentStatement,
    "CaseStatement":                        dumpCaseStatement,
    "CheckStatement":                       dumpCheckStatement,
    "DebugStatement":                       dumpDebugStatement,
    "ExitStatement":                        dumpExitStatement,
    "ExpressionStatement":                  dumpExpressionStatement,
    "ForStatement":                         dumpForStatement,
    "ForeachStatement":                     dumpForeachStatement,
    "IfStatement":                          dumpIfStatement,
    "IncrementStatement":                   dumpIncrementStatement,
    "LoopStatement":                        dumpLoopStatement,
    "NextStatement":                        dumpNextStatement,
    "PanicStatement":                       dumpPanicStatement,
    "RaiseStatement":                       dumpRaiseStatement,
    "RepeatStatement":                      dumpRepeatStatement,
    "ReturnStatement":                      dumpReturnStatement,
    "TestCaseStatement":                    dumpTestCaseStatement,
    "TryStatement":                         dumpTryStatement,
    "TryHandlerStatement":                  dumpTryHandlerStatement,
    "UnusedStatement":                      dumpUnusedStatement,
    "WhileStatement":                       dumpWhileStatement,
    "Program":                              dumpProgram,
}

FUNCTION dumpParseTree(pt: POINTER TO ParseTreeNode, depth: Number)
    IF VALID pt THEN
        pt->accept(Dumper, depth)
    ELSE
        dumpNode(depth, "nullptr")
    END IF
END FUNCTION

BEGIN MAIN
<<<<<<< HEAD
    LET r: file.BytesResult := file.readBytes(sys.args[1])
    CHECK r ISA file.BytesResult.data ELSE
        print("Could not open file: \(sys.args[1])")
        EXIT PROCESS FAILURE
    END CHECK
    LET tokens: Array<lexer.Token> := lexer.tokenize(sys.args[1], r.data.decodeToString())
=======
    LET tokens: Array<lexer.Token> := lexer.tokenize(sys.args[1], file.readBytes(sys.args[1]).decodeUTF8().expectString())
>>>>>>> 20dd976d
    --print("tokens \(tokens.size())")
    VAR parser: Parser := makeParser(tokens)
    LET pt: POINTER TO ParseTreeNode := parser.parse()
    --print("\(pt)")
    dumpParseTree(pt, 0)
END MAIN<|MERGE_RESOLUTION|>--- conflicted
+++ resolved
@@ -4457,16 +4457,12 @@
 END FUNCTION
 
 BEGIN MAIN
-<<<<<<< HEAD
     LET r: file.BytesResult := file.readBytes(sys.args[1])
     CHECK r ISA file.BytesResult.data ELSE
         print("Could not open file: \(sys.args[1])")
         EXIT PROCESS FAILURE
     END CHECK
-    LET tokens: Array<lexer.Token> := lexer.tokenize(sys.args[1], r.data.decodeToString())
-=======
-    LET tokens: Array<lexer.Token> := lexer.tokenize(sys.args[1], file.readBytes(sys.args[1]).decodeUTF8().expectString())
->>>>>>> 20dd976d
+    LET tokens: Array<lexer.Token> := lexer.tokenize(sys.args[1], r.data.decodeUTF8().expectString())
     --print("tokens \(tokens.size())")
     VAR parser: Parser := makeParser(tokens)
     LET pt: POINTER TO ParseTreeNode := parser.parse()
